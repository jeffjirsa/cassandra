<<<<<<< HEAD
3.10
 * Fix crossNode value when receiving messages (CASSANDRA-12791)
 * Don't load MX4J beans twice (CASSANDRA-12869)
 * Extend native protocol request flags, add versions to SUPPORTED, and introduce ProtocolVersion enum (CASSANDRA-12838)
 * Set JOINING mode when running pre-join tasks (CASSANDRA-12836)
 * remove net.mintern.primitive library due to license issue (CASSANDRA-12845)
 * Properly format IPv6 addresses when logging JMX service URL (CASSANDRA-12454)
 * Optimize the vnode allocation for single replica per DC (CASSANDRA-12777)
 * Use non-token restrictions for bounds when token restrictions are overridden (CASSANDRA-12419)
 * Fix CQLSH auto completion for PER PARTITION LIMIT (CASSANDRA-12803)
 * Use different build directories for Eclipse and Ant (CASSANDRA-12466)
 * Avoid potential AttributeError in cqlsh due to no table metadata (CASSANDRA-12815)
 * Fix RandomReplicationAwareTokenAllocatorTest.testExistingCluster (CASSANDRA-12812)
 * Upgrade commons-codec to 1.9 (CASSANDRA-12790)
 * Make the fanout size for LeveledCompactionStrategy to be configurable (CASSANDRA-11550)
 * Add duration data type (CASSANDRA-11873)
 * Fix timeout in ReplicationAwareTokenAllocatorTest (CASSANDRA-12784)
 * Improve sum aggregate functions (CASSANDRA-12417)
 * Make cassandra.yaml docs for batch_size_*_threshold_in_kb reflect changes in CASSANDRA-10876 (CASSANDRA-12761)
 * cqlsh fails to format collections when using aliases (CASSANDRA-11534)
 * Check for hash conflicts in prepared statements (CASSANDRA-12733)
 * Exit query parsing upon first error (CASSANDRA-12598)
 * Fix cassandra-stress to use single seed in UUID generation (CASSANDRA-12729)
 * CQLSSTableWriter does not allow Update statement (CASSANDRA-12450)
 * Config class uses boxed types but DD exposes primitive types (CASSANDRA-12199)
 * Add pre- and post-shutdown hooks to Storage Service (CASSANDRA-12461)
 * Add hint delivery metrics (CASSANDRA-12693)
 * Remove IndexInfo cache from FileIndexInfoRetriever (CASSANDRA-12731)
 * ColumnIndex does not reuse buffer (CASSANDRA-12502)
 * cdc column addition still breaks schema migration tasks (CASSANDRA-12697)
 * Upgrade metrics-reporter dependencies (CASSANDRA-12089)
 * Tune compaction thread count via nodetool (CASSANDRA-12248)
 * Add +=/-= shortcut syntax for update queries (CASSANDRA-12232)
 * Include repair session IDs in repair start message (CASSANDRA-12532)
 * Add a blocking task to Index, run before joining the ring (CASSANDRA-12039)
 * Fix NPE when using CQLSSTableWriter (CASSANDRA-12667)
 * Support optional backpressure strategies at the coordinator (CASSANDRA-9318)
 * Make randompartitioner work with new vnode allocation (CASSANDRA-12647)
 * Fix cassandra-stress graphing (CASSANDRA-12237)
 * Allow filtering on partition key columns for queries without secondary indexes (CASSANDRA-11031)
 * Fix Cassandra Stress reporting thread model and precision (CASSANDRA-12585)
 * Add JMH benchmarks.jar (CASSANDRA-12586)
 * Add row offset support to SASI (CASSANDRA-11990)
 * Cleanup uses of AlterTableStatementColumn (CASSANDRA-12567)
 * Add keep-alive to streaming (CASSANDRA-11841)
 * Tracing payload is passed through newSession(..) (CASSANDRA-11706)
 * avoid deleting non existing sstable files and improve related log messages (CASSANDRA-12261)
 * json/yaml output format for nodetool compactionhistory (CASSANDRA-12486)
 * Retry all internode messages once after a connection is
   closed and reopened (CASSANDRA-12192)
 * Add support to rebuild from targeted replica (CASSANDRA-9875)
 * Add sequence distribution type to cassandra stress (CASSANDRA-12490)
 * "SELECT * FROM foo LIMIT ;" does not error out (CASSANDRA-12154)
 * Define executeLocally() at the ReadQuery Level (CASSANDRA-12474)
 * Extend read/write failure messages with a map of replica addresses
   to error codes in the v5 native protocol (CASSANDRA-12311)
 * Fix rebuild of SASI indexes with existing index files (CASSANDRA-12374)
 * Let DatabaseDescriptor not implicitly startup services (CASSANDRA-9054, 12550)
 * Fix clustering indexes in presence of static columns in SASI (CASSANDRA-12378)
 * Fix queries on columns with reversed type on SASI indexes (CASSANDRA-12223)
 * Added slow query log (CASSANDRA-12403)
 * Count full coordinated request against timeout (CASSANDRA-12256)
 * Allow TTL with null value on insert and update (CASSANDRA-12216)
 * Make decommission operation resumable (CASSANDRA-12008)
 * Add support to one-way targeted repair (CASSANDRA-9876)
 * Remove clientutil jar (CASSANDRA-11635)
 * Fix compaction throughput throttle (CASSANDRA-12366, CASSANDRA-12717)
 * Delay releasing Memtable memory on flush until PostFlush has finished running (CASSANDRA-12358)
 * Cassandra stress should dump all setting on startup (CASSANDRA-11914)
 * Make it possible to compact a given token range (CASSANDRA-10643)
 * Allow updating DynamicEndpointSnitch properties via JMX (CASSANDRA-12179)
 * Collect metrics on queries by consistency level (CASSANDRA-7384)
 * Add support for GROUP BY to SELECT statement (CASSANDRA-10707)
 * Deprecate memtable_cleanup_threshold and update default for memtable_flush_writers (CASSANDRA-12228)
 * Upgrade to OHC 0.4.4 (CASSANDRA-12133)
 * Add version command to cassandra-stress (CASSANDRA-12258)
 * Create compaction-stress tool (CASSANDRA-11844)
 * Garbage-collecting compaction operation and schema option (CASSANDRA-7019)
 * Add beta protocol flag for v5 native protocol (CASSANDRA-12142)
 * Support filtering on non-PRIMARY KEY columns in the CREATE
   MATERIALIZED VIEW statement's WHERE clause (CASSANDRA-10368)
 * Unify STDOUT and SYSTEMLOG logback format (CASSANDRA-12004)
 * COPY FROM should raise error for non-existing input files (CASSANDRA-12174)
 * Faster write path (CASSANDRA-12269)
 * Option to leave omitted columns in INSERT JSON unset (CASSANDRA-11424)
 * Support json/yaml output in nodetool tpstats (CASSANDRA-12035)
 * Expose metrics for successful/failed authentication attempts (CASSANDRA-10635)
 * Prepend snapshot name with "truncated" or "dropped" when a snapshot
   is taken before truncating or dropping a table (CASSANDRA-12178)
 * Optimize RestrictionSet (CASSANDRA-12153)
 * cqlsh does not automatically downgrade CQL version (CASSANDRA-12150)
 * Omit (de)serialization of state variable in UDAs (CASSANDRA-9613)
 * Create a system table to expose prepared statements (CASSANDRA-8831)
 * Reuse DataOutputBuffer from ColumnIndex (CASSANDRA-11970)
 * Remove DatabaseDescriptor dependency from SegmentedFile (CASSANDRA-11580)
 * Add supplied username to authentication error messages (CASSANDRA-12076)
 * Remove pre-startup check for open JMX port (CASSANDRA-12074)
 * Remove compaction Severity from DynamicEndpointSnitch (CASSANDRA-11738)
 * Restore resumable hints delivery (CASSANDRA-11960)
 * Properly report LWT contention (CASSANDRA-12626)
Merged from 3.0:
=======
3.0.10
 * Make AbstractReplicationStrategy extendable from outside its package (CASSANDRA-12788)
 * Fix CommitLogTest.testDeleteIfNotDirty (CASSANDRA-12854)
>>>>>>> f7aa3714
 * Don't tell users to turn off consistent rangemovements during rebuild. (CASSANDRA-12296)
 * Fix CommitLogTest.testDeleteIfNotDirty (CASSANDRA-12854)
 * Avoid deadlock due to MV lock contention (CASSANDRA-12689)
 * Fix for KeyCacheCqlTest flakiness (CASSANDRA-12801)
 * Include SSTable filename in compacting large row message (CASSANDRA-12384)
 * Fix potential socket leak (CASSANDRA-12329, CASSANDRA-12330)
 * Fix ViewTest.testCompaction (CASSANDRA-12789)
 * Improve avg aggregate functions (CASSANDRA-12417)
 * Preserve quoted reserved keyword column names in MV creation (CASSANDRA-11803)
 * nodetool stopdaemon errors out (CASSANDRA-12646)
 * Split materialized view mutations on build to prevent OOM (CASSANDRA-12268)
 * mx4j does not work in 3.0.8 (CASSANDRA-12274)
 * Abort cqlsh copy-from in case of no answer after prolonged period of time (CASSANDRA-12740)
 * Avoid sstable corrupt exception due to dropped static column (CASSANDRA-12582)
 * Make stress use client mode to avoid checking commit log size on startup (CASSANDRA-12478)
 * Fix exceptions with new vnode allocation (CASSANDRA-12715)
 * Unify drain and shutdown processes (CASSANDRA-12509)
 * Fix NPE in ComponentOfSlice.isEQ() (CASSANDRA-12706)
 * Fix failure in LogTransactionTest (CASSANDRA-12632)
 * Fix potentially incomplete non-frozen UDT values when querying with the
   full primary key specified (CASSANDRA-12605)
 * Make sure repaired tombstones are dropped when only_purge_repaired_tombstones is enabled (CASSANDRA-12703)
 * Skip writing MV mutations to commitlog on mutation.applyUnsafe() (CASSANDRA-11670)
 * Establish consistent distinction between non-existing partition and NULL value for LWTs on static columns (CASSANDRA-12060)
 * Extend ColumnIdentifier.internedInstances key to include the type that generated the byte buffer (CASSANDRA-12516)
 * Handle composite prefixes with final EOC=0 as in 2.x and refactor LegacyLayout.decodeBound (CASSANDRA-12423)
 * select_distinct_with_deletions_test failing on non-vnode environments (CASSANDRA-11126)
 * Stack Overflow returned to queries while upgrading (CASSANDRA-12527)
 * Fix legacy regex for temporary files from 2.2 (CASSANDRA-12565)
 * Add option to state current gc_grace_seconds to tools/bin/sstablemetadata (CASSANDRA-12208)
 * Fix file system race condition that may cause LogAwareFileLister to fail to classify files (CASSANDRA-11889)
 * Fix file handle leaks due to simultaneous compaction/repair and
   listing snapshots, calculating snapshot sizes, or making schema
   changes (CASSANDRA-11594)
 * Fix nodetool repair exits with 0 for some errors (CASSANDRA-12508)
 * Do not shut down BatchlogManager twice during drain (CASSANDRA-12504)
 * Disk failure policy should not be invoked on out of space (CASSANDRA-12385)
 * Calculate last compacted key on startup (CASSANDRA-6216)
 * Add schema to snapshot manifest, add USING TIMESTAMP clause to ALTER TABLE statements (CASSANDRA-7190)
 * If CF has no clustering columns, any row cache is full partition cache (CASSANDRA-12499)
 * Correct log message for statistics of offheap memtable flush (CASSANDRA-12776)
 * Explicitly set locale for string validation (CASSANDRA-12541,CASSANDRA-12542,CASSANDRA-12543,CASSANDRA-12545)
Merged from 2.2:
 * Prepare legacy authenticate statement if credentials table initialised after node startup (CASSANDRA-12813)
 * Change cassandra.wait_for_tracing_events_timeout_secs default to 0 (CASSANDRA-12754)
 * Clean up permissions when a UDA is dropped (CASSANDRA-12720)
 * Limit colUpdateTimeDelta histogram updates to reasonable deltas (CASSANDRA-11117)
 * Fix leak errors and execution rejected exceptions when draining (CASSANDRA-12457)
 * Fix merkle tree depth calculation (CASSANDRA-12580)
 * Make Collections deserialization more robust (CASSANDRA-12618)
 * Better handle invalid system roles table (CASSANDRA-12700)
 * Fix exceptions when enabling gossip on nodes that haven't joined the ring (CASSANDRA-12253)
 * Fix authentication problem when invoking cqlsh copy from a SOURCE command (CASSANDRA-12642)
 * Decrement pending range calculator jobs counter in finally block
 * cqlshlib tests: increase default execute timeout (CASSANDRA-12481)
 * Forward writes to replacement node when replace_address != broadcast_address (CASSANDRA-8523)
 * Fail repair on non-existing table (CASSANDRA-12279)
 * Enable repair -pr and -local together (fix regression of CASSANDRA-7450) (CASSANDRA-12522)
 * Split consistent range movement flag correction (CASSANDRA-12786)
Merged from 2.1:
 * Don't skip sstables based on maxLocalDeletionTime (CASSANDRA-12765)


3.8, 3.9
 * Fix value skipping with counter columns (CASSANDRA-11726)
 * Fix nodetool tablestats miss SSTable count (CASSANDRA-12205)
 * Fixed flacky SSTablesIteratedTest (CASSANDRA-12282)
 * Fixed flacky SSTableRewriterTest: check file counts before calling validateCFS (CASSANDRA-12348)
 * cqlsh: Fix handling of $$-escaped strings (CASSANDRA-12189)
 * Fix SSL JMX requiring truststore containing server cert (CASSANDRA-12109)
 * RTE from new CDC column breaks in flight queries (CASSANDRA-12236)
 * Fix hdr logging for single operation workloads (CASSANDRA-12145)
 * Fix SASI PREFIX search in CONTAINS mode with partial terms (CASSANDRA-12073)
 * Increase size of flushExecutor thread pool (CASSANDRA-12071)
 * Partial revert of CASSANDRA-11971, cannot recycle buffer in SP.sendMessagesToNonlocalDC (CASSANDRA-11950)
 * Upgrade netty to 4.0.39 (CASSANDRA-12032, CASSANDRA-12034)
 * Improve details in compaction log message (CASSANDRA-12080)
 * Allow unset values in CQLSSTableWriter (CASSANDRA-11911)
 * Chunk cache to request compressor-compatible buffers if pool space is exhausted (CASSANDRA-11993)
 * Remove DatabaseDescriptor dependencies from SequentialWriter (CASSANDRA-11579)
 * Move skip_stop_words filter before stemming (CASSANDRA-12078)
 * Support seek() in EncryptedFileSegmentInputStream (CASSANDRA-11957)
 * SSTable tools mishandling LocalPartitioner (CASSANDRA-12002)
 * When SEPWorker assigned work, set thread name to match pool (CASSANDRA-11966)
 * Add cross-DC latency metrics (CASSANDRA-11596)
 * Allow terms in selection clause (CASSANDRA-10783)
 * Add bind variables to trace (CASSANDRA-11719)
 * Switch counter shards' clock to timestamps (CASSANDRA-9811)
 * Introduce HdrHistogram and response/service/wait separation to stress tool (CASSANDRA-11853)
 * entry-weighers in QueryProcessor should respect partitionKeyBindIndexes field (CASSANDRA-11718)
 * Support older ant versions (CASSANDRA-11807)
 * Estimate compressed on disk size when deciding if sstable size limit reached (CASSANDRA-11623)
 * cassandra-stress profiles should support case sensitive schemas (CASSANDRA-11546)
 * Remove DatabaseDescriptor dependency from FileUtils (CASSANDRA-11578)
 * Faster streaming (CASSANDRA-9766)
 * Add prepared query parameter to trace for "Execute CQL3 prepared query" session (CASSANDRA-11425)
 * Add repaired percentage metric (CASSANDRA-11503)
 * Add Change-Data-Capture (CASSANDRA-8844)
Merged from 3.0:
 * Fix paging for 2.x to 3.x upgrades (CASSANDRA-11195)
 * Fix clean interval not sent to commit log for empty memtable flush (CASSANDRA-12436)
 * Fix potential resource leak in RMIServerSocketFactoryImpl (CASSANDRA-12331)
 * Make sure compaction stats are updated when compaction is interrupted (CASSANDRA-12100)
 * Change commitlog and sstables to track dirty and clean intervals (CASSANDRA-11828)
 * NullPointerException during compaction on table with static columns (CASSANDRA-12336)
 * Fixed ConcurrentModificationException when reading metrics in GraphiteReporter (CASSANDRA-11823)
 * Fix upgrade of super columns on thrift (CASSANDRA-12335)
 * Fixed flacky BlacklistingCompactionsTest, switched to fixed size types and increased corruption size (CASSANDRA-12359)
 * Rerun ReplicationAwareTokenAllocatorTest on failure to avoid flakiness (CASSANDRA-12277)
 * Exception when computing read-repair for range tombstones (CASSANDRA-12263)
 * Lost counter writes in compact table and static columns (CASSANDRA-12219)
 * AssertionError with MVs on updating a row that isn't indexed due to a null value (CASSANDRA-12247)
 * Disable RR and speculative retry with EACH_QUORUM reads (CASSANDRA-11980)
 * Add option to override compaction space check (CASSANDRA-12180)
 * Faster startup by only scanning each directory for temporary files once (CASSANDRA-12114)
 * Respond with v1/v2 protocol header when responding to driver that attempts
   to connect with too low of a protocol version (CASSANDRA-11464)
 * NullPointerExpception when reading/compacting table (CASSANDRA-11988)
 * Fix problem with undeleteable rows on upgrade to new sstable format (CASSANDRA-12144)
 * Fix potential bad messaging service message for paged range reads
   within mixed-version 3.x clusters (CASSANDRA-12249)
 * Fix paging logic for deleted partitions with static columns (CASSANDRA-12107)
 * Wait until the message is being send to decide which serializer must be used (CASSANDRA-11393)
 * Fix migration of static thrift column names with non-text comparators (CASSANDRA-12147)
 * Fix upgrading sparse tables that are incorrectly marked as dense (CASSANDRA-11315)
 * Fix reverse queries ignoring range tombstones (CASSANDRA-11733)
 * Avoid potential race when rebuilding CFMetaData (CASSANDRA-12098)
 * Avoid missing sstables when getting the canonical sstables (CASSANDRA-11996)
 * Always select the live sstables when getting sstables in bounds (CASSANDRA-11944)
 * Fix column ordering of results with static columns for Thrift requests in
   a mixed 2.x/3.x cluster, also fix potential non-resolved duplication of
   those static columns in query results (CASSANDRA-12123)
 * Avoid digest mismatch with empty but static rows (CASSANDRA-12090)
 * Fix EOF exception when altering column type (CASSANDRA-11820)
 * Fix potential race in schema during new table creation (CASSANDRA-12083)
 * cqlsh: fix error handling in rare COPY FROM failure scenario (CASSANDRA-12070)
 * Disable autocompaction during drain (CASSANDRA-11878)
 * Add a metrics timer to MemtablePool and use it to track time spent blocked on memory in MemtableAllocator (CASSANDRA-11327)
 * Fix upgrading schema with super columns with non-text subcomparators (CASSANDRA-12023)
 * Add TimeWindowCompactionStrategy (CASSANDRA-9666)
 * Fix JsonTransformer output of partition with deletion info (CASSANDRA-12418)
 * Fix NPE in SSTableLoader when specifying partial directory path (CASSANDRA-12609)
Merged from 2.2:
 * Add local address entry in PropertyFileSnitch (CASSANDRA-11332)
 * cqlsh copy: fix missing counter values (CASSANDRA-12476)
 * Move migration tasks to non-periodic queue, assure flush executor shutdown after non-periodic executor (CASSANDRA-12251)
 * cqlsh copy: fixed possible race in initializing feeding thread (CASSANDRA-11701)
 * Only set broadcast_rpc_address on Ec2MultiRegionSnitch if it's not set (CASSANDRA-11357)
 * Update StorageProxy range metrics for timeouts, failures and unavailables (CASSANDRA-9507)
 * Add Sigar to classes included in clientutil.jar (CASSANDRA-11635)
 * Add decay to histograms and timers used for metrics (CASSANDRA-11752)
 * Fix hanging stream session (CASSANDRA-10992)
 * Fix INSERT JSON, fromJson() support of smallint, tinyint types (CASSANDRA-12371)
 * Restore JVM metric export for metric reporters (CASSANDRA-12312)
 * Release sstables of failed stream sessions only when outgoing transfers are finished (CASSANDRA-11345)
 * Wait for tracing events before returning response and query at same consistency level client side (CASSANDRA-11465)
 * cqlsh copyutil should get host metadata by connected address (CASSANDRA-11979)
 * Fixed cqlshlib.test.remove_test_db (CASSANDRA-12214)
 * Synchronize ThriftServer::stop() (CASSANDRA-12105)
 * Use dedicated thread for JMX notifications (CASSANDRA-12146)
 * Improve streaming synchronization and fault tolerance (CASSANDRA-11414)
 * MemoryUtil.getShort() should return an unsigned short also for architectures not supporting unaligned memory accesses (CASSANDRA-11973)
 * Allow nodetool info to run with readonly JMX access (CASSANDRA-11755)
 * Validate bloom_filter_fp_chance against lowest supported
   value when the table is created (CASSANDRA-11920)
 * Don't send erroneous NEW_NODE notifications on restart (CASSANDRA-11038)
 * StorageService shutdown hook should use a volatile variable (CASSANDRA-11984)
Merged from 2.1:
 * Add system property to set the max number of native transport requests in queue (CASSANDRA-11363)
 * Fix queries with empty ByteBuffer values in clustering column restrictions (CASSANDRA-12127) 
 * Disable passing control to post-flush after flush failure to prevent data loss (CASSANDRA-11828)
 * Allow STCS-in-L0 compactions to reduce scope with LCS (CASSANDRA-12040)
 * cannot use cql since upgrading python to 2.7.11+ (CASSANDRA-11850)
 * Fix filtering on clustering columns when 2i is used (CASSANDRA-11907)
 * Avoid stalling paxos when the paxos state expires (CASSANDRA-12043)
 * Remove finished incoming streaming connections from MessagingService (CASSANDRA-11854)
 * Don't try to get sstables for non-repairing column families (CASSANDRA-12077)
 * Avoid marking too many sstables as repaired (CASSANDRA-11696)
 * Prevent select statements with clustering key > 64k (CASSANDRA-11882)
 * Fix clock skew corrupting other nodes with paxos (CASSANDRA-11991)
 * Remove distinction between non-existing static columns and existing but null in LWTs (CASSANDRA-9842)
 * Cache local ranges when calculating repair neighbors (CASSANDRA-11934)
 * Allow LWT operation on static column with only partition keys (CASSANDRA-10532)
 * Create interval tree over canonical sstables to avoid missing sstables during streaming (CASSANDRA-11886)
 * cqlsh COPY FROM: shutdown parent cluster after forking, to avoid corrupting SSL connections (CASSANDRA-11749)


3.7
 * Support multiple folders for user defined compaction tasks (CASSANDRA-11765)
 * Fix race in CompactionStrategyManager's pause/resume (CASSANDRA-11922)
Merged from 3.0:
 * Fix legacy serialization of Thrift-generated non-compound range tombstones
   when communicating with 2.x nodes (CASSANDRA-11930)
 * Fix Directories instantiations where CFS.initialDirectories should be used (CASSANDRA-11849)
 * Avoid referencing DatabaseDescriptor in AbstractType (CASSANDRA-11912)
 * Don't use static dataDirectories field in Directories instances (CASSANDRA-11647)
 * Fix sstables not being protected from removal during index build (CASSANDRA-11905)
 * cqlsh: Suppress stack trace from Read/WriteFailures (CASSANDRA-11032)
 * Remove unneeded code to repair index summaries that have
   been improperly down-sampled (CASSANDRA-11127)
 * Avoid WriteTimeoutExceptions during commit log replay due to materialized
   view lock contention (CASSANDRA-11891)
 * Prevent OOM failures on SSTable corruption, improve tests for corruption detection (CASSANDRA-9530)
 * Use CFS.initialDirectories when clearing snapshots (CASSANDRA-11705)
 * Allow compaction strategies to disable early open (CASSANDRA-11754)
 * Refactor Materialized View code (CASSANDRA-11475)
 * Update Java Driver (CASSANDRA-11615)
Merged from 2.2:
 * Persist local metadata earlier in startup sequence (CASSANDRA-11742)
 * cqlsh: fix tab completion for case-sensitive identifiers (CASSANDRA-11664)
 * Avoid showing estimated key as -1 in tablestats (CASSANDRA-11587)
 * Fix possible race condition in CommitLog.recover (CASSANDRA-11743)
 * Enable client encryption in sstableloader with cli options (CASSANDRA-11708)
 * Possible memory leak in NIODataInputStream (CASSANDRA-11867)
 * Add seconds to cqlsh tracing session duration (CASSANDRA-11753)
 * Fix commit log replay after out-of-order flush completion (CASSANDRA-9669)
 * Prohibit Reversed Counter type as part of the PK (CASSANDRA-9395)
 * cqlsh: correctly handle non-ascii chars in error messages (CASSANDRA-11626)
Merged from 2.1:
 * Run CommitLog tests with different compression settings (CASSANDRA-9039)
 * cqlsh: apply current keyspace to source command (CASSANDRA-11152)
 * Clear out parent repair session if repair coordinator dies (CASSANDRA-11824)
 * Set default streaming_socket_timeout_in_ms to 24 hours (CASSANDRA-11840)
 * Do not consider local node a valid source during replace (CASSANDRA-11848)
 * Add message dropped tasks to nodetool netstats (CASSANDRA-11855)
 * Avoid holding SSTableReaders for duration of incremental repair (CASSANDRA-11739)


3.6
 * Correctly migrate schema for frozen UDTs during 2.x -> 3.x upgrades
   (does not affect any released versions) (CASSANDRA-11613)
 * Allow server startup if JMX is configured directly (CASSANDRA-11725)
 * Prevent direct memory OOM on buffer pool allocations (CASSANDRA-11710)
 * Enhanced Compaction Logging (CASSANDRA-10805)
 * Make prepared statement cache size configurable (CASSANDRA-11555)
 * Integrated JMX authentication and authorization (CASSANDRA-10091)
 * Add units to stress ouput (CASSANDRA-11352)
 * Fix PER PARTITION LIMIT for single and multi partitions queries (CASSANDRA-11603)
 * Add uncompressed chunk cache for RandomAccessReader (CASSANDRA-5863)
 * Clarify ClusteringPrefix hierarchy (CASSANDRA-11213)
 * Always perform collision check before joining ring (CASSANDRA-10134)
 * SSTableWriter output discrepancy (CASSANDRA-11646)
 * Fix potential timeout in NativeTransportService.testConcurrentDestroys (CASSANDRA-10756)
 * Support large partitions on the 3.0 sstable format (CASSANDRA-11206,11763)
 * Add support to rebuild from specific range (CASSANDRA-10406)
 * Optimize the overlapping lookup by calculating all the
   bounds in advance (CASSANDRA-11571)
 * Support json/yaml output in nodetool tablestats (CASSANDRA-5977)
 * (stress) Add datacenter option to -node options (CASSANDRA-11591)
 * Fix handling of empty slices (CASSANDRA-11513)
 * Make number of cores used by cqlsh COPY visible to testing code (CASSANDRA-11437)
 * Allow filtering on clustering columns for queries without secondary indexes (CASSANDRA-11310)
 * Refactor Restriction hierarchy (CASSANDRA-11354)
 * Eliminate allocations in R/W path (CASSANDRA-11421)
 * Update Netty to 4.0.36 (CASSANDRA-11567)
 * Fix PER PARTITION LIMIT for queries requiring post-query ordering (CASSANDRA-11556)
 * Allow instantiation of UDTs and tuples in UDFs (CASSANDRA-10818)
 * Support UDT in CQLSSTableWriter (CASSANDRA-10624)
 * Support for non-frozen user-defined types, updating
   individual fields of user-defined types (CASSANDRA-7423)
 * Make LZ4 compression level configurable (CASSANDRA-11051)
 * Allow per-partition LIMIT clause in CQL (CASSANDRA-7017)
 * Make custom filtering more extensible with UserExpression (CASSANDRA-11295)
 * Improve field-checking and error reporting in cassandra.yaml (CASSANDRA-10649)
 * Print CAS stats in nodetool proxyhistograms (CASSANDRA-11507)
 * More user friendly error when providing an invalid token to nodetool (CASSANDRA-9348)
 * Add static column support to SASI index (CASSANDRA-11183)
 * Support EQ/PREFIX queries in SASI CONTAINS mode without tokenization (CASSANDRA-11434)
 * Support LIKE operator in prepared statements (CASSANDRA-11456)
 * Add a command to see if a Materialized View has finished building (CASSANDRA-9967)
 * Log endpoint and port associated with streaming operation (CASSANDRA-8777)
 * Print sensible units for all log messages (CASSANDRA-9692)
 * Upgrade Netty to version 4.0.34 (CASSANDRA-11096)
 * Break the CQL grammar into separate Parser and Lexer (CASSANDRA-11372)
 * Compress only inter-dc traffic by default (CASSANDRA-8888)
 * Add metrics to track write amplification (CASSANDRA-11420)
 * cassandra-stress: cannot handle "value-less" tables (CASSANDRA-7739)
 * Add/drop multiple columns in one ALTER TABLE statement (CASSANDRA-10411)
 * Add require_endpoint_verification opt for internode encryption (CASSANDRA-9220)
 * Add auto import java.util for UDF code block (CASSANDRA-11392)
 * Add --hex-format option to nodetool getsstables (CASSANDRA-11337)
 * sstablemetadata should print sstable min/max token (CASSANDRA-7159)
 * Do not wrap CassandraException in TriggerExecutor (CASSANDRA-9421)
 * COPY TO should have higher double precision (CASSANDRA-11255)
 * Stress should exit with non-zero status after failure (CASSANDRA-10340)
 * Add client to cqlsh SHOW_SESSION (CASSANDRA-8958)
 * Fix nodetool tablestats keyspace level metrics (CASSANDRA-11226)
 * Store repair options in parent_repair_history (CASSANDRA-11244)
 * Print current leveling in sstableofflinerelevel (CASSANDRA-9588)
 * Change repair message for keyspaces with RF 1 (CASSANDRA-11203)
 * Remove hard-coded SSL cipher suites and protocols (CASSANDRA-10508)
 * Improve concurrency in CompactionStrategyManager (CASSANDRA-10099)
 * (cqlsh) interpret CQL type for formatting blobs (CASSANDRA-11274)
 * Refuse to start and print txn log information in case of disk
   corruption (CASSANDRA-10112)
 * Resolve some eclipse-warnings (CASSANDRA-11086)
 * (cqlsh) Show static columns in a different color (CASSANDRA-11059)
 * Allow to remove TTLs on table with default_time_to_live (CASSANDRA-11207)
Merged from 3.0:
 * Disallow creating view with a static column (CASSANDRA-11602)
 * Reduce the amount of object allocations caused by the getFunctions methods (CASSANDRA-11593)
 * Potential error replaying commitlog with smallint/tinyint/date/time types (CASSANDRA-11618)
 * Fix queries with filtering on counter columns (CASSANDRA-11629)
 * Improve tombstone printing in sstabledump (CASSANDRA-11655)
 * Fix paging for range queries where all clustering columns are specified (CASSANDRA-11669)
 * Don't require HEAP_NEW_SIZE to be set when using G1 (CASSANDRA-11600)
 * Fix sstabledump not showing cells after tombstone marker (CASSANDRA-11654)
 * Ignore all LocalStrategy keyspaces for streaming and other related
   operations (CASSANDRA-11627)
 * Ensure columnfilter covers indexed columns for thrift 2i queries (CASSANDRA-11523)
 * Only open one sstable scanner per sstable (CASSANDRA-11412)
 * Option to specify ProtocolVersion in cassandra-stress (CASSANDRA-11410)
 * ArithmeticException in avgFunctionForDecimal (CASSANDRA-11485)
 * LogAwareFileLister should only use OLD sstable files in current folder to determine disk consistency (CASSANDRA-11470)
 * Notify indexers of expired rows during compaction (CASSANDRA-11329)
 * Properly respond with ProtocolError when a v1/v2 native protocol
   header is received (CASSANDRA-11464)
 * Validate that num_tokens and initial_token are consistent with one another (CASSANDRA-10120)
Merged from 2.2:
 * Exit JVM if JMX server fails to startup (CASSANDRA-11540)
 * Produce a heap dump when exiting on OOM (CASSANDRA-9861)
 * Restore ability to filter on clustering columns when using a 2i (CASSANDRA-11510)
 * JSON datetime formatting needs timezone (CASSANDRA-11137)
 * Fix is_dense recalculation for Thrift-updated tables (CASSANDRA-11502)
 * Remove unnescessary file existence check during anticompaction (CASSANDRA-11660)
 * Add missing files to debian packages (CASSANDRA-11642)
 * Avoid calling Iterables::concat in loops during ModificationStatement::getFunctions (CASSANDRA-11621)
 * cqlsh: COPY FROM should use regular inserts for single statement batches and
   report errors correctly if workers processes crash on initialization (CASSANDRA-11474)
 * Always close cluster with connection in CqlRecordWriter (CASSANDRA-11553)
 * Allow only DISTINCT queries with partition keys restrictions (CASSANDRA-11339)
 * CqlConfigHelper no longer requires both a keystore and truststore to work (CASSANDRA-11532)
 * Make deprecated repair methods backward-compatible with previous notification service (CASSANDRA-11430)
 * IncomingStreamingConnection version check message wrong (CASSANDRA-11462)
Merged from 2.1:
 * Support mlockall on IBM POWER arch (CASSANDRA-11576)
 * Add option to disable use of severity in DynamicEndpointSnitch (CASSANDRA-11737)
 * cqlsh COPY FROM fails for null values with non-prepared statements (CASSANDRA-11631)
 * Make cython optional in pylib/setup.py (CASSANDRA-11630)
 * Change order of directory searching for cassandra.in.sh to favor local one (CASSANDRA-11628)
 * cqlsh COPY FROM fails with []{} chars in UDT/tuple fields/values (CASSANDRA-11633)
 * clqsh: COPY FROM throws TypeError with Cython extensions enabled (CASSANDRA-11574)
 * cqlsh: COPY FROM ignores NULL values in conversion (CASSANDRA-11549)
 * Validate levels when building LeveledScanner to avoid overlaps with orphaned sstables (CASSANDRA-9935)


3.5
 * StaticTokenTreeBuilder should respect posibility of duplicate tokens (CASSANDRA-11525)
 * Correctly fix potential assertion error during compaction (CASSANDRA-11353)
 * Avoid index segment stitching in RAM which lead to OOM on big SSTable files (CASSANDRA-11383)
 * Fix clustering and row filters for LIKE queries on clustering columns (CASSANDRA-11397)
Merged from 3.0:
 * Fix rare NPE on schema upgrade from 2.x to 3.x (CASSANDRA-10943)
 * Improve backoff policy for cqlsh COPY FROM (CASSANDRA-11320)
 * Improve IF NOT EXISTS check in CREATE INDEX (CASSANDRA-11131)
 * Upgrade ohc to 0.4.3
 * Enable SO_REUSEADDR for JMX RMI server sockets (CASSANDRA-11093)
 * Allocate merkletrees with the correct size (CASSANDRA-11390)
 * Support streaming pre-3.0 sstables (CASSANDRA-10990)
 * Add backpressure to compressed or encrypted commit log (CASSANDRA-10971)
 * SSTableExport supports secondary index tables (CASSANDRA-11330)
 * Fix sstabledump to include missing info in debug output (CASSANDRA-11321)
 * Establish and implement canonical bulk reading workload(s) (CASSANDRA-10331)
 * Fix paging for IN queries on tables without clustering columns (CASSANDRA-11208)
 * Remove recursive call from CompositesSearcher (CASSANDRA-11304)
 * Fix filtering on non-primary key columns for queries without index (CASSANDRA-6377)
 * Fix sstableloader fail when using materialized view (CASSANDRA-11275)
Merged from 2.2:
 * DatabaseDescriptor should log stacktrace in case of Eception during seed provider creation (CASSANDRA-11312)
 * Use canonical path for directory in SSTable descriptor (CASSANDRA-10587)
 * Add cassandra-stress keystore option (CASSANDRA-9325)
 * Dont mark sstables as repairing with sub range repairs (CASSANDRA-11451)
 * Notify when sstables change after cancelling compaction (CASSANDRA-11373)
 * cqlsh: COPY FROM should check that explicit column names are valid (CASSANDRA-11333)
 * Add -Dcassandra.start_gossip startup option (CASSANDRA-10809)
 * Fix UTF8Validator.validate() for modified UTF-8 (CASSANDRA-10748)
 * Clarify that now() function is calculated on the coordinator node in CQL documentation (CASSANDRA-10900)
 * Fix bloom filter sizing with LCS (CASSANDRA-11344)
 * (cqlsh) Fix error when result is 0 rows with EXPAND ON (CASSANDRA-11092)
 * Add missing newline at end of bin/cqlsh (CASSANDRA-11325)
 * Unresolved hostname leads to replace being ignored (CASSANDRA-11210)
 * Only log yaml config once, at startup (CASSANDRA-11217)
 * Reference leak with parallel repairs on the same table (CASSANDRA-11215)
Merged from 2.1:
 * Add a -j parameter to scrub/cleanup/upgradesstables to state how
   many threads to use (CASSANDRA-11179)
 * COPY FROM on large datasets: fix progress report and debug performance (CASSANDRA-11053)
 * InvalidateKeys should have a weak ref to key cache (CASSANDRA-11176)


3.4
 * (cqlsh) add cqlshrc option to always connect using ssl (CASSANDRA-10458)
 * Cleanup a few resource warnings (CASSANDRA-11085)
 * Allow custom tracing implementations (CASSANDRA-10392)
 * Extract LoaderOptions to be able to be used from outside (CASSANDRA-10637)
 * fix OnDiskIndexTest to properly treat empty ranges (CASSANDRA-11205)
 * fix TrackerTest to handle new notifications (CASSANDRA-11178)
 * add SASI validation for partitioner and complex columns (CASSANDRA-11169)
 * Add caching of encrypted credentials in PasswordAuthenticator (CASSANDRA-7715)
 * fix SASI memtable switching on flush (CASSANDRA-11159)
 * Remove duplicate offline compaction tracking (CASSANDRA-11148)
 * fix EQ semantics of analyzed SASI indexes (CASSANDRA-11130)
 * Support long name output for nodetool commands (CASSANDRA-7950)
 * Encrypted hints (CASSANDRA-11040)
 * SASI index options validation (CASSANDRA-11136)
 * Optimize disk seek using min/max column name meta data when the LIMIT clause is used
   (CASSANDRA-8180)
 * Add LIKE support to CQL3 (CASSANDRA-11067)
 * Generic Java UDF types (CASSANDRA-10819)
 * cqlsh: Include sub-second precision in timestamps by default (CASSANDRA-10428)
 * Set javac encoding to utf-8 (CASSANDRA-11077)
 * Integrate SASI index into Cassandra (CASSANDRA-10661)
 * Add --skip-flush option to nodetool snapshot
 * Skip values for non-queried columns (CASSANDRA-10657)
 * Add support for secondary indexes on static columns (CASSANDRA-8103)
 * CommitLogUpgradeTestMaker creates broken commit logs (CASSANDRA-11051)
 * Add metric for number of dropped mutations (CASSANDRA-10866)
 * Simplify row cache invalidation code (CASSANDRA-10396)
 * Support user-defined compaction through nodetool (CASSANDRA-10660)
 * Stripe view locks by key and table ID to reduce contention (CASSANDRA-10981)
 * Add nodetool gettimeout and settimeout commands (CASSANDRA-10953)
 * Add 3.0 metadata to sstablemetadata output (CASSANDRA-10838)
Merged from 3.0:
 * MV should only query complex columns included in the view (CASSANDRA-11069)
 * Failed aggregate creation breaks server permanently (CASSANDRA-11064)
 * Add sstabledump tool (CASSANDRA-7464)
 * Introduce backpressure for hints (CASSANDRA-10972)
 * Fix ClusteringPrefix not being able to read tombstone range boundaries (CASSANDRA-11158)
 * Prevent logging in sandboxed state (CASSANDRA-11033)
 * Disallow drop/alter operations of UDTs used by UDAs (CASSANDRA-10721)
 * Add query time validation method on Index (CASSANDRA-11043)
 * Avoid potential AssertionError in mixed version cluster (CASSANDRA-11128)
 * Properly handle hinted handoff after topology changes (CASSANDRA-5902)
 * AssertionError when listing sstable files on inconsistent disk state (CASSANDRA-11156)
 * Fix wrong rack counting and invalid conditions check for TokenAllocation
   (CASSANDRA-11139)
 * Avoid creating empty hint files (CASSANDRA-11090)
 * Fix leak detection strong reference loop using weak reference (CASSANDRA-11120)
 * Configurie BatchlogManager to stop delayed tasks on shutdown (CASSANDRA-11062)
 * Hadoop integration is incompatible with Cassandra Driver 3.0.0 (CASSANDRA-11001)
 * Add dropped_columns to the list of schema table so it gets handled
   properly (CASSANDRA-11050)
 * Fix NPE when using forceRepairRangeAsync without DC (CASSANDRA-11239)
Merged from 2.2:
 * Preserve order for preferred SSL cipher suites (CASSANDRA-11164)
 * Range.compareTo() violates the contract of Comparable (CASSANDRA-11216)
 * Avoid NPE when serializing ErrorMessage with null message (CASSANDRA-11167)
 * Replacing an aggregate with a new version doesn't reset INITCOND (CASSANDRA-10840)
 * (cqlsh) cqlsh cannot be called through symlink (CASSANDRA-11037)
 * fix ohc and java-driver pom dependencies in build.xml (CASSANDRA-10793)
 * Protect from keyspace dropped during repair (CASSANDRA-11065)
 * Handle adding fields to a UDT in SELECT JSON and toJson() (CASSANDRA-11146)
 * Better error message for cleanup (CASSANDRA-10991)
 * cqlsh pg-style-strings broken if line ends with ';' (CASSANDRA-11123)
 * Always persist upsampled index summaries (CASSANDRA-10512)
 * (cqlsh) Fix inconsistent auto-complete (CASSANDRA-10733)
 * Make SELECT JSON and toJson() threadsafe (CASSANDRA-11048)
 * Fix SELECT on tuple relations for mixed ASC/DESC clustering order (CASSANDRA-7281)
 * Use cloned TokenMetadata in size estimates to avoid race against membership check
   (CASSANDRA-10736)
 * (cqlsh) Support utf-8/cp65001 encoding on Windows (CASSANDRA-11030)
 * Fix paging on DISTINCT queries repeats result when first row in partition changes
   (CASSANDRA-10010)
 * (cqlsh) Support timezone conversion using pytz (CASSANDRA-10397)
 * cqlsh: change default encoding to UTF-8 (CASSANDRA-11124)
Merged from 2.1:
 * Checking if an unlogged batch is local is inefficient (CASSANDRA-11529)
 * Fix out-of-space error treatment in memtable flushing (CASSANDRA-11448).
 * Don't do defragmentation if reading from repaired sstables (CASSANDRA-10342)
 * Fix streaming_socket_timeout_in_ms not enforced (CASSANDRA-11286)
 * Avoid dropping message too quickly due to missing unit conversion (CASSANDRA-11302)
 * Don't remove FailureDetector history on removeEndpoint (CASSANDRA-10371)
 * Only notify if repair status changed (CASSANDRA-11172)
 * Use logback setting for 'cassandra -v' command (CASSANDRA-10767)
 * Fix sstableloader to unthrottle streaming by default (CASSANDRA-9714)
 * Fix incorrect warning in 'nodetool status' (CASSANDRA-10176)
 * Properly release sstable ref when doing offline scrub (CASSANDRA-10697)
 * Improve nodetool status performance for large cluster (CASSANDRA-7238)
 * Gossiper#isEnabled is not thread safe (CASSANDRA-11116)
 * Avoid major compaction mixing repaired and unrepaired sstables in DTCS (CASSANDRA-11113)
 * Make it clear what DTCS timestamp_resolution is used for (CASSANDRA-11041)
 * (cqlsh) Display milliseconds when datetime overflows (CASSANDRA-10625)


3.3
 * Avoid infinite loop if owned range is smaller than number of
   data dirs (CASSANDRA-11034)
 * Avoid bootstrap hanging when existing nodes have no data to stream (CASSANDRA-11010)
Merged from 3.0:
 * Remove double initialization of newly added tables (CASSANDRA-11027)
 * Filter keys searcher results by target range (CASSANDRA-11104)
 * Fix deserialization of legacy read commands (CASSANDRA-11087)
 * Fix incorrect computation of deletion time in sstable metadata (CASSANDRA-11102)
 * Avoid memory leak when collecting sstable metadata (CASSANDRA-11026)
 * Mutations do not block for completion under view lock contention (CASSANDRA-10779)
 * Invalidate legacy schema tables when unloading them (CASSANDRA-11071)
 * (cqlsh) handle INSERT and UPDATE statements with LWT conditions correctly
   (CASSANDRA-11003)
 * Fix DISTINCT queries in mixed version clusters (CASSANDRA-10762)
 * Migrate build status for indexes along with legacy schema (CASSANDRA-11046)
 * Ensure SSTables for legacy KEYS indexes can be read (CASSANDRA-11045)
 * Added support for IBM zSystems architecture (CASSANDRA-11054)
 * Update CQL documentation (CASSANDRA-10899)
 * Check the column name, not cell name, for dropped columns when reading
   legacy sstables (CASSANDRA-11018)
 * Don't attempt to index clustering values of static rows (CASSANDRA-11021)
 * Remove checksum files after replaying hints (CASSANDRA-10947)
 * Support passing base table metadata to custom 2i validation (CASSANDRA-10924)
 * Ensure stale index entries are purged during reads (CASSANDRA-11013)
 * (cqlsh) Also apply --connect-timeout to control connection
   timeout (CASSANDRA-10959)
 * Fix AssertionError when removing from list using UPDATE (CASSANDRA-10954)
 * Fix UnsupportedOperationException when reading old sstable with range
   tombstone (CASSANDRA-10743)
 * MV should use the maximum timestamp of the primary key (CASSANDRA-10910)
 * Fix potential assertion error during compaction (CASSANDRA-10944)
Merged from 2.2:
 * maxPurgeableTimestamp needs to check memtables too (CASSANDRA-9949)
 * Apply change to compaction throughput in real time (CASSANDRA-10025)
 * (cqlsh) encode input correctly when saving history
 * Fix potential NPE on ORDER BY queries with IN (CASSANDRA-10955)
 * Start L0 STCS-compactions even if there is a L0 -> L1 compaction
   going (CASSANDRA-10979)
 * Make UUID LSB unique per process (CASSANDRA-7925)
 * Avoid NPE when performing sstable tasks (scrub etc.) (CASSANDRA-10980)
 * Make sure client gets tombstone overwhelmed warning (CASSANDRA-9465)
 * Fix error streaming section more than 2GB (CASSANDRA-10961)
 * Histogram buckets exposed in jmx are sorted incorrectly (CASSANDRA-10975)
 * Enable GC logging by default (CASSANDRA-10140)
 * Optimize pending range computation (CASSANDRA-9258)
 * Skip commit log and saved cache directories in SSTable version startup check (CASSANDRA-10902)
 * drop/alter user should be case sensitive (CASSANDRA-10817)
Merged from 2.1:
 * test_bulk_round_trip_blogposts is failing occasionally (CASSANDRA-10938)
 * Fix isJoined return true only after becoming cluster member (CASANDRA-11007)
 * Fix bad gossip generation seen in long-running clusters (CASSANDRA-10969)
 * Avoid NPE when incremental repair fails (CASSANDRA-10909)
 * Unmark sstables compacting once they are done in cleanup/scrub/upgradesstables (CASSANDRA-10829)
 * Allow simultaneous bootstrapping with strict consistency when no vnodes are used (CASSANDRA-11005)
 * Log a message when major compaction does not result in a single file (CASSANDRA-10847)
 * (cqlsh) fix cqlsh_copy_tests when vnodes are disabled (CASSANDRA-10997)
 * (cqlsh) Add request timeout option to cqlsh (CASSANDRA-10686)
 * Avoid AssertionError while submitting hint with LWT (CASSANDRA-10477)
 * If CompactionMetadata is not in stats file, use index summary instead (CASSANDRA-10676)
 * Retry sending gossip syn multiple times during shadow round (CASSANDRA-8072)
 * Fix pending range calculation during moves (CASSANDRA-10887)
 * Sane default (200Mbps) for inter-DC streaming througput (CASSANDRA-8708)



3.2
 * Make sure tokens don't exist in several data directories (CASSANDRA-6696)
 * Add requireAuthorization method to IAuthorizer (CASSANDRA-10852)
 * Move static JVM options to conf/jvm.options file (CASSANDRA-10494)
 * Fix CassandraVersion to accept x.y version string (CASSANDRA-10931)
 * Add forceUserDefinedCleanup to allow more flexible cleanup (CASSANDRA-10708)
 * (cqlsh) allow setting TTL with COPY (CASSANDRA-9494)
 * Fix counting of received sstables in streaming (CASSANDRA-10949)
 * Implement hints compression (CASSANDRA-9428)
 * Fix potential assertion error when reading static columns (CASSANDRA-10903)
 * Fix EstimatedHistogram creation in nodetool tablehistograms (CASSANDRA-10859)
 * Establish bootstrap stream sessions sequentially (CASSANDRA-6992)
 * Sort compactionhistory output by timestamp (CASSANDRA-10464)
 * More efficient BTree removal (CASSANDRA-9991)
 * Make tablehistograms accept the same syntax as tablestats (CASSANDRA-10149)
 * Group pending compactions based on table (CASSANDRA-10718)
 * Add compressor name in sstablemetadata output (CASSANDRA-9879)
 * Fix type casting for counter columns (CASSANDRA-10824)
 * Prevent running Cassandra as root (CASSANDRA-8142)
 * bound maximum in-flight commit log replay mutation bytes to 64 megabytes (CASSANDRA-8639)
 * Normalize all scripts (CASSANDRA-10679)
 * Make compression ratio much more accurate (CASSANDRA-10225)
 * Optimize building of Clustering object when only one is created (CASSANDRA-10409)
 * Make index building pluggable (CASSANDRA-10681)
 * Add sstable flush observer (CASSANDRA-10678)
 * Improve NTS endpoints calculation (CASSANDRA-10200)
 * Improve performance of the folderSize function (CASSANDRA-10677)
 * Add support for type casting in selection clause (CASSANDRA-10310)
 * Added graphing option to cassandra-stress (CASSANDRA-7918)
 * Abort in-progress queries that time out (CASSANDRA-7392)
 * Add transparent data encryption core classes (CASSANDRA-9945)
Merged from 3.0:
 * Better handling of SSL connection errors inter-node (CASSANDRA-10816)
 * Avoid NoSuchElementException when executing empty batch (CASSANDRA-10711)
 * Avoid building PartitionUpdate in toString (CASSANDRA-10897)
 * Reduce heap spent when receiving many SSTables (CASSANDRA-10797)
 * Add back support for 3rd party auth providers to bulk loader (CASSANDRA-10873)
 * Eliminate the dependency on jgrapht for UDT resolution (CASSANDRA-10653)
 * (Hadoop) Close Clusters and Sessions in Hadoop Input/Output classes (CASSANDRA-10837)
 * Fix sstableloader not working with upper case keyspace name (CASSANDRA-10806)
Merged from 2.2:
 * jemalloc detection fails due to quoting issues in regexv (CASSANDRA-10946)
 * (cqlsh) show correct column names for empty result sets (CASSANDRA-9813)
 * Add new types to Stress (CASSANDRA-9556)
 * Add property to allow listening on broadcast interface (CASSANDRA-9748)
Merged from 2.1:
 * Match cassandra-loader options in COPY FROM (CASSANDRA-9303)
 * Fix binding to any address in CqlBulkRecordWriter (CASSANDRA-9309)
 * cqlsh fails to decode utf-8 characters for text typed columns (CASSANDRA-10875)
 * Log error when stream session fails (CASSANDRA-9294)
 * Fix bugs in commit log archiving startup behavior (CASSANDRA-10593)
 * (cqlsh) further optimise COPY FROM (CASSANDRA-9302)
 * Allow CREATE TABLE WITH ID (CASSANDRA-9179)
 * Make Stress compiles within eclipse (CASSANDRA-10807)
 * Cassandra Daemon should print JVM arguments (CASSANDRA-10764)
 * Allow cancellation of index summary redistribution (CASSANDRA-8805)


3.1.1
Merged from 3.0:
  * Fix upgrade data loss due to range tombstone deleting more data than then should
    (CASSANDRA-10822)


3.1
Merged from 3.0:
 * Avoid MV race during node decommission (CASSANDRA-10674)
 * Disable reloading of GossipingPropertyFileSnitch (CASSANDRA-9474)
 * Handle single-column deletions correction in materialized views
   when the column is part of the view primary key (CASSANDRA-10796)
 * Fix issue with datadir migration on upgrade (CASSANDRA-10788)
 * Fix bug with range tombstones on reverse queries and test coverage for
   AbstractBTreePartition (CASSANDRA-10059)
 * Remove 64k limit on collection elements (CASSANDRA-10374)
 * Remove unclear Indexer.indexes() method (CASSANDRA-10690)
 * Fix NPE on stream read error (CASSANDRA-10771)
 * Normalize cqlsh DESC output (CASSANDRA-10431)
 * Rejects partition range deletions when columns are specified (CASSANDRA-10739)
 * Fix error when saving cached key for old format sstable (CASSANDRA-10778)
 * Invalidate prepared statements on DROP INDEX (CASSANDRA-10758)
 * Fix SELECT statement with IN restrictions on partition key,
   ORDER BY and LIMIT (CASSANDRA-10729)
 * Improve stress performance over 1k threads (CASSANDRA-7217)
 * Wait for migration responses to complete before bootstrapping (CASSANDRA-10731)
 * Unable to create a function with argument of type Inet (CASSANDRA-10741)
 * Fix backward incompatibiliy in CqlInputFormat (CASSANDRA-10717)
 * Correctly preserve deletion info on updated rows when notifying indexers
   of single-row deletions (CASSANDRA-10694)
 * Notify indexers of partition delete during cleanup (CASSANDRA-10685)
 * Keep the file open in trySkipCache (CASSANDRA-10669)
 * Updated trigger example (CASSANDRA-10257)
Merged from 2.2:
 * Verify tables in pseudo-system keyspaces at startup (CASSANDRA-10761)
 * Fix IllegalArgumentException in DataOutputBuffer.reallocate for large buffers (CASSANDRA-10592)
 * Show CQL help in cqlsh in web browser (CASSANDRA-7225)
 * Serialize on disk the proper SSTable compression ratio (CASSANDRA-10775)
 * Reject index queries while the index is building (CASSANDRA-8505)
 * CQL.textile syntax incorrectly includes optional keyspace for aggregate SFUNC and FINALFUNC (CASSANDRA-10747)
 * Fix JSON update with prepared statements (CASSANDRA-10631)
 * Don't do anticompaction after subrange repair (CASSANDRA-10422)
 * Fix SimpleDateType type compatibility (CASSANDRA-10027)
 * (Hadoop) fix splits calculation (CASSANDRA-10640)
 * (Hadoop) ensure that Cluster instances are always closed (CASSANDRA-10058)
Merged from 2.1:
 * Fix Stress profile parsing on Windows (CASSANDRA-10808)
 * Fix incremental repair hang when replica is down (CASSANDRA-10288)
 * Optimize the way we check if a token is repaired in anticompaction (CASSANDRA-10768)
 * Add proper error handling to stream receiver (CASSANDRA-10774)
 * Warn or fail when changing cluster topology live (CASSANDRA-10243)
 * Status command in debian/ubuntu init script doesn't work (CASSANDRA-10213)
 * Some DROP ... IF EXISTS incorrectly result in exceptions on non-existing KS (CASSANDRA-10658)
 * DeletionTime.compareTo wrong in rare cases (CASSANDRA-10749)
 * Force encoding when computing statement ids (CASSANDRA-10755)
 * Properly reject counters as map keys (CASSANDRA-10760)
 * Fix the sstable-needs-cleanup check (CASSANDRA-10740)
 * (cqlsh) Print column names before COPY operation (CASSANDRA-8935)
 * Fix CompressedInputStream for proper cleanup (CASSANDRA-10012)
 * (cqlsh) Support counters in COPY commands (CASSANDRA-9043)
 * Try next replica if not possible to connect to primary replica on
   ColumnFamilyRecordReader (CASSANDRA-2388)
 * Limit window size in DTCS (CASSANDRA-10280)
 * sstableloader does not use MAX_HEAP_SIZE env parameter (CASSANDRA-10188)
 * (cqlsh) Improve COPY TO performance and error handling (CASSANDRA-9304)
 * Create compression chunk for sending file only (CASSANDRA-10680)
 * Forbid compact clustering column type changes in ALTER TABLE (CASSANDRA-8879)
 * Reject incremental repair with subrange repair (CASSANDRA-10422)
 * Add a nodetool command to refresh size_estimates (CASSANDRA-9579)
 * Invalidate cache after stream receive task is completed (CASSANDRA-10341)
 * Reject counter writes in CQLSSTableWriter (CASSANDRA-10258)
 * Remove superfluous COUNTER_MUTATION stage mapping (CASSANDRA-10605)


3.0
 * Fix AssertionError while flushing memtable due to materialized views
   incorrectly inserting empty rows (CASSANDRA-10614)
 * Store UDA initcond as CQL literal in the schema table, instead of a blob (CASSANDRA-10650)
 * Don't use -1 for the position of partition key in schema (CASSANDRA-10491)
 * Fix distinct queries in mixed version cluster (CASSANDRA-10573)
 * Skip sstable on clustering in names query (CASSANDRA-10571)
 * Remove value skipping as it breaks read-repair (CASSANDRA-10655)
 * Fix bootstrapping with MVs (CASSANDRA-10621)
 * Make sure EACH_QUORUM reads are using NTS (CASSANDRA-10584)
 * Fix MV replica filtering for non-NetworkTopologyStrategy (CASSANDRA-10634)
 * (Hadoop) fix CIF describeSplits() not handling 0 size estimates (CASSANDRA-10600)
 * Fix reading of legacy sstables (CASSANDRA-10590)
 * Use CQL type names in schema metadata tables (CASSANDRA-10365)
 * Guard batchlog replay against integer division by zero (CASSANDRA-9223)
 * Fix bug when adding a column to thrift with the same name than a primary key (CASSANDRA-10608)
 * Add client address argument to IAuthenticator::newSaslNegotiator (CASSANDRA-8068)
 * Fix implementation of LegacyLayout.LegacyBoundComparator (CASSANDRA-10602)
 * Don't use 'names query' read path for counters (CASSANDRA-10572)
 * Fix backward compatibility for counters (CASSANDRA-10470)
 * Remove memory_allocator paramter from cassandra.yaml (CASSANDRA-10581,10628)
 * Execute the metadata reload task of all registered indexes on CFS::reload (CASSANDRA-10604)
 * Fix thrift cas operations with defined columns (CASSANDRA-10576)
 * Fix PartitionUpdate.operationCount()for updates with static column operations (CASSANDRA-10606)
 * Fix thrift get() queries with defined columns (CASSANDRA-10586)
 * Fix marking of indexes as built and removed (CASSANDRA-10601)
 * Skip initialization of non-registered 2i instances, remove Index::getIndexName (CASSANDRA-10595)
 * Fix batches on multiple tables (CASSANDRA-10554)
 * Ensure compaction options are validated when updating KeyspaceMetadata (CASSANDRA-10569)
 * Flatten Iterator Transformation Hierarchy (CASSANDRA-9975)
 * Remove token generator (CASSANDRA-5261)
 * RolesCache should not be created for any authenticator that does not requireAuthentication (CASSANDRA-10562)
 * Fix LogTransaction checking only a single directory for files (CASSANDRA-10421)
 * Fix handling of range tombstones when reading old format sstables (CASSANDRA-10360)
 * Aggregate with Initial Condition fails with C* 3.0 (CASSANDRA-10367)
Merged from 2.2:
 * (cqlsh) show partial trace if incomplete after max_trace_wait (CASSANDRA-7645)
 * Use most up-to-date version of schema for system tables (CASSANDRA-10652)
 * Deprecate memory_allocator in cassandra.yaml (CASSANDRA-10581,10628)
 * Expose phi values from failure detector via JMX and tweak debug
   and trace logging (CASSANDRA-9526)
 * Fix IllegalArgumentException in DataOutputBuffer.reallocate for large buffers (CASSANDRA-10592)
Merged from 2.1:
 * Shutdown compaction in drain to prevent leak (CASSANDRA-10079)
 * (cqlsh) fix COPY using wrong variable name for time_format (CASSANDRA-10633)
 * Do not run SizeEstimatesRecorder if a node is not a member of the ring (CASSANDRA-9912)
 * Improve handling of dead nodes in gossip (CASSANDRA-10298)
 * Fix logback-tools.xml incorrectly configured for outputing to System.err
   (CASSANDRA-9937)
 * Fix streaming to catch exception so retry not fail (CASSANDRA-10557)
 * Add validation method to PerRowSecondaryIndex (CASSANDRA-10092)
 * Support encrypted and plain traffic on the same port (CASSANDRA-10559)
 * Do STCS in DTCS windows (CASSANDRA-10276)
 * Avoid repetition of JVM_OPTS in debian package (CASSANDRA-10251)
 * Fix potential NPE from handling result of SIM.highestSelectivityIndex (CASSANDRA-10550)
 * Fix paging issues with partitions containing only static columns data (CASSANDRA-10381)
 * Fix conditions on static columns (CASSANDRA-10264)
 * AssertionError: attempted to delete non-existing file CommitLog (CASSANDRA-10377)
 * Fix sorting for queries with an IN condition on partition key columns (CASSANDRA-10363)


3.0-rc2
 * Fix SELECT DISTINCT queries between 2.2.2 nodes and 3.0 nodes (CASSANDRA-10473)
 * Remove circular references in SegmentedFile (CASSANDRA-10543)
 * Ensure validation of indexed values only occurs once per-partition (CASSANDRA-10536)
 * Fix handling of static columns for range tombstones in thrift (CASSANDRA-10174)
 * Support empty ColumnFilter for backward compatility on empty IN (CASSANDRA-10471)
 * Remove Pig support (CASSANDRA-10542)
 * Fix LogFile throws Exception when assertion is disabled (CASSANDRA-10522)
 * Revert CASSANDRA-7486, make CMS default GC, move GC config to
   conf/jvm.options (CASSANDRA-10403)
 * Fix TeeingAppender causing some logs to be truncated/empty (CASSANDRA-10447)
 * Allow EACH_QUORUM for reads (CASSANDRA-9602)
 * Fix potential ClassCastException while upgrading (CASSANDRA-10468)
 * Fix NPE in MVs on update (CASSANDRA-10503)
 * Only include modified cell data in indexing deltas (CASSANDRA-10438)
 * Do not load keyspace when creating sstable writer (CASSANDRA-10443)
 * If node is not yet gossiping write all MV updates to batchlog only (CASSANDRA-10413)
 * Re-populate token metadata after commit log recovery (CASSANDRA-10293)
 * Provide additional metrics for materialized views (CASSANDRA-10323)
 * Flush system schema tables after local schema changes (CASSANDRA-10429)
Merged from 2.2:
 * Reduce contention getting instances of CompositeType (CASSANDRA-10433)
 * Fix the regression when using LIMIT with aggregates (CASSANDRA-10487)
 * Avoid NoClassDefFoundError during DataDescriptor initialization on windows (CASSANDRA-10412)
 * Preserve case of quoted Role & User names (CASSANDRA-10394)
 * cqlsh pg-style-strings broken (CASSANDRA-10484)
 * cqlsh prompt includes name of keyspace after failed `use` statement (CASSANDRA-10369)
Merged from 2.1:
 * (cqlsh) Distinguish negative and positive infinity in output (CASSANDRA-10523)
 * (cqlsh) allow custom time_format for COPY TO (CASSANDRA-8970)
 * Don't allow startup if the node's rack has changed (CASSANDRA-10242)
 * (cqlsh) show partial trace if incomplete after max_trace_wait (CASSANDRA-7645)
 * Allow LOCAL_JMX to be easily overridden (CASSANDRA-10275)
 * Mark nodes as dead even if they've already left (CASSANDRA-10205)


3.0.0-rc1
 * Fix mixed version read request compatibility for compact static tables
   (CASSANDRA-10373)
 * Fix paging of DISTINCT with static and IN (CASSANDRA-10354)
 * Allow MATERIALIZED VIEW's SELECT statement to restrict primary key
   columns (CASSANDRA-9664)
 * Move crc_check_chance out of compression options (CASSANDRA-9839)
 * Fix descending iteration past end of BTreeSearchIterator (CASSANDRA-10301)
 * Transfer hints to a different node on decommission (CASSANDRA-10198)
 * Check partition keys for CAS operations during stmt validation (CASSANDRA-10338)
 * Add custom query expressions to SELECT (CASSANDRA-10217)
 * Fix minor bugs in MV handling (CASSANDRA-10362)
 * Allow custom indexes with 0,1 or multiple target columns (CASSANDRA-10124)
 * Improve MV schema representation (CASSANDRA-9921)
 * Add flag to enable/disable coordinator batchlog for MV writes (CASSANDRA-10230)
 * Update cqlsh COPY for new internal driver serialization interface (CASSANDRA-10318)
 * Give index implementations more control over rebuild operations (CASSANDRA-10312)
 * Update index file format (CASSANDRA-10314)
 * Add "shadowable" row tombstones to deal with mv timestamp issues (CASSANDRA-10261)
 * CFS.loadNewSSTables() broken for pre-3.0 sstables
 * Cache selected index in read command to reduce lookups (CASSANDRA-10215)
 * Small optimizations of sstable index serialization (CASSANDRA-10232)
 * Support for both encrypted and unencrypted native transport connections (CASSANDRA-9590)
Merged from 2.2:
 * Configurable page size in cqlsh (CASSANDRA-9855)
 * Defer default role manager setup until all nodes are on 2.2+ (CASSANDRA-9761)
 * Handle missing RoleManager in config after upgrade to 2.2 (CASSANDRA-10209)
Merged from 2.1:
 * Bulk Loader API could not tolerate even node failure (CASSANDRA-10347)
 * Avoid misleading pushed notifications when multiple nodes
   share an rpc_address (CASSANDRA-10052)
 * Fix dropping undroppable when message queue is full (CASSANDRA-10113)
 * Fix potential ClassCastException during paging (CASSANDRA-10352)
 * Prevent ALTER TYPE from creating circular references (CASSANDRA-10339)
 * Fix cache handling of 2i and base tables (CASSANDRA-10155, 10359)
 * Fix NPE in nodetool compactionhistory (CASSANDRA-9758)
 * (Pig) support BulkOutputFormat as a URL parameter (CASSANDRA-7410)
 * BATCH statement is broken in cqlsh (CASSANDRA-10272)
 * (cqlsh) Make cqlsh PEP8 Compliant (CASSANDRA-10066)
 * (cqlsh) Fix error when starting cqlsh with --debug (CASSANDRA-10282)
 * Scrub, Cleanup and Upgrade do not unmark compacting until all operations
   have completed, regardless of the occurence of exceptions (CASSANDRA-10274)


3.0.0-beta2
 * Fix columns returned by AbstractBtreePartitions (CASSANDRA-10220)
 * Fix backward compatibility issue due to AbstractBounds serialization bug (CASSANDRA-9857)
 * Fix startup error when upgrading nodes (CASSANDRA-10136)
 * Base table PRIMARY KEY can be assumed to be NOT NULL in MV creation (CASSANDRA-10147)
 * Improve batchlog write patch (CASSANDRA-9673)
 * Re-apply MaterializedView updates on commitlog replay (CASSANDRA-10164)
 * Require AbstractType.isByteOrderComparable declaration in constructor (CASSANDRA-9901)
 * Avoid digest mismatch on upgrade to 3.0 (CASSANDRA-9554)
 * Fix Materialized View builder when adding multiple MVs (CASSANDRA-10156)
 * Choose better poolingOptions for protocol v4 in cassandra-stress (CASSANDRA-10182)
 * Fix LWW bug affecting Materialized Views (CASSANDRA-10197)
 * Ensures frozen sets and maps are always sorted (CASSANDRA-10162)
 * Don't deadlock when flushing CFS backed custom indexes (CASSANDRA-10181)
 * Fix double flushing of secondary index tables (CASSANDRA-10180)
 * Fix incorrect handling of range tombstones in thrift (CASSANDRA-10046)
 * Only use batchlog when paired materialized view replica is remote (CASSANDRA-10061)
 * Reuse TemporalRow when updating multiple MaterializedViews (CASSANDRA-10060)
 * Validate gc_grace_seconds for batchlog writes and MVs (CASSANDRA-9917)
 * Fix sstablerepairedset (CASSANDRA-10132)
Merged from 2.2:
 * Cancel transaction for sstables we wont redistribute index summary
   for (CASSANDRA-10270)
 * Retry snapshot deletion after compaction and gc on Windows (CASSANDRA-10222)
 * Fix failure to start with space in directory path on Windows (CASSANDRA-10239)
 * Fix repair hang when snapshot failed (CASSANDRA-10057)
 * Fall back to 1/4 commitlog volume for commitlog_total_space on small disks
   (CASSANDRA-10199)
Merged from 2.1:
 * Added configurable warning threshold for GC duration (CASSANDRA-8907)
 * Fix handling of streaming EOF (CASSANDRA-10206)
 * Only check KeyCache when it is enabled
 * Change streaming_socket_timeout_in_ms default to 1 hour (CASSANDRA-8611)
 * (cqlsh) update list of CQL keywords (CASSANDRA-9232)
 * Add nodetool gettraceprobability command (CASSANDRA-10234)
Merged from 2.0:
 * Fix rare race where older gossip states can be shadowed (CASSANDRA-10366)
 * Fix consolidating racks violating the RF contract (CASSANDRA-10238)
 * Disallow decommission when node is in drained state (CASSANDRA-8741)


2.2.1
 * Fix race during construction of commit log (CASSANDRA-10049)
 * Fix LeveledCompactionStrategyTest (CASSANDRA-9757)
 * Fix broken UnbufferedDataOutputStreamPlus.writeUTF (CASSANDRA-10203)
 * (cqlsh) default load-from-file encoding to utf-8 (CASSANDRA-9898)
 * Avoid returning Permission.NONE when failing to query users table (CASSANDRA-10168)
 * (cqlsh) add CLEAR command (CASSANDRA-10086)
 * Support string literals as Role names for compatibility (CASSANDRA-10135)
Merged from 2.1:
 * Only check KeyCache when it is enabled
 * Change streaming_socket_timeout_in_ms default to 1 hour (CASSANDRA-8611)
 * (cqlsh) update list of CQL keywords (CASSANDRA-9232)


3.0.0-beta1
 * Redesign secondary index API (CASSANDRA-9459, 7771, 9041)
 * Fix throwing ReadFailure instead of ReadTimeout on range queries (CASSANDRA-10125)
 * Rewrite hinted handoff (CASSANDRA-6230)
 * Fix query on static compact tables (CASSANDRA-10093)
 * Fix race during construction of commit log (CASSANDRA-10049)
 * Add option to only purge repaired tombstones (CASSANDRA-6434)
 * Change authorization handling for MVs (CASSANDRA-9927)
 * Add custom JMX enabled executor for UDF sandbox (CASSANDRA-10026)
 * Fix row deletion bug for Materialized Views (CASSANDRA-10014)
 * Support mixed-version clusters with Cassandra 2.1 and 2.2 (CASSANDRA-9704)
 * Fix multiple slices on RowSearchers (CASSANDRA-10002)
 * Fix bug in merging of collections (CASSANDRA-10001)
 * Optimize batchlog replay to avoid full scans (CASSANDRA-7237)
 * Repair improvements when using vnodes (CASSANDRA-5220)
 * Disable scripted UDFs by default (CASSANDRA-9889)
 * Bytecode inspection for Java-UDFs (CASSANDRA-9890)
 * Use byte to serialize MT hash length (CASSANDRA-9792)
 * Replace usage of Adler32 with CRC32 (CASSANDRA-8684)
 * Fix migration to new format from 2.1 SSTable (CASSANDRA-10006)
 * SequentialWriter should extend BufferedDataOutputStreamPlus (CASSANDRA-9500)
 * Use the same repairedAt timestamp within incremental repair session (CASSANDRA-9111)
Merged from 2.2:
 * Allow count(*) and count(1) to be use as normal aggregation (CASSANDRA-10114)
 * An NPE is thrown if the column name is unknown for an IN relation (CASSANDRA-10043)
 * Apply commit_failure_policy to more errors on startup (CASSANDRA-9749)
 * Fix histogram overflow exception (CASSANDRA-9973)
 * Route gossip messages over dedicated socket (CASSANDRA-9237)
 * Add checksum to saved cache files (CASSANDRA-9265)
 * Log warning when using an aggregate without partition key (CASSANDRA-9737)
Merged from 2.1:
 * (cqlsh) Allow encoding to be set through command line (CASSANDRA-10004)
 * Add new JMX methods to change local compaction strategy (CASSANDRA-9965)
 * Write hints for paxos commits (CASSANDRA-7342)
 * (cqlsh) Fix timestamps before 1970 on Windows, always
   use UTC for timestamp display (CASSANDRA-10000)
 * (cqlsh) Avoid overwriting new config file with old config
   when both exist (CASSANDRA-9777)
 * Release snapshot selfRef when doing snapshot repair (CASSANDRA-9998)
 * Cannot replace token does not exist - DN node removed as Fat Client (CASSANDRA-9871)
Merged from 2.0:
 * Don't cast expected bf size to an int (CASSANDRA-9959)
 * Make getFullyExpiredSSTables less expensive (CASSANDRA-9882)


3.0.0-alpha1
 * Implement proper sandboxing for UDFs (CASSANDRA-9402)
 * Simplify (and unify) cleanup of compaction leftovers (CASSANDRA-7066)
 * Allow extra schema definitions in cassandra-stress yaml (CASSANDRA-9850)
 * Metrics should use up to date nomenclature (CASSANDRA-9448)
 * Change CREATE/ALTER TABLE syntax for compression (CASSANDRA-8384)
 * Cleanup crc and adler code for java 8 (CASSANDRA-9650)
 * Storage engine refactor (CASSANDRA-8099, 9743, 9746, 9759, 9781, 9808, 9825,
   9848, 9705, 9859, 9867, 9874, 9828, 9801)
 * Update Guava to 18.0 (CASSANDRA-9653)
 * Bloom filter false positive ratio is not honoured (CASSANDRA-8413)
 * New option for cassandra-stress to leave a ratio of columns null (CASSANDRA-9522)
 * Change hinted_handoff_enabled yaml setting, JMX (CASSANDRA-9035)
 * Add algorithmic token allocation (CASSANDRA-7032)
 * Add nodetool command to replay batchlog (CASSANDRA-9547)
 * Make file buffer cache independent of paths being read (CASSANDRA-8897)
 * Remove deprecated legacy Hadoop code (CASSANDRA-9353)
 * Decommissioned nodes will not rejoin the cluster (CASSANDRA-8801)
 * Change gossip stabilization to use endpoit size (CASSANDRA-9401)
 * Change default garbage collector to G1 (CASSANDRA-7486)
 * Populate TokenMetadata early during startup (CASSANDRA-9317)
 * Undeprecate cache recentHitRate (CASSANDRA-6591)
 * Add support for selectively varint encoding fields (CASSANDRA-9499, 9865)
 * Materialized Views (CASSANDRA-6477)
Merged from 2.2:
 * Avoid grouping sstables for anticompaction with DTCS (CASSANDRA-9900)
 * UDF / UDA execution time in trace (CASSANDRA-9723)
 * Fix broken internode SSL (CASSANDRA-9884)
Merged from 2.1:
 * Add new JMX methods to change local compaction strategy (CASSANDRA-9965)
 * Fix handling of enable/disable autocompaction (CASSANDRA-9899)
 * Add consistency level to tracing ouput (CASSANDRA-9827)
 * Remove repair snapshot leftover on startup (CASSANDRA-7357)
 * Use random nodes for batch log when only 2 racks (CASSANDRA-8735)
 * Ensure atomicity inside thrift and stream session (CASSANDRA-7757)
 * Fix nodetool info error when the node is not joined (CASSANDRA-9031)
Merged from 2.0:
 * Log when messages are dropped due to cross_node_timeout (CASSANDRA-9793)
 * Don't track hotness when opening from snapshot for validation (CASSANDRA-9382)


2.2.0
 * Allow the selection of columns together with aggregates (CASSANDRA-9767)
 * Fix cqlsh copy methods and other windows specific issues (CASSANDRA-9795)
 * Don't wrap byte arrays in SequentialWriter (CASSANDRA-9797)
 * sum() and avg() functions missing for smallint and tinyint types (CASSANDRA-9671)
 * Revert CASSANDRA-9542 (allow native functions in UDA) (CASSANDRA-9771)
Merged from 2.1:
 * Fix MarshalException when upgrading superColumn family (CASSANDRA-9582)
 * Fix broken logging for "empty" flushes in Memtable (CASSANDRA-9837)
 * Handle corrupt files on startup (CASSANDRA-9686)
 * Fix clientutil jar and tests (CASSANDRA-9760)
 * (cqlsh) Allow the SSL protocol version to be specified through the
    config file or environment variables (CASSANDRA-9544)
Merged from 2.0:
 * Add tool to find why expired sstables are not getting dropped (CASSANDRA-10015)
 * Remove erroneous pending HH tasks from tpstats/jmx (CASSANDRA-9129)
 * Don't cast expected bf size to an int (CASSANDRA-9959)
 * checkForEndpointCollision fails for legitimate collisions (CASSANDRA-9765)
 * Complete CASSANDRA-8448 fix (CASSANDRA-9519)
 * Don't include auth credentials in debug log (CASSANDRA-9682)
 * Can't transition from write survey to normal mode (CASSANDRA-9740)
 * Scrub (recover) sstables even when -Index.db is missing (CASSANDRA-9591)
 * Fix growing pending background compaction (CASSANDRA-9662)


2.2.0-rc2
 * Re-enable memory-mapped I/O on Windows (CASSANDRA-9658)
 * Warn when an extra-large partition is compacted (CASSANDRA-9643)
 * (cqlsh) Allow setting the initial connection timeout (CASSANDRA-9601)
 * BulkLoader has --transport-factory option but does not use it (CASSANDRA-9675)
 * Allow JMX over SSL directly from nodetool (CASSANDRA-9090)
 * Update cqlsh for UDFs (CASSANDRA-7556)
 * Change Windows kernel default timer resolution (CASSANDRA-9634)
 * Deprected sstable2json and json2sstable (CASSANDRA-9618)
 * Allow native functions in user-defined aggregates (CASSANDRA-9542)
 * Don't repair system_distributed by default (CASSANDRA-9621)
 * Fix mixing min, max, and count aggregates for blob type (CASSANRA-9622)
 * Rename class for DATE type in Java driver (CASSANDRA-9563)
 * Duplicate compilation of UDFs on coordinator (CASSANDRA-9475)
 * Fix connection leak in CqlRecordWriter (CASSANDRA-9576)
 * Mlockall before opening system sstables & remove boot_without_jna option (CASSANDRA-9573)
 * Add functions to convert timeuuid to date or time, deprecate dateOf and unixTimestampOf (CASSANDRA-9229)
 * Make sure we cancel non-compacting sstables from LifecycleTransaction (CASSANDRA-9566)
 * Fix deprecated repair JMX API (CASSANDRA-9570)
 * Add logback metrics (CASSANDRA-9378)
 * Update and refactor ant test/test-compression to run the tests in parallel (CASSANDRA-9583)
 * Fix upgrading to new directory for secondary index (CASSANDRA-9687)
Merged from 2.1:
 * (cqlsh) Fix bad check for CQL compatibility when DESCRIBE'ing
   COMPACT STORAGE tables with no clustering columns
 * Eliminate strong self-reference chains in sstable ref tidiers (CASSANDRA-9656)
 * Ensure StreamSession uses canonical sstable reader instances (CASSANDRA-9700)
 * Ensure memtable book keeping is not corrupted in the event we shrink usage (CASSANDRA-9681)
 * Update internal python driver for cqlsh (CASSANDRA-9064)
 * Fix IndexOutOfBoundsException when inserting tuple with too many
   elements using the string literal notation (CASSANDRA-9559)
 * Enable describe on indices (CASSANDRA-7814)
 * Fix incorrect result for IN queries where column not found (CASSANDRA-9540)
 * ColumnFamilyStore.selectAndReference may block during compaction (CASSANDRA-9637)
 * Fix bug in cardinality check when compacting (CASSANDRA-9580)
 * Fix memory leak in Ref due to ConcurrentLinkedQueue.remove() behaviour (CASSANDRA-9549)
 * Make rebuild only run one at a time (CASSANDRA-9119)
Merged from 2.0:
 * Avoid NPE in AuthSuccess#decode (CASSANDRA-9727)
 * Add listen_address to system.local (CASSANDRA-9603)
 * Bug fixes to resultset metadata construction (CASSANDRA-9636)
 * Fix setting 'durable_writes' in ALTER KEYSPACE (CASSANDRA-9560)
 * Avoids ballot clash in Paxos (CASSANDRA-9649)
 * Improve trace messages for RR (CASSANDRA-9479)
 * Fix suboptimal secondary index selection when restricted
   clustering column is also indexed (CASSANDRA-9631)
 * (cqlsh) Add min_threshold to DTCS option autocomplete (CASSANDRA-9385)
 * Fix error message when attempting to create an index on a column
   in a COMPACT STORAGE table with clustering columns (CASSANDRA-9527)
 * 'WITH WITH' in alter keyspace statements causes NPE (CASSANDRA-9565)
 * Expose some internals of SelectStatement for inspection (CASSANDRA-9532)
 * ArrivalWindow should use primitives (CASSANDRA-9496)
 * Periodically submit background compaction tasks (CASSANDRA-9592)
 * Set HAS_MORE_PAGES flag to false when PagingState is null (CASSANDRA-9571)


2.2.0-rc1
 * Compressed commit log should measure compressed space used (CASSANDRA-9095)
 * Fix comparison bug in CassandraRoleManager#collectRoles (CASSANDRA-9551)
 * Add tinyint,smallint,time,date support for UDFs (CASSANDRA-9400)
 * Deprecates SSTableSimpleWriter and SSTableSimpleUnsortedWriter (CASSANDRA-9546)
 * Empty INITCOND treated as null in aggregate (CASSANDRA-9457)
 * Remove use of Cell in Thrift MapReduce classes (CASSANDRA-8609)
 * Integrate pre-release Java Driver 2.2-rc1, custom build (CASSANDRA-9493)
 * Clean up gossiper logic for old versions (CASSANDRA-9370)
 * Fix custom payload coding/decoding to match the spec (CASSANDRA-9515)
 * ant test-all results incomplete when parsed (CASSANDRA-9463)
 * Disallow frozen<> types in function arguments and return types for
   clarity (CASSANDRA-9411)
 * Static Analysis to warn on unsafe use of Autocloseable instances (CASSANDRA-9431)
 * Update commitlog archiving examples now that commitlog segments are
   not recycled (CASSANDRA-9350)
 * Extend Transactional API to sstable lifecycle management (CASSANDRA-8568)
 * (cqlsh) Add support for native protocol 4 (CASSANDRA-9399)
 * Ensure that UDF and UDAs are keyspace-isolated (CASSANDRA-9409)
 * Revert CASSANDRA-7807 (tracing completion client notifications) (CASSANDRA-9429)
 * Add ability to stop compaction by ID (CASSANDRA-7207)
 * Let CassandraVersion handle SNAPSHOT version (CASSANDRA-9438)
Merged from 2.1:
 * (cqlsh) Fix using COPY through SOURCE or -f (CASSANDRA-9083)
 * Fix occasional lack of `system` keyspace in schema tables (CASSANDRA-8487)
 * Use ProtocolError code instead of ServerError code for native protocol
   error responses to unsupported protocol versions (CASSANDRA-9451)
 * Default commitlog_sync_batch_window_in_ms changed to 2ms (CASSANDRA-9504)
 * Fix empty partition assertion in unsorted sstable writing tools (CASSANDRA-9071)
 * Ensure truncate without snapshot cannot produce corrupt responses (CASSANDRA-9388)
 * Consistent error message when a table mixes counter and non-counter
   columns (CASSANDRA-9492)
 * Avoid getting unreadable keys during anticompaction (CASSANDRA-9508)
 * (cqlsh) Better float precision by default (CASSANDRA-9224)
 * Improve estimated row count (CASSANDRA-9107)
 * Optimize range tombstone memory footprint (CASSANDRA-8603)
 * Use configured gcgs in anticompaction (CASSANDRA-9397)
Merged from 2.0:
 * Don't accumulate more range than necessary in RangeTombstone.Tracker (CASSANDRA-9486)
 * Add broadcast and rpc addresses to system.local (CASSANDRA-9436)
 * Always mark sstable suspect when corrupted (CASSANDRA-9478)
 * Add database users and permissions to CQL3 documentation (CASSANDRA-7558)
 * Allow JVM_OPTS to be passed to standalone tools (CASSANDRA-5969)
 * Fix bad condition in RangeTombstoneList (CASSANDRA-9485)
 * Fix potential StackOverflow when setting CrcCheckChance over JMX (CASSANDRA-9488)
 * Fix null static columns in pages after the first, paged reversed
   queries (CASSANDRA-8502)
 * Fix counting cache serialization in request metrics (CASSANDRA-9466)
 * Add option not to validate atoms during scrub (CASSANDRA-9406)


2.2.0-beta1
 * Introduce Transactional API for internal state changes (CASSANDRA-8984)
 * Add a flag in cassandra.yaml to enable UDFs (CASSANDRA-9404)
 * Better support of null for UDF (CASSANDRA-8374)
 * Use ecj instead of javassist for UDFs (CASSANDRA-8241)
 * faster async logback configuration for tests (CASSANDRA-9376)
 * Add `smallint` and `tinyint` data types (CASSANDRA-8951)
 * Avoid thrift schema creation when native driver is used in stress tool (CASSANDRA-9374)
 * Make Functions.declared thread-safe
 * Add client warnings to native protocol v4 (CASSANDRA-8930)
 * Allow roles cache to be invalidated (CASSANDRA-8967)
 * Upgrade Snappy (CASSANDRA-9063)
 * Don't start Thrift rpc by default (CASSANDRA-9319)
 * Only stream from unrepaired sstables with incremental repair (CASSANDRA-8267)
 * Aggregate UDFs allow SFUNC return type to differ from STYPE if FFUNC specified (CASSANDRA-9321)
 * Remove Thrift dependencies in bundled tools (CASSANDRA-8358)
 * Disable memory mapping of hsperfdata file for JVM statistics (CASSANDRA-9242)
 * Add pre-startup checks to detect potential incompatibilities (CASSANDRA-8049)
 * Distinguish between null and unset in protocol v4 (CASSANDRA-7304)
 * Add user/role permissions for user-defined functions (CASSANDRA-7557)
 * Allow cassandra config to be updated to restart daemon without unloading classes (CASSANDRA-9046)
 * Don't initialize compaction writer before checking if iter is empty (CASSANDRA-9117)
 * Don't execute any functions at prepare-time (CASSANDRA-9037)
 * Share file handles between all instances of a SegmentedFile (CASSANDRA-8893)
 * Make it possible to major compact LCS (CASSANDRA-7272)
 * Make FunctionExecutionException extend RequestExecutionException
   (CASSANDRA-9055)
 * Add support for SELECT JSON, INSERT JSON syntax and new toJson(), fromJson()
   functions (CASSANDRA-7970)
 * Optimise max purgeable timestamp calculation in compaction (CASSANDRA-8920)
 * Constrain internode message buffer sizes, and improve IO class hierarchy (CASSANDRA-8670)
 * New tool added to validate all sstables in a node (CASSANDRA-5791)
 * Push notification when tracing completes for an operation (CASSANDRA-7807)
 * Delay "node up" and "node added" notifications until native protocol server is started (CASSANDRA-8236)
 * Compressed Commit Log (CASSANDRA-6809)
 * Optimise IntervalTree (CASSANDRA-8988)
 * Add a key-value payload for third party usage (CASSANDRA-8553, 9212)
 * Bump metrics-reporter-config dependency for metrics 3.0 (CASSANDRA-8149)
 * Partition intra-cluster message streams by size, not type (CASSANDRA-8789)
 * Add WriteFailureException to native protocol, notify coordinator of
   write failures (CASSANDRA-8592)
 * Convert SequentialWriter to nio (CASSANDRA-8709)
 * Add role based access control (CASSANDRA-7653, 8650, 7216, 8760, 8849, 8761, 8850)
 * Record client ip address in tracing sessions (CASSANDRA-8162)
 * Indicate partition key columns in response metadata for prepared
   statements (CASSANDRA-7660)
 * Merge UUIDType and TimeUUIDType parse logic (CASSANDRA-8759)
 * Avoid memory allocation when searching index summary (CASSANDRA-8793)
 * Optimise (Time)?UUIDType Comparisons (CASSANDRA-8730)
 * Make CRC32Ex into a separate maven dependency (CASSANDRA-8836)
 * Use preloaded jemalloc w/ Unsafe (CASSANDRA-8714, 9197)
 * Avoid accessing partitioner through StorageProxy (CASSANDRA-8244, 8268)
 * Upgrade Metrics library and remove depricated metrics (CASSANDRA-5657)
 * Serializing Row cache alternative, fully off heap (CASSANDRA-7438)
 * Duplicate rows returned when in clause has repeated values (CASSANDRA-6706)
 * Make CassandraException unchecked, extend RuntimeException (CASSANDRA-8560)
 * Support direct buffer decompression for reads (CASSANDRA-8464)
 * DirectByteBuffer compatible LZ4 methods (CASSANDRA-7039)
 * Group sstables for anticompaction correctly (CASSANDRA-8578)
 * Add ReadFailureException to native protocol, respond
   immediately when replicas encounter errors while handling
   a read request (CASSANDRA-7886)
 * Switch CommitLogSegment from RandomAccessFile to nio (CASSANDRA-8308)
 * Allow mixing token and partition key restrictions (CASSANDRA-7016)
 * Support index key/value entries on map collections (CASSANDRA-8473)
 * Modernize schema tables (CASSANDRA-8261)
 * Support for user-defined aggregation functions (CASSANDRA-8053)
 * Fix NPE in SelectStatement with empty IN values (CASSANDRA-8419)
 * Refactor SelectStatement, return IN results in natural order instead
   of IN value list order and ignore duplicate values in partition key IN restrictions (CASSANDRA-7981)
 * Support UDTs, tuples, and collections in user-defined
   functions (CASSANDRA-7563)
 * Fix aggregate fn results on empty selection, result column name,
   and cqlsh parsing (CASSANDRA-8229)
 * Mark sstables as repaired after full repair (CASSANDRA-7586)
 * Extend Descriptor to include a format value and refactor reader/writer
   APIs (CASSANDRA-7443)
 * Integrate JMH for microbenchmarks (CASSANDRA-8151)
 * Keep sstable levels when bootstrapping (CASSANDRA-7460)
 * Add Sigar library and perform basic OS settings check on startup (CASSANDRA-7838)
 * Support for aggregation functions (CASSANDRA-4914)
 * Remove cassandra-cli (CASSANDRA-7920)
 * Accept dollar quoted strings in CQL (CASSANDRA-7769)
 * Make assassinate a first class command (CASSANDRA-7935)
 * Support IN clause on any partition key column (CASSANDRA-7855)
 * Support IN clause on any clustering column (CASSANDRA-4762)
 * Improve compaction logging (CASSANDRA-7818)
 * Remove YamlFileNetworkTopologySnitch (CASSANDRA-7917)
 * Do anticompaction in groups (CASSANDRA-6851)
 * Support user-defined functions (CASSANDRA-7395, 7526, 7562, 7740, 7781, 7929,
   7924, 7812, 8063, 7813, 7708)
 * Permit configurable timestamps with cassandra-stress (CASSANDRA-7416)
 * Move sstable RandomAccessReader to nio2, which allows using the
   FILE_SHARE_DELETE flag on Windows (CASSANDRA-4050)
 * Remove CQL2 (CASSANDRA-5918)
 * Optimize fetching multiple cells by name (CASSANDRA-6933)
 * Allow compilation in java 8 (CASSANDRA-7028)
 * Make incremental repair default (CASSANDRA-7250)
 * Enable code coverage thru JaCoCo (CASSANDRA-7226)
 * Switch external naming of 'column families' to 'tables' (CASSANDRA-4369)
 * Shorten SSTable path (CASSANDRA-6962)
 * Use unsafe mutations for most unit tests (CASSANDRA-6969)
 * Fix race condition during calculation of pending ranges (CASSANDRA-7390)
 * Fail on very large batch sizes (CASSANDRA-8011)
 * Improve concurrency of repair (CASSANDRA-6455, 8208, 9145)
 * Select optimal CRC32 implementation at runtime (CASSANDRA-8614)
 * Evaluate MurmurHash of Token once per query (CASSANDRA-7096)
 * Generalize progress reporting (CASSANDRA-8901)
 * Resumable bootstrap streaming (CASSANDRA-8838, CASSANDRA-8942)
 * Allow scrub for secondary index (CASSANDRA-5174)
 * Save repair data to system table (CASSANDRA-5839)
 * fix nodetool names that reference column families (CASSANDRA-8872)
 Merged from 2.1:
 * Warn on misuse of unlogged batches (CASSANDRA-9282)
 * Failure detector detects and ignores local pauses (CASSANDRA-9183)
 * Add utility class to support for rate limiting a given log statement (CASSANDRA-9029)
 * Add missing consistency levels to cassandra-stess (CASSANDRA-9361)
 * Fix commitlog getCompletedTasks to not increment (CASSANDRA-9339)
 * Fix for harmless exceptions logged as ERROR (CASSANDRA-8564)
 * Delete processed sstables in sstablesplit/sstableupgrade (CASSANDRA-8606)
 * Improve sstable exclusion from partition tombstones (CASSANDRA-9298)
 * Validate the indexed column rather than the cell's contents for 2i (CASSANDRA-9057)
 * Add support for top-k custom 2i queries (CASSANDRA-8717)
 * Fix error when dropping table during compaction (CASSANDRA-9251)
 * cassandra-stress supports validation operations over user profiles (CASSANDRA-8773)
 * Add support for rate limiting log messages (CASSANDRA-9029)
 * Log the partition key with tombstone warnings (CASSANDRA-8561)
 * Reduce runWithCompactionsDisabled poll interval to 1ms (CASSANDRA-9271)
 * Fix PITR commitlog replay (CASSANDRA-9195)
 * GCInspector logs very different times (CASSANDRA-9124)
 * Fix deleting from an empty list (CASSANDRA-9198)
 * Update tuple and collection types that use a user-defined type when that UDT
   is modified (CASSANDRA-9148, CASSANDRA-9192)
 * Use higher timeout for prepair and snapshot in repair (CASSANDRA-9261)
 * Fix anticompaction blocking ANTI_ENTROPY stage (CASSANDRA-9151)
 * Repair waits for anticompaction to finish (CASSANDRA-9097)
 * Fix streaming not holding ref when stream error (CASSANDRA-9295)
 * Fix canonical view returning early opened SSTables (CASSANDRA-9396)
Merged from 2.0:
 * (cqlsh) Add LOGIN command to switch users (CASSANDRA-7212)
 * Clone SliceQueryFilter in AbstractReadCommand implementations (CASSANDRA-8940)
 * Push correct protocol notification for DROP INDEX (CASSANDRA-9310)
 * token-generator - generated tokens too long (CASSANDRA-9300)
 * Fix counting of tombstones for TombstoneOverwhelmingException (CASSANDRA-9299)
 * Fix ReconnectableSnitch reconnecting to peers during upgrade (CASSANDRA-6702)
 * Include keyspace and table name in error log for collections over the size
   limit (CASSANDRA-9286)
 * Avoid potential overlap in LCS with single-partition sstables (CASSANDRA-9322)
 * Log warning message when a table is queried before the schema has fully
   propagated (CASSANDRA-9136)
 * Overload SecondaryIndex#indexes to accept the column definition (CASSANDRA-9314)
 * (cqlsh) Add SERIAL and LOCAL_SERIAL consistency levels (CASSANDRA-8051)
 * Fix index selection during rebuild with certain table layouts (CASSANDRA-9281)
 * Fix partition-level-delete-only workload accounting (CASSANDRA-9194)
 * Allow scrub to handle corrupted compressed chunks (CASSANDRA-9140)
 * Fix assertion error when resetlocalschema is run during repair (CASSANDRA-9249)
 * Disable single sstable tombstone compactions for DTCS by default (CASSANDRA-9234)
 * IncomingTcpConnection thread is not named (CASSANDRA-9262)
 * Close incoming connections when MessagingService is stopped (CASSANDRA-9238)
 * Fix streaming hang when retrying (CASSANDRA-9132)


2.1.5
 * Re-add deprecated cold_reads_to_omit param for backwards compat (CASSANDRA-9203)
 * Make anticompaction visible in compactionstats (CASSANDRA-9098)
 * Improve nodetool getendpoints documentation about the partition
   key parameter (CASSANDRA-6458)
 * Don't check other keyspaces for schema changes when an user-defined
   type is altered (CASSANDRA-9187)
 * Add generate-idea-files target to build.xml (CASSANDRA-9123)
 * Allow takeColumnFamilySnapshot to take a list of tables (CASSANDRA-8348)
 * Limit major sstable operations to their canonical representation (CASSANDRA-8669)
 * cqlsh: Add tests for INSERT and UPDATE tab completion (CASSANDRA-9125)
 * cqlsh: quote column names when needed in COPY FROM inserts (CASSANDRA-9080)
 * Do not load read meter for offline operations (CASSANDRA-9082)
 * cqlsh: Make CompositeType data readable (CASSANDRA-8919)
 * cqlsh: Fix display of triggers (CASSANDRA-9081)
 * Fix NullPointerException when deleting or setting an element by index on
   a null list collection (CASSANDRA-9077)
 * Buffer bloom filter serialization (CASSANDRA-9066)
 * Fix anti-compaction target bloom filter size (CASSANDRA-9060)
 * Make FROZEN and TUPLE unreserved keywords in CQL (CASSANDRA-9047)
 * Prevent AssertionError from SizeEstimatesRecorder (CASSANDRA-9034)
 * Avoid overwriting index summaries for sstables with an older format that
   does not support downsampling; rebuild summaries on startup when this
   is detected (CASSANDRA-8993)
 * Fix potential data loss in CompressedSequentialWriter (CASSANDRA-8949)
 * Make PasswordAuthenticator number of hashing rounds configurable (CASSANDRA-8085)
 * Fix AssertionError when binding nested collections in DELETE (CASSANDRA-8900)
 * Check for overlap with non-early sstables in LCS (CASSANDRA-8739)
 * Only calculate max purgable timestamp if we have to (CASSANDRA-8914)
 * (cqlsh) Greatly improve performance of COPY FROM (CASSANDRA-8225)
 * IndexSummary effectiveIndexInterval is now a guideline, not a rule (CASSANDRA-8993)
 * Use correct bounds for page cache eviction of compressed files (CASSANDRA-8746)
 * SSTableScanner enforces its bounds (CASSANDRA-8946)
 * Cleanup cell equality (CASSANDRA-8947)
 * Introduce intra-cluster message coalescing (CASSANDRA-8692)
 * DatabaseDescriptor throws NPE when rpc_interface is used (CASSANDRA-8839)
 * Don't check if an sstable is live for offline compactions (CASSANDRA-8841)
 * Don't set clientMode in SSTableLoader (CASSANDRA-8238)
 * Fix SSTableRewriter with disabled early open (CASSANDRA-8535)
 * Fix cassandra-stress so it respects the CL passed in user mode (CASSANDRA-8948)
 * Fix rare NPE in ColumnDefinition#hasIndexOption() (CASSANDRA-8786)
 * cassandra-stress reports per-operation statistics, plus misc (CASSANDRA-8769)
 * Add SimpleDate (cql date) and Time (cql time) types (CASSANDRA-7523)
 * Use long for key count in cfstats (CASSANDRA-8913)
 * Make SSTableRewriter.abort() more robust to failure (CASSANDRA-8832)
 * Remove cold_reads_to_omit from STCS (CASSANDRA-8860)
 * Make EstimatedHistogram#percentile() use ceil instead of floor (CASSANDRA-8883)
 * Fix top partitions reporting wrong cardinality (CASSANDRA-8834)
 * Fix rare NPE in KeyCacheSerializer (CASSANDRA-8067)
 * Pick sstables for validation as late as possible inc repairs (CASSANDRA-8366)
 * Fix commitlog getPendingTasks to not increment (CASSANDRA-8862)
 * Fix parallelism adjustment in range and secondary index queries
   when the first fetch does not satisfy the limit (CASSANDRA-8856)
 * Check if the filtered sstables is non-empty in STCS (CASSANDRA-8843)
 * Upgrade java-driver used for cassandra-stress (CASSANDRA-8842)
 * Fix CommitLog.forceRecycleAllSegments() memory access error (CASSANDRA-8812)
 * Improve assertions in Memory (CASSANDRA-8792)
 * Fix SSTableRewriter cleanup (CASSANDRA-8802)
 * Introduce SafeMemory for CompressionMetadata.Writer (CASSANDRA-8758)
 * 'nodetool info' prints exception against older node (CASSANDRA-8796)
 * Ensure SSTableReader.last corresponds exactly with the file end (CASSANDRA-8750)
 * Make SSTableWriter.openEarly more robust and obvious (CASSANDRA-8747)
 * Enforce SSTableReader.first/last (CASSANDRA-8744)
 * Cleanup SegmentedFile API (CASSANDRA-8749)
 * Avoid overlap with early compaction replacement (CASSANDRA-8683)
 * Safer Resource Management++ (CASSANDRA-8707)
 * Write partition size estimates into a system table (CASSANDRA-7688)
 * cqlsh: Fix keys() and full() collection indexes in DESCRIBE output
   (CASSANDRA-8154)
 * Show progress of streaming in nodetool netstats (CASSANDRA-8886)
 * IndexSummaryBuilder utilises offheap memory, and shares data between
   each IndexSummary opened from it (CASSANDRA-8757)
 * markCompacting only succeeds if the exact SSTableReader instances being
   marked are in the live set (CASSANDRA-8689)
 * cassandra-stress support for varint (CASSANDRA-8882)
 * Fix Adler32 digest for compressed sstables (CASSANDRA-8778)
 * Add nodetool statushandoff/statusbackup (CASSANDRA-8912)
 * Use stdout for progress and stats in sstableloader (CASSANDRA-8982)
 * Correctly identify 2i datadir from older versions (CASSANDRA-9116)
Merged from 2.0:
 * Ignore gossip SYNs after shutdown (CASSANDRA-9238)
 * Avoid overflow when calculating max sstable size in LCS (CASSANDRA-9235)
 * Make sstable blacklisting work with compression (CASSANDRA-9138)
 * Do not attempt to rebuild indexes if no index accepts any column (CASSANDRA-9196)
 * Don't initiate snitch reconnection for dead states (CASSANDRA-7292)
 * Fix ArrayIndexOutOfBoundsException in CQLSSTableWriter (CASSANDRA-8978)
 * Add shutdown gossip state to prevent timeouts during rolling restarts (CASSANDRA-8336)
 * Fix running with java.net.preferIPv6Addresses=true (CASSANDRA-9137)
 * Fix failed bootstrap/replace attempts being persisted in system.peers (CASSANDRA-9180)
 * Flush system.IndexInfo after marking index built (CASSANDRA-9128)
 * Fix updates to min/max_compaction_threshold through cassandra-cli
   (CASSANDRA-8102)
 * Don't include tmp files when doing offline relevel (CASSANDRA-9088)
 * Use the proper CAS WriteType when finishing a previous round during Paxos
   preparation (CASSANDRA-8672)
 * Avoid race in cancelling compactions (CASSANDRA-9070)
 * More aggressive check for expired sstables in DTCS (CASSANDRA-8359)
 * Fix ignored index_interval change in ALTER TABLE statements (CASSANDRA-7976)
 * Do more aggressive compaction in old time windows in DTCS (CASSANDRA-8360)
 * java.lang.AssertionError when reading saved cache (CASSANDRA-8740)
 * "disk full" when running cleanup (CASSANDRA-9036)
 * Lower logging level from ERROR to DEBUG when a scheduled schema pull
   cannot be completed due to a node being down (CASSANDRA-9032)
 * Fix MOVED_NODE client event (CASSANDRA-8516)
 * Allow overriding MAX_OUTSTANDING_REPLAY_COUNT (CASSANDRA-7533)
 * Fix malformed JMX ObjectName containing IPv6 addresses (CASSANDRA-9027)
 * (cqlsh) Allow increasing CSV field size limit through
   cqlshrc config option (CASSANDRA-8934)
 * Stop logging range tombstones when exceeding the threshold
   (CASSANDRA-8559)
 * Fix NullPointerException when nodetool getendpoints is run
   against invalid keyspaces or tables (CASSANDRA-8950)
 * Allow specifying the tmp dir (CASSANDRA-7712)
 * Improve compaction estimated tasks estimation (CASSANDRA-8904)
 * Fix duplicate up/down messages sent to native clients (CASSANDRA-7816)
 * Expose commit log archive status via JMX (CASSANDRA-8734)
 * Provide better exceptions for invalid replication strategy parameters
   (CASSANDRA-8909)
 * Fix regression in mixed single and multi-column relation support for
   SELECT statements (CASSANDRA-8613)
 * Add ability to limit number of native connections (CASSANDRA-8086)
 * Fix CQLSSTableWriter throwing exception and spawning threads
   (CASSANDRA-8808)
 * Fix MT mismatch between empty and GC-able data (CASSANDRA-8979)
 * Fix incorrect validation when snapshotting single table (CASSANDRA-8056)
 * Add offline tool to relevel sstables (CASSANDRA-8301)
 * Preserve stream ID for more protocol errors (CASSANDRA-8848)
 * Fix combining token() function with multi-column relations on
   clustering columns (CASSANDRA-8797)
 * Make CFS.markReferenced() resistant to bad refcounting (CASSANDRA-8829)
 * Fix StreamTransferTask abort/complete bad refcounting (CASSANDRA-8815)
 * Fix AssertionError when querying a DESC clustering ordered
   table with ASC ordering and paging (CASSANDRA-8767)
 * AssertionError: "Memory was freed" when running cleanup (CASSANDRA-8716)
 * Make it possible to set max_sstable_age to fractional days (CASSANDRA-8406)
 * Fix some multi-column relations with indexes on some clustering
   columns (CASSANDRA-8275)
 * Fix memory leak in SSTableSimple*Writer and SSTableReader.validate()
   (CASSANDRA-8748)
 * Throw OOM if allocating memory fails to return a valid pointer (CASSANDRA-8726)
 * Fix SSTableSimpleUnsortedWriter ConcurrentModificationException (CASSANDRA-8619)
 * 'nodetool info' prints exception against older node (CASSANDRA-8796)
 * Ensure SSTableSimpleUnsortedWriter.close() terminates if
   disk writer has crashed (CASSANDRA-8807)


2.1.4
 * Bind JMX to localhost unless explicitly configured otherwise (CASSANDRA-9085)


2.1.3
 * Fix HSHA/offheap_objects corruption (CASSANDRA-8719)
 * Upgrade libthrift to 0.9.2 (CASSANDRA-8685)
 * Don't use the shared ref in sstableloader (CASSANDRA-8704)
 * Purge internal prepared statements if related tables or
   keyspaces are dropped (CASSANDRA-8693)
 * (cqlsh) Handle unicode BOM at start of files (CASSANDRA-8638)
 * Stop compactions before exiting offline tools (CASSANDRA-8623)
 * Update tools/stress/README.txt to match current behaviour (CASSANDRA-7933)
 * Fix schema from Thrift conversion with empty metadata (CASSANDRA-8695)
 * Safer Resource Management (CASSANDRA-7705)
 * Make sure we compact highly overlapping cold sstables with
   STCS (CASSANDRA-8635)
 * rpc_interface and listen_interface generate NPE on startup when specified
   interface doesn't exist (CASSANDRA-8677)
 * Fix ArrayIndexOutOfBoundsException in nodetool cfhistograms (CASSANDRA-8514)
 * Switch from yammer metrics for nodetool cf/proxy histograms (CASSANDRA-8662)
 * Make sure we don't add tmplink files to the compaction
   strategy (CASSANDRA-8580)
 * (cqlsh) Handle maps with blob keys (CASSANDRA-8372)
 * (cqlsh) Handle DynamicCompositeType schemas correctly (CASSANDRA-8563)
 * Duplicate rows returned when in clause has repeated values (CASSANDRA-6706)
 * Add tooling to detect hot partitions (CASSANDRA-7974)
 * Fix cassandra-stress user-mode truncation of partition generation (CASSANDRA-8608)
 * Only stream from unrepaired sstables during inc repair (CASSANDRA-8267)
 * Don't allow starting multiple inc repairs on the same sstables (CASSANDRA-8316)
 * Invalidate prepared BATCH statements when related tables
   or keyspaces are dropped (CASSANDRA-8652)
 * Fix missing results in secondary index queries on collections
   with ALLOW FILTERING (CASSANDRA-8421)
 * Expose EstimatedHistogram metrics for range slices (CASSANDRA-8627)
 * (cqlsh) Escape clqshrc passwords properly (CASSANDRA-8618)
 * Fix NPE when passing wrong argument in ALTER TABLE statement (CASSANDRA-8355)
 * Pig: Refactor and deprecate CqlStorage (CASSANDRA-8599)
 * Don't reuse the same cleanup strategy for all sstables (CASSANDRA-8537)
 * Fix case-sensitivity of index name on CREATE and DROP INDEX
   statements (CASSANDRA-8365)
 * Better detection/logging for corruption in compressed sstables (CASSANDRA-8192)
 * Use the correct repairedAt value when closing writer (CASSANDRA-8570)
 * (cqlsh) Handle a schema mismatch being detected on startup (CASSANDRA-8512)
 * Properly calculate expected write size during compaction (CASSANDRA-8532)
 * Invalidate affected prepared statements when a table's columns
   are altered (CASSANDRA-7910)
 * Stress - user defined writes should populate sequentally (CASSANDRA-8524)
 * Fix regression in SSTableRewriter causing some rows to become unreadable
   during compaction (CASSANDRA-8429)
 * Run major compactions for repaired/unrepaired in parallel (CASSANDRA-8510)
 * (cqlsh) Fix compression options in DESCRIBE TABLE output when compression
   is disabled (CASSANDRA-8288)
 * (cqlsh) Fix DESCRIBE output after keyspaces are altered (CASSANDRA-7623)
 * Make sure we set lastCompactedKey correctly (CASSANDRA-8463)
 * (cqlsh) Fix output of CONSISTENCY command (CASSANDRA-8507)
 * (cqlsh) Fixed the handling of LIST statements (CASSANDRA-8370)
 * Make sstablescrub check leveled manifest again (CASSANDRA-8432)
 * Check first/last keys in sstable when giving out positions (CASSANDRA-8458)
 * Disable mmap on Windows (CASSANDRA-6993)
 * Add missing ConsistencyLevels to cassandra-stress (CASSANDRA-8253)
 * Add auth support to cassandra-stress (CASSANDRA-7985)
 * Fix ArrayIndexOutOfBoundsException when generating error message
   for some CQL syntax errors (CASSANDRA-8455)
 * Scale memtable slab allocation logarithmically (CASSANDRA-7882)
 * cassandra-stress simultaneous inserts over same seed (CASSANDRA-7964)
 * Reduce cassandra-stress sampling memory requirements (CASSANDRA-7926)
 * Ensure memtable flush cannot expire commit log entries from its future (CASSANDRA-8383)
 * Make read "defrag" async to reclaim memtables (CASSANDRA-8459)
 * Remove tmplink files for offline compactions (CASSANDRA-8321)
 * Reduce maxHintsInProgress (CASSANDRA-8415)
 * BTree updates may call provided update function twice (CASSANDRA-8018)
 * Release sstable references after anticompaction (CASSANDRA-8386)
 * Handle abort() in SSTableRewriter properly (CASSANDRA-8320)
 * Centralize shared executors (CASSANDRA-8055)
 * Fix filtering for CONTAINS (KEY) relations on frozen collection
   clustering columns when the query is restricted to a single
   partition (CASSANDRA-8203)
 * Do more aggressive entire-sstable TTL expiry checks (CASSANDRA-8243)
 * Add more log info if readMeter is null (CASSANDRA-8238)
 * add check of the system wall clock time at startup (CASSANDRA-8305)
 * Support for frozen collections (CASSANDRA-7859)
 * Fix overflow on histogram computation (CASSANDRA-8028)
 * Have paxos reuse the timestamp generation of normal queries (CASSANDRA-7801)
 * Fix incremental repair not remove parent session on remote (CASSANDRA-8291)
 * Improve JBOD disk utilization (CASSANDRA-7386)
 * Log failed host when preparing incremental repair (CASSANDRA-8228)
 * Force config client mode in CQLSSTableWriter (CASSANDRA-8281)
 * Fix sstableupgrade throws exception (CASSANDRA-8688)
 * Fix hang when repairing empty keyspace (CASSANDRA-8694)
Merged from 2.0:
 * Fix IllegalArgumentException in dynamic snitch (CASSANDRA-8448)
 * Add support for UPDATE ... IF EXISTS (CASSANDRA-8610)
 * Fix reversal of list prepends (CASSANDRA-8733)
 * Prevent non-zero default_time_to_live on tables with counters
   (CASSANDRA-8678)
 * Fix SSTableSimpleUnsortedWriter ConcurrentModificationException
   (CASSANDRA-8619)
 * Round up time deltas lower than 1ms in BulkLoader (CASSANDRA-8645)
 * Add batch remove iterator to ABSC (CASSANDRA-8414, 8666)
 * Round up time deltas lower than 1ms in BulkLoader (CASSANDRA-8645)
 * Fix isClientMode check in Keyspace (CASSANDRA-8687)
 * Use more efficient slice size for querying internal secondary
   index tables (CASSANDRA-8550)
 * Fix potentially returning deleted rows with range tombstone (CASSANDRA-8558)
 * Check for available disk space before starting a compaction (CASSANDRA-8562)
 * Fix DISTINCT queries with LIMITs or paging when some partitions
   contain only tombstones (CASSANDRA-8490)
 * Introduce background cache refreshing to permissions cache
   (CASSANDRA-8194)
 * Fix race condition in StreamTransferTask that could lead to
   infinite loops and premature sstable deletion (CASSANDRA-7704)
 * Add an extra version check to MigrationTask (CASSANDRA-8462)
 * Ensure SSTableWriter cleans up properly after failure (CASSANDRA-8499)
 * Increase bf true positive count on key cache hit (CASSANDRA-8525)
 * Move MeteredFlusher to its own thread (CASSANDRA-8485)
 * Fix non-distinct results in DISTNCT queries on static columns when
   paging is enabled (CASSANDRA-8087)
 * Move all hints related tasks to hints internal executor (CASSANDRA-8285)
 * Fix paging for multi-partition IN queries (CASSANDRA-8408)
 * Fix MOVED_NODE topology event never being emitted when a node
   moves its token (CASSANDRA-8373)
 * Fix validation of indexes in COMPACT tables (CASSANDRA-8156)
 * Avoid StackOverflowError when a large list of IN values
   is used for a clustering column (CASSANDRA-8410)
 * Fix NPE when writetime() or ttl() calls are wrapped by
   another function call (CASSANDRA-8451)
 * Fix NPE after dropping a keyspace (CASSANDRA-8332)
 * Fix error message on read repair timeouts (CASSANDRA-7947)
 * Default DTCS base_time_seconds changed to 60 (CASSANDRA-8417)
 * Refuse Paxos operation with more than one pending endpoint (CASSANDRA-8346, 8640)
 * Throw correct exception when trying to bind a keyspace or table
   name (CASSANDRA-6952)
 * Make HHOM.compact synchronized (CASSANDRA-8416)
 * cancel latency-sampling task when CF is dropped (CASSANDRA-8401)
 * don't block SocketThread for MessagingService (CASSANDRA-8188)
 * Increase quarantine delay on replacement (CASSANDRA-8260)
 * Expose off-heap memory usage stats (CASSANDRA-7897)
 * Ignore Paxos commits for truncated tables (CASSANDRA-7538)
 * Validate size of indexed column values (CASSANDRA-8280)
 * Make LCS split compaction results over all data directories (CASSANDRA-8329)
 * Fix some failing queries that use multi-column relations
   on COMPACT STORAGE tables (CASSANDRA-8264)
 * Fix InvalidRequestException with ORDER BY (CASSANDRA-8286)
 * Disable SSLv3 for POODLE (CASSANDRA-8265)
 * Fix millisecond timestamps in Tracing (CASSANDRA-8297)
 * Include keyspace name in error message when there are insufficient
   live nodes to stream from (CASSANDRA-8221)
 * Avoid overlap in L1 when L0 contains many nonoverlapping
   sstables (CASSANDRA-8211)
 * Improve PropertyFileSnitch logging (CASSANDRA-8183)
 * Add DC-aware sequential repair (CASSANDRA-8193)
 * Use live sstables in snapshot repair if possible (CASSANDRA-8312)
 * Fix hints serialized size calculation (CASSANDRA-8587)


2.1.2
 * (cqlsh) parse_for_table_meta errors out on queries with undefined
   grammars (CASSANDRA-8262)
 * (cqlsh) Fix SELECT ... TOKEN() function broken in C* 2.1.1 (CASSANDRA-8258)
 * Fix Cassandra crash when running on JDK8 update 40 (CASSANDRA-8209)
 * Optimize partitioner tokens (CASSANDRA-8230)
 * Improve compaction of repaired/unrepaired sstables (CASSANDRA-8004)
 * Make cache serializers pluggable (CASSANDRA-8096)
 * Fix issues with CONTAINS (KEY) queries on secondary indexes
   (CASSANDRA-8147)
 * Fix read-rate tracking of sstables for some queries (CASSANDRA-8239)
 * Fix default timestamp in QueryOptions (CASSANDRA-8246)
 * Set socket timeout when reading remote version (CASSANDRA-8188)
 * Refactor how we track live size (CASSANDRA-7852)
 * Make sure unfinished compaction files are removed (CASSANDRA-8124)
 * Fix shutdown when run as Windows service (CASSANDRA-8136)
 * Fix DESCRIBE TABLE with custom indexes (CASSANDRA-8031)
 * Fix race in RecoveryManagerTest (CASSANDRA-8176)
 * Avoid IllegalArgumentException while sorting sstables in
   IndexSummaryManager (CASSANDRA-8182)
 * Shutdown JVM on file descriptor exhaustion (CASSANDRA-7579)
 * Add 'die' policy for commit log and disk failure (CASSANDRA-7927)
 * Fix installing as service on Windows (CASSANDRA-8115)
 * Fix CREATE TABLE for CQL2 (CASSANDRA-8144)
 * Avoid boxing in ColumnStats min/max trackers (CASSANDRA-8109)
Merged from 2.0:
 * Correctly handle non-text column names in cql3 (CASSANDRA-8178)
 * Fix deletion for indexes on primary key columns (CASSANDRA-8206)
 * Add 'nodetool statusgossip' (CASSANDRA-8125)
 * Improve client notification that nodes are ready for requests (CASSANDRA-7510)
 * Handle negative timestamp in writetime method (CASSANDRA-8139)
 * Pig: Remove errant LIMIT clause in CqlNativeStorage (CASSANDRA-8166)
 * Throw ConfigurationException when hsha is used with the default
   rpc_max_threads setting of 'unlimited' (CASSANDRA-8116)
 * Allow concurrent writing of the same table in the same JVM using
   CQLSSTableWriter (CASSANDRA-7463)
 * Fix totalDiskSpaceUsed calculation (CASSANDRA-8205)


2.1.1
 * Fix spin loop in AtomicSortedColumns (CASSANDRA-7546)
 * Dont notify when replacing tmplink files (CASSANDRA-8157)
 * Fix validation with multiple CONTAINS clause (CASSANDRA-8131)
 * Fix validation of collections in TriggerExecutor (CASSANDRA-8146)
 * Fix IllegalArgumentException when a list of IN values containing tuples
   is passed as a single arg to a prepared statement with the v1 or v2
   protocol (CASSANDRA-8062)
 * Fix ClassCastException in DISTINCT query on static columns with
   query paging (CASSANDRA-8108)
 * Fix NPE on null nested UDT inside a set (CASSANDRA-8105)
 * Fix exception when querying secondary index on set items or map keys
   when some clustering columns are specified (CASSANDRA-8073)
 * Send proper error response when there is an error during native
   protocol message decode (CASSANDRA-8118)
 * Gossip should ignore generation numbers too far in the future (CASSANDRA-8113)
 * Fix NPE when creating a table with frozen sets, lists (CASSANDRA-8104)
 * Fix high memory use due to tracking reads on incrementally opened sstable
   readers (CASSANDRA-8066)
 * Fix EXECUTE request with skipMetadata=false returning no metadata
   (CASSANDRA-8054)
 * Allow concurrent use of CQLBulkOutputFormat (CASSANDRA-7776)
 * Shutdown JVM on OOM (CASSANDRA-7507)
 * Upgrade netty version and enable epoll event loop (CASSANDRA-7761)
 * Don't duplicate sstables smaller than split size when using
   the sstablesplitter tool (CASSANDRA-7616)
 * Avoid re-parsing already prepared statements (CASSANDRA-7923)
 * Fix some Thrift slice deletions and updates of COMPACT STORAGE
   tables with some clustering columns omitted (CASSANDRA-7990)
 * Fix filtering for CONTAINS on sets (CASSANDRA-8033)
 * Properly track added size (CASSANDRA-7239)
 * Allow compilation in java 8 (CASSANDRA-7208)
 * Fix Assertion error on RangeTombstoneList diff (CASSANDRA-8013)
 * Release references to overlapping sstables during compaction (CASSANDRA-7819)
 * Send notification when opening compaction results early (CASSANDRA-8034)
 * Make native server start block until properly bound (CASSANDRA-7885)
 * (cqlsh) Fix IPv6 support (CASSANDRA-7988)
 * Ignore fat clients when checking for endpoint collision (CASSANDRA-7939)
 * Make sstablerepairedset take a list of files (CASSANDRA-7995)
 * (cqlsh) Tab completeion for indexes on map keys (CASSANDRA-7972)
 * (cqlsh) Fix UDT field selection in select clause (CASSANDRA-7891)
 * Fix resource leak in event of corrupt sstable
 * (cqlsh) Add command line option for cqlshrc file path (CASSANDRA-7131)
 * Provide visibility into prepared statements churn (CASSANDRA-7921, CASSANDRA-7930)
 * Invalidate prepared statements when their keyspace or table is
   dropped (CASSANDRA-7566)
 * cassandra-stress: fix support for NetworkTopologyStrategy (CASSANDRA-7945)
 * Fix saving caches when a table is dropped (CASSANDRA-7784)
 * Add better error checking of new stress profile (CASSANDRA-7716)
 * Use ThreadLocalRandom and remove FBUtilities.threadLocalRandom (CASSANDRA-7934)
 * Prevent operator mistakes due to simultaneous bootstrap (CASSANDRA-7069)
 * cassandra-stress supports whitelist mode for node config (CASSANDRA-7658)
 * GCInspector more closely tracks GC; cassandra-stress and nodetool report it (CASSANDRA-7916)
 * nodetool won't output bogus ownership info without a keyspace (CASSANDRA-7173)
 * Add human readable option to nodetool commands (CASSANDRA-5433)
 * Don't try to set repairedAt on old sstables (CASSANDRA-7913)
 * Add metrics for tracking PreparedStatement use (CASSANDRA-7719)
 * (cqlsh) tab-completion for triggers (CASSANDRA-7824)
 * (cqlsh) Support for query paging (CASSANDRA-7514)
 * (cqlsh) Show progress of COPY operations (CASSANDRA-7789)
 * Add syntax to remove multiple elements from a map (CASSANDRA-6599)
 * Support non-equals conditions in lightweight transactions (CASSANDRA-6839)
 * Add IF [NOT] EXISTS to create/drop triggers (CASSANDRA-7606)
 * (cqlsh) Display the current logged-in user (CASSANDRA-7785)
 * (cqlsh) Don't ignore CTRL-C during COPY FROM execution (CASSANDRA-7815)
 * (cqlsh) Order UDTs according to cross-type dependencies in DESCRIBE
   output (CASSANDRA-7659)
 * (cqlsh) Fix handling of CAS statement results (CASSANDRA-7671)
 * (cqlsh) COPY TO/FROM improvements (CASSANDRA-7405)
 * Support list index operations with conditions (CASSANDRA-7499)
 * Add max live/tombstoned cells to nodetool cfstats output (CASSANDRA-7731)
 * Validate IPv6 wildcard addresses properly (CASSANDRA-7680)
 * (cqlsh) Error when tracing query (CASSANDRA-7613)
 * Avoid IOOBE when building SyntaxError message snippet (CASSANDRA-7569)
 * SSTableExport uses correct validator to create string representation of partition
   keys (CASSANDRA-7498)
 * Avoid NPEs when receiving type changes for an unknown keyspace (CASSANDRA-7689)
 * Add support for custom 2i validation (CASSANDRA-7575)
 * Pig support for hadoop CqlInputFormat (CASSANDRA-6454)
 * Add duration mode to cassandra-stress (CASSANDRA-7468)
 * Add listen_interface and rpc_interface options (CASSANDRA-7417)
 * Improve schema merge performance (CASSANDRA-7444)
 * Adjust MT depth based on # of partition validating (CASSANDRA-5263)
 * Optimise NativeCell comparisons (CASSANDRA-6755)
 * Configurable client timeout for cqlsh (CASSANDRA-7516)
 * Include snippet of CQL query near syntax error in messages (CASSANDRA-7111)
 * Make repair -pr work with -local (CASSANDRA-7450)
 * Fix error in sstableloader with -cph > 1 (CASSANDRA-8007)
 * Fix snapshot repair error on indexed tables (CASSANDRA-8020)
 * Do not exit nodetool repair when receiving JMX NOTIF_LOST (CASSANDRA-7909)
 * Stream to private IP when available (CASSANDRA-8084)
Merged from 2.0:
 * Reject conditions on DELETE unless full PK is given (CASSANDRA-6430)
 * Properly reject the token function DELETE (CASSANDRA-7747)
 * Force batchlog replay before decommissioning a node (CASSANDRA-7446)
 * Fix hint replay with many accumulated expired hints (CASSANDRA-6998)
 * Fix duplicate results in DISTINCT queries on static columns with query
   paging (CASSANDRA-8108)
 * Add DateTieredCompactionStrategy (CASSANDRA-6602)
 * Properly validate ascii and utf8 string literals in CQL queries (CASSANDRA-8101)
 * (cqlsh) Fix autocompletion for alter keyspace (CASSANDRA-8021)
 * Create backup directories for commitlog archiving during startup (CASSANDRA-8111)
 * Reduce totalBlockFor() for LOCAL_* consistency levels (CASSANDRA-8058)
 * Fix merging schemas with re-dropped keyspaces (CASSANDRA-7256)
 * Fix counters in supercolumns during live upgrades from 1.2 (CASSANDRA-7188)
 * Notify DT subscribers when a column family is truncated (CASSANDRA-8088)
 * Add sanity check of $JAVA on startup (CASSANDRA-7676)
 * Schedule fat client schema pull on join (CASSANDRA-7993)
 * Don't reset nodes' versions when closing IncomingTcpConnections
   (CASSANDRA-7734)
 * Record the real messaging version in all cases in OutboundTcpConnection
   (CASSANDRA-8057)
 * SSL does not work in cassandra-cli (CASSANDRA-7899)
 * Fix potential exception when using ReversedType in DynamicCompositeType
   (CASSANDRA-7898)
 * Better validation of collection values (CASSANDRA-7833)
 * Track min/max timestamps correctly (CASSANDRA-7969)
 * Fix possible overflow while sorting CL segments for replay (CASSANDRA-7992)
 * Increase nodetool Xmx (CASSANDRA-7956)
 * Archive any commitlog segments present at startup (CASSANDRA-6904)
 * CrcCheckChance should adjust based on live CFMetadata not
   sstable metadata (CASSANDRA-7978)
 * token() should only accept columns in the partitioning
   key order (CASSANDRA-6075)
 * Add method to invalidate permission cache via JMX (CASSANDRA-7977)
 * Allow propagating multiple gossip states atomically (CASSANDRA-6125)
 * Log exceptions related to unclean native protocol client disconnects
   at DEBUG or INFO (CASSANDRA-7849)
 * Allow permissions cache to be set via JMX (CASSANDRA-7698)
 * Include schema_triggers CF in readable system resources (CASSANDRA-7967)
 * Fix RowIndexEntry to report correct serializedSize (CASSANDRA-7948)
 * Make CQLSSTableWriter sync within partitions (CASSANDRA-7360)
 * Potentially use non-local replicas in CqlConfigHelper (CASSANDRA-7906)
 * Explicitly disallow mixing multi-column and single-column
   relations on clustering columns (CASSANDRA-7711)
 * Better error message when condition is set on PK column (CASSANDRA-7804)
 * Don't send schema change responses and events for no-op DDL
   statements (CASSANDRA-7600)
 * (Hadoop) fix cluster initialisation for a split fetching (CASSANDRA-7774)
 * Throw InvalidRequestException when queries contain relations on entire
   collection columns (CASSANDRA-7506)
 * (cqlsh) enable CTRL-R history search with libedit (CASSANDRA-7577)
 * (Hadoop) allow ACFRW to limit nodes to local DC (CASSANDRA-7252)
 * (cqlsh) cqlsh should automatically disable tracing when selecting
   from system_traces (CASSANDRA-7641)
 * (Hadoop) Add CqlOutputFormat (CASSANDRA-6927)
 * Don't depend on cassandra config for nodetool ring (CASSANDRA-7508)
 * (cqlsh) Fix failing cqlsh formatting tests (CASSANDRA-7703)
 * Fix IncompatibleClassChangeError from hadoop2 (CASSANDRA-7229)
 * Add 'nodetool sethintedhandoffthrottlekb' (CASSANDRA-7635)
 * (cqlsh) Add tab-completion for CREATE/DROP USER IF [NOT] EXISTS (CASSANDRA-7611)
 * Catch errors when the JVM pulls the rug out from GCInspector (CASSANDRA-5345)
 * cqlsh fails when version number parts are not int (CASSANDRA-7524)
 * Fix NPE when table dropped during streaming (CASSANDRA-7946)
 * Fix wrong progress when streaming uncompressed (CASSANDRA-7878)
 * Fix possible infinite loop in creating repair range (CASSANDRA-7983)
 * Fix unit in nodetool for streaming throughput (CASSANDRA-7375)
Merged from 1.2:
 * Don't index tombstones (CASSANDRA-7828)
 * Improve PasswordAuthenticator default super user setup (CASSANDRA-7788)


2.1.0
 * (cqlsh) Removed "ALTER TYPE <name> RENAME TO <name>" from tab-completion
   (CASSANDRA-7895)
 * Fixed IllegalStateException in anticompaction (CASSANDRA-7892)
 * cqlsh: DESCRIBE support for frozen UDTs, tuples (CASSANDRA-7863)
 * Avoid exposing internal classes over JMX (CASSANDRA-7879)
 * Add null check for keys when freezing collection (CASSANDRA-7869)
 * Improve stress workload realism (CASSANDRA-7519)
Merged from 2.0:
 * Configure system.paxos with LeveledCompactionStrategy (CASSANDRA-7753)
 * Fix ALTER clustering column type from DateType to TimestampType when
   using DESC clustering order (CASSANRDA-7797)
 * Throw EOFException if we run out of chunks in compressed datafile
   (CASSANDRA-7664)
 * Fix PRSI handling of CQL3 row markers for row cleanup (CASSANDRA-7787)
 * Fix dropping collection when it's the last regular column (CASSANDRA-7744)
 * Make StreamReceiveTask thread safe and gc friendly (CASSANDRA-7795)
 * Validate empty cell names from counter updates (CASSANDRA-7798)
Merged from 1.2:
 * Don't allow compacted sstables to be marked as compacting (CASSANDRA-7145)
 * Track expired tombstones (CASSANDRA-7810)


2.1.0-rc7
 * Add frozen keyword and require UDT to be frozen (CASSANDRA-7857)
 * Track added sstable size correctly (CASSANDRA-7239)
 * (cqlsh) Fix case insensitivity (CASSANDRA-7834)
 * Fix failure to stream ranges when moving (CASSANDRA-7836)
 * Correctly remove tmplink files (CASSANDRA-7803)
 * (cqlsh) Fix column name formatting for functions, CAS operations,
   and UDT field selections (CASSANDRA-7806)
 * (cqlsh) Fix COPY FROM handling of null/empty primary key
   values (CASSANDRA-7792)
 * Fix ordering of static cells (CASSANDRA-7763)
Merged from 2.0:
 * Forbid re-adding dropped counter columns (CASSANDRA-7831)
 * Fix CFMetaData#isThriftCompatible() for PK-only tables (CASSANDRA-7832)
 * Always reject inequality on the partition key without token()
   (CASSANDRA-7722)
 * Always send Paxos commit to all replicas (CASSANDRA-7479)
 * Make disruptor_thrift_server invocation pool configurable (CASSANDRA-7594)
 * Make repair no-op when RF=1 (CASSANDRA-7864)


2.1.0-rc6
 * Fix OOM issue from netty caching over time (CASSANDRA-7743)
 * json2sstable couldn't import JSON for CQL table (CASSANDRA-7477)
 * Invalidate all caches on table drop (CASSANDRA-7561)
 * Skip strict endpoint selection for ranges if RF == nodes (CASSANRA-7765)
 * Fix Thrift range filtering without 2ary index lookups (CASSANDRA-7741)
 * Add tracing entries about concurrent range requests (CASSANDRA-7599)
 * (cqlsh) Fix DESCRIBE for NTS keyspaces (CASSANDRA-7729)
 * Remove netty buffer ref-counting (CASSANDRA-7735)
 * Pass mutated cf to index updater for use by PRSI (CASSANDRA-7742)
 * Include stress yaml example in release and deb (CASSANDRA-7717)
 * workaround for netty issue causing corrupted data off the wire (CASSANDRA-7695)
 * cqlsh DESC CLUSTER fails retrieving ring information (CASSANDRA-7687)
 * Fix binding null values inside UDT (CASSANDRA-7685)
 * Fix UDT field selection with empty fields (CASSANDRA-7670)
 * Bogus deserialization of static cells from sstable (CASSANDRA-7684)
 * Fix NPE on compaction leftover cleanup for dropped table (CASSANDRA-7770)
Merged from 2.0:
 * Fix race condition in StreamTransferTask that could lead to
   infinite loops and premature sstable deletion (CASSANDRA-7704)
 * (cqlsh) Wait up to 10 sec for a tracing session (CASSANDRA-7222)
 * Fix NPE in FileCacheService.sizeInBytes (CASSANDRA-7756)
 * Remove duplicates from StorageService.getJoiningNodes (CASSANDRA-7478)
 * Clone token map outside of hot gossip loops (CASSANDRA-7758)
 * Fix MS expiring map timeout for Paxos messages (CASSANDRA-7752)
 * Do not flush on truncate if durable_writes is false (CASSANDRA-7750)
 * Give CRR a default input_cql Statement (CASSANDRA-7226)
 * Better error message when adding a collection with the same name
   than a previously dropped one (CASSANDRA-6276)
 * Fix validation when adding static columns (CASSANDRA-7730)
 * (Thrift) fix range deletion of supercolumns (CASSANDRA-7733)
 * Fix potential AssertionError in RangeTombstoneList (CASSANDRA-7700)
 * Validate arguments of blobAs* functions (CASSANDRA-7707)
 * Fix potential AssertionError with 2ndary indexes (CASSANDRA-6612)
 * Avoid logging CompactionInterrupted at ERROR (CASSANDRA-7694)
 * Minor leak in sstable2jon (CASSANDRA-7709)
 * Add cassandra.auto_bootstrap system property (CASSANDRA-7650)
 * Update java driver (for hadoop) (CASSANDRA-7618)
 * Remove CqlPagingRecordReader/CqlPagingInputFormat (CASSANDRA-7570)
 * Support connecting to ipv6 jmx with nodetool (CASSANDRA-7669)


2.1.0-rc5
 * Reject counters inside user types (CASSANDRA-7672)
 * Switch to notification-based GCInspector (CASSANDRA-7638)
 * (cqlsh) Handle nulls in UDTs and tuples correctly (CASSANDRA-7656)
 * Don't use strict consistency when replacing (CASSANDRA-7568)
 * Fix min/max cell name collection on 2.0 SSTables with range
   tombstones (CASSANDRA-7593)
 * Tolerate min/max cell names of different lengths (CASSANDRA-7651)
 * Filter cached results correctly (CASSANDRA-7636)
 * Fix tracing on the new SEPExecutor (CASSANDRA-7644)
 * Remove shuffle and taketoken (CASSANDRA-7601)
 * Clean up Windows batch scripts (CASSANDRA-7619)
 * Fix native protocol drop user type notification (CASSANDRA-7571)
 * Give read access to system.schema_usertypes to all authenticated users
   (CASSANDRA-7578)
 * (cqlsh) Fix cqlsh display when zero rows are returned (CASSANDRA-7580)
 * Get java version correctly when JAVA_TOOL_OPTIONS is set (CASSANDRA-7572)
 * Fix NPE when dropping index from non-existent keyspace, AssertionError when
   dropping non-existent index with IF EXISTS (CASSANDRA-7590)
 * Fix sstablelevelresetter hang (CASSANDRA-7614)
 * (cqlsh) Fix deserialization of blobs (CASSANDRA-7603)
 * Use "keyspace updated" schema change message for UDT changes in v1 and
   v2 protocols (CASSANDRA-7617)
 * Fix tracing of range slices and secondary index lookups that are local
   to the coordinator (CASSANDRA-7599)
 * Set -Dcassandra.storagedir for all tool shell scripts (CASSANDRA-7587)
 * Don't swap max/min col names when mutating sstable metadata (CASSANDRA-7596)
 * (cqlsh) Correctly handle paged result sets (CASSANDRA-7625)
 * (cqlsh) Improve waiting for a trace to complete (CASSANDRA-7626)
 * Fix tracing of concurrent range slices and 2ary index queries (CASSANDRA-7626)
 * Fix scrub against collection type (CASSANDRA-7665)
Merged from 2.0:
 * Set gc_grace_seconds to seven days for system schema tables (CASSANDRA-7668)
 * SimpleSeedProvider no longer caches seeds forever (CASSANDRA-7663)
 * Always flush on truncate (CASSANDRA-7511)
 * Fix ReversedType(DateType) mapping to native protocol (CASSANDRA-7576)
 * Always merge ranges owned by a single node (CASSANDRA-6930)
 * Track max/min timestamps for range tombstones (CASSANDRA-7647)
 * Fix NPE when listing saved caches dir (CASSANDRA-7632)


2.1.0-rc4
 * Fix word count hadoop example (CASSANDRA-7200)
 * Updated memtable_cleanup_threshold and memtable_flush_writers defaults
   (CASSANDRA-7551)
 * (Windows) fix startup when WMI memory query fails (CASSANDRA-7505)
 * Anti-compaction proceeds if any part of the repair failed (CASSANDRA-7521)
 * Add missing table name to DROP INDEX responses and notifications (CASSANDRA-7539)
 * Bump CQL version to 3.2.0 and update CQL documentation (CASSANDRA-7527)
 * Fix configuration error message when running nodetool ring (CASSANDRA-7508)
 * Support conditional updates, tuple type, and the v3 protocol in cqlsh (CASSANDRA-7509)
 * Handle queries on multiple secondary index types (CASSANDRA-7525)
 * Fix cqlsh authentication with v3 native protocol (CASSANDRA-7564)
 * Fix NPE when unknown prepared statement ID is used (CASSANDRA-7454)
Merged from 2.0:
 * (Windows) force range-based repair to non-sequential mode (CASSANDRA-7541)
 * Fix range merging when DES scores are zero (CASSANDRA-7535)
 * Warn when SSL certificates have expired (CASSANDRA-7528)
 * Fix error when doing reversed queries with static columns (CASSANDRA-7490)
Merged from 1.2:
 * Set correct stream ID on responses when non-Exception Throwables
   are thrown while handling native protocol messages (CASSANDRA-7470)


2.1.0-rc3
 * Consider expiry when reconciling otherwise equal cells (CASSANDRA-7403)
 * Introduce CQL support for stress tool (CASSANDRA-6146)
 * Fix ClassCastException processing expired messages (CASSANDRA-7496)
 * Fix prepared marker for collections inside UDT (CASSANDRA-7472)
 * Remove left-over populate_io_cache_on_flush and replicate_on_write
   uses (CASSANDRA-7493)
 * (Windows) handle spaces in path names (CASSANDRA-7451)
 * Ensure writes have completed after dropping a table, before recycling
   commit log segments (CASSANDRA-7437)
 * Remove left-over rows_per_partition_to_cache (CASSANDRA-7493)
 * Fix error when CONTAINS is used with a bind marker (CASSANDRA-7502)
 * Properly reject unknown UDT field (CASSANDRA-7484)
Merged from 2.0:
 * Fix CC#collectTimeOrderedData() tombstone optimisations (CASSANDRA-7394)
 * Support DISTINCT for static columns and fix behaviour when DISTINC is
   not use (CASSANDRA-7305).
 * Workaround JVM NPE on JMX bind failure (CASSANDRA-7254)
 * Fix race in FileCacheService RemovalListener (CASSANDRA-7278)
 * Fix inconsistent use of consistencyForCommit that allowed LOCAL_QUORUM
   operations to incorrect become full QUORUM (CASSANDRA-7345)
 * Properly handle unrecognized opcodes and flags (CASSANDRA-7440)
 * (Hadoop) close CqlRecordWriter clients when finished (CASSANDRA-7459)
 * Commit disk failure policy (CASSANDRA-7429)
 * Make sure high level sstables get compacted (CASSANDRA-7414)
 * Fix AssertionError when using empty clustering columns and static columns
   (CASSANDRA-7455)
 * Add option to disable STCS in L0 (CASSANDRA-6621)
 * Upgrade to snappy-java 1.0.5.2 (CASSANDRA-7476)


2.1.0-rc2
 * Fix heap size calculation for CompoundSparseCellName and
   CompoundSparseCellName.WithCollection (CASSANDRA-7421)
 * Allow counter mutations in UNLOGGED batches (CASSANDRA-7351)
 * Modify reconcile logic to always pick a tombstone over a counter cell
   (CASSANDRA-7346)
 * Avoid incremental compaction on Windows (CASSANDRA-7365)
 * Fix exception when querying a composite-keyed table with a collection index
   (CASSANDRA-7372)
 * Use node's host id in place of counter ids (CASSANDRA-7366)
 * Fix error when doing reversed queries with static columns (CASSANDRA-7490)
 * Backport CASSANDRA-6747 (CASSANDRA-7560)
 * Track max/min timestamps for range tombstones (CASSANDRA-7647)
 * Fix NPE when listing saved caches dir (CASSANDRA-7632)
 * Fix sstableloader unable to connect encrypted node (CASSANDRA-7585)
Merged from 1.2:
 * Clone token map outside of hot gossip loops (CASSANDRA-7758)
 * Add stop method to EmbeddedCassandraService (CASSANDRA-7595)
 * Support connecting to ipv6 jmx with nodetool (CASSANDRA-7669)
 * Set gc_grace_seconds to seven days for system schema tables (CASSANDRA-7668)
 * SimpleSeedProvider no longer caches seeds forever (CASSANDRA-7663)
 * Set correct stream ID on responses when non-Exception Throwables
   are thrown while handling native protocol messages (CASSANDRA-7470)
 * Fix row size miscalculation in LazilyCompactedRow (CASSANDRA-7543)
 * Fix race in background compaction check (CASSANDRA-7745)
 * Don't clear out range tombstones during compaction (CASSANDRA-7808)


2.1.0-rc1
 * Revert flush directory (CASSANDRA-6357)
 * More efficient executor service for fast operations (CASSANDRA-4718)
 * Move less common tools into a new cassandra-tools package (CASSANDRA-7160)
 * Support more concurrent requests in native protocol (CASSANDRA-7231)
 * Add tab-completion to debian nodetool packaging (CASSANDRA-6421)
 * Change concurrent_compactors defaults (CASSANDRA-7139)
 * Add PowerShell Windows launch scripts (CASSANDRA-7001)
 * Make commitlog archive+restore more robust (CASSANDRA-6974)
 * Fix marking commitlogsegments clean (CASSANDRA-6959)
 * Add snapshot "manifest" describing files included (CASSANDRA-6326)
 * Parallel streaming for sstableloader (CASSANDRA-3668)
 * Fix bugs in supercolumns handling (CASSANDRA-7138)
 * Fix ClassClassException on composite dense tables (CASSANDRA-7112)
 * Cleanup and optimize collation and slice iterators (CASSANDRA-7107)
 * Upgrade NBHM lib (CASSANDRA-7128)
 * Optimize netty server (CASSANDRA-6861)
 * Fix repair hang when given CF does not exist (CASSANDRA-7189)
 * Allow c* to be shutdown in an embedded mode (CASSANDRA-5635)
 * Add server side batching to native transport (CASSANDRA-5663)
 * Make batchlog replay asynchronous (CASSANDRA-6134)
 * remove unused classes (CASSANDRA-7197)
 * Limit user types to the keyspace they are defined in (CASSANDRA-6643)
 * Add validate method to CollectionType (CASSANDRA-7208)
 * New serialization format for UDT values (CASSANDRA-7209, CASSANDRA-7261)
 * Fix nodetool netstats (CASSANDRA-7270)
 * Fix potential ClassCastException in HintedHandoffManager (CASSANDRA-7284)
 * Use prepared statements internally (CASSANDRA-6975)
 * Fix broken paging state with prepared statement (CASSANDRA-7120)
 * Fix IllegalArgumentException in CqlStorage (CASSANDRA-7287)
 * Allow nulls/non-existant fields in UDT (CASSANDRA-7206)
 * Add Thrift MultiSliceRequest (CASSANDRA-6757, CASSANDRA-7027)
 * Handle overlapping MultiSlices (CASSANDRA-7279)
 * Fix DataOutputTest on Windows (CASSANDRA-7265)
 * Embedded sets in user defined data-types are not updating (CASSANDRA-7267)
 * Add tuple type to CQL/native protocol (CASSANDRA-7248)
 * Fix CqlPagingRecordReader on tables with few rows (CASSANDRA-7322)
Merged from 2.0:
 * Copy compaction options to make sure they are reloaded (CASSANDRA-7290)
 * Add option to do more aggressive tombstone compactions (CASSANDRA-6563)
 * Don't try to compact already-compacting files in HHOM (CASSANDRA-7288)
 * Always reallocate buffers in HSHA (CASSANDRA-6285)
 * (Hadoop) support authentication in CqlRecordReader (CASSANDRA-7221)
 * (Hadoop) Close java driver Cluster in CQLRR.close (CASSANDRA-7228)
 * Warn when 'USING TIMESTAMP' is used on a CAS BATCH (CASSANDRA-7067)
 * return all cpu values from BackgroundActivityMonitor.readAndCompute (CASSANDRA-7183)
 * Correctly delete scheduled range xfers (CASSANDRA-7143)
 * return all cpu values from BackgroundActivityMonitor.readAndCompute (CASSANDRA-7183)
 * reduce garbage creation in calculatePendingRanges (CASSANDRA-7191)
 * fix c* launch issues on Russian os's due to output of linux 'free' cmd (CASSANDRA-6162)
 * Fix disabling autocompaction (CASSANDRA-7187)
 * Fix potential NumberFormatException when deserializing IntegerType (CASSANDRA-7088)
 * cqlsh can't tab-complete disabling compaction (CASSANDRA-7185)
 * cqlsh: Accept and execute CQL statement(s) from command-line parameter (CASSANDRA-7172)
 * Fix IllegalStateException in CqlPagingRecordReader (CASSANDRA-7198)
 * Fix the InvertedIndex trigger example (CASSANDRA-7211)
 * Add --resolve-ip option to 'nodetool ring' (CASSANDRA-7210)
 * reduce garbage on codec flag deserialization (CASSANDRA-7244)
 * Fix duplicated error messages on directory creation error at startup (CASSANDRA-5818)
 * Proper null handle for IF with map element access (CASSANDRA-7155)
 * Improve compaction visibility (CASSANDRA-7242)
 * Correctly delete scheduled range xfers (CASSANDRA-7143)
 * Make batchlog replica selection rack-aware (CASSANDRA-6551)
 * Fix CFMetaData#getColumnDefinitionFromColumnName() (CASSANDRA-7074)
 * Fix writetime/ttl functions for static columns (CASSANDRA-7081)
 * Suggest CTRL-C or semicolon after three blank lines in cqlsh (CASSANDRA-7142)
 * Fix 2ndary index queries with DESC clustering order (CASSANDRA-6950)
 * Invalid key cache entries on DROP (CASSANDRA-6525)
 * Fix flapping RecoveryManagerTest (CASSANDRA-7084)
 * Add missing iso8601 patterns for date strings (CASSANDRA-6973)
 * Support selecting multiple rows in a partition using IN (CASSANDRA-6875)
 * Add authentication support to shuffle (CASSANDRA-6484)
 * Swap local and global default read repair chances (CASSANDRA-7320)
 * Add conditional CREATE/DROP USER support (CASSANDRA-7264)
 * Cqlsh counts non-empty lines for "Blank lines" warning (CASSANDRA-7325)
Merged from 1.2:
 * Add Cloudstack snitch (CASSANDRA-7147)
 * Update system.peers correctly when relocating tokens (CASSANDRA-7126)
 * Add Google Compute Engine snitch (CASSANDRA-7132)
 * remove duplicate query for local tokens (CASSANDRA-7182)
 * exit CQLSH with error status code if script fails (CASSANDRA-6344)
 * Fix bug with some IN queries missig results (CASSANDRA-7105)
 * Fix availability validation for LOCAL_ONE CL (CASSANDRA-7319)
 * Hint streaming can cause decommission to fail (CASSANDRA-7219)


2.1.0-beta2
 * Increase default CL space to 8GB (CASSANDRA-7031)
 * Add range tombstones to read repair digests (CASSANDRA-6863)
 * Fix BTree.clear for large updates (CASSANDRA-6943)
 * Fail write instead of logging a warning when unable to append to CL
   (CASSANDRA-6764)
 * Eliminate possibility of CL segment appearing twice in active list
   (CASSANDRA-6557)
 * Apply DONTNEED fadvise to commitlog segments (CASSANDRA-6759)
 * Switch CRC component to Adler and include it for compressed sstables
   (CASSANDRA-4165)
 * Allow cassandra-stress to set compaction strategy options (CASSANDRA-6451)
 * Add broadcast_rpc_address option to cassandra.yaml (CASSANDRA-5899)
 * Auto reload GossipingPropertyFileSnitch config (CASSANDRA-5897)
 * Fix overflow of memtable_total_space_in_mb (CASSANDRA-6573)
 * Fix ABTC NPE and apply update function correctly (CASSANDRA-6692)
 * Allow nodetool to use a file or prompt for password (CASSANDRA-6660)
 * Fix AIOOBE when concurrently accessing ABSC (CASSANDRA-6742)
 * Fix assertion error in ALTER TYPE RENAME (CASSANDRA-6705)
 * Scrub should not always clear out repaired status (CASSANDRA-5351)
 * Improve handling of range tombstone for wide partitions (CASSANDRA-6446)
 * Fix ClassCastException for compact table with composites (CASSANDRA-6738)
 * Fix potentially repairing with wrong nodes (CASSANDRA-6808)
 * Change caching option syntax (CASSANDRA-6745)
 * Fix stress to do proper counter reads (CASSANDRA-6835)
 * Fix help message for stress counter_write (CASSANDRA-6824)
 * Fix stress smart Thrift client to pick servers correctly (CASSANDRA-6848)
 * Add logging levels (minimal, normal or verbose) to stress tool (CASSANDRA-6849)
 * Fix race condition in Batch CLE (CASSANDRA-6860)
 * Improve cleanup/scrub/upgradesstables failure handling (CASSANDRA-6774)
 * ByteBuffer write() methods for serializing sstables (CASSANDRA-6781)
 * Proper compare function for CollectionType (CASSANDRA-6783)
 * Update native server to Netty 4 (CASSANDRA-6236)
 * Fix off-by-one error in stress (CASSANDRA-6883)
 * Make OpOrder AutoCloseable (CASSANDRA-6901)
 * Remove sync repair JMX interface (CASSANDRA-6900)
 * Add multiple memory allocation options for memtables (CASSANDRA-6689, 6694)
 * Remove adjusted op rate from stress output (CASSANDRA-6921)
 * Add optimized CF.hasColumns() implementations (CASSANDRA-6941)
 * Serialize batchlog mutations with the version of the target node
   (CASSANDRA-6931)
 * Optimize CounterColumn#reconcile() (CASSANDRA-6953)
 * Properly remove 1.2 sstable support in 2.1 (CASSANDRA-6869)
 * Lock counter cells, not partitions (CASSANDRA-6880)
 * Track presence of legacy counter shards in sstables (CASSANDRA-6888)
 * Ensure safe resource cleanup when replacing sstables (CASSANDRA-6912)
 * Add failure handler to async callback (CASSANDRA-6747)
 * Fix AE when closing SSTable without releasing reference (CASSANDRA-7000)
 * Clean up IndexInfo on keyspace/table drops (CASSANDRA-6924)
 * Only snapshot relative SSTables when sequential repair (CASSANDRA-7024)
 * Require nodetool rebuild_index to specify index names (CASSANDRA-7038)
 * fix cassandra stress errors on reads with native protocol (CASSANDRA-7033)
 * Use OpOrder to guard sstable references for reads (CASSANDRA-6919)
 * Preemptive opening of compaction result (CASSANDRA-6916)
 * Multi-threaded scrub/cleanup/upgradesstables (CASSANDRA-5547)
 * Optimize cellname comparison (CASSANDRA-6934)
 * Native protocol v3 (CASSANDRA-6855)
 * Optimize Cell liveness checks and clean up Cell (CASSANDRA-7119)
 * Support consistent range movements (CASSANDRA-2434)
 * Display min timestamp in sstablemetadata viewer (CASSANDRA-6767)
Merged from 2.0:
 * Avoid race-prone second "scrub" of system keyspace (CASSANDRA-6797)
 * Pool CqlRecordWriter clients by inetaddress rather than Range
   (CASSANDRA-6665)
 * Fix compaction_history timestamps (CASSANDRA-6784)
 * Compare scores of full replica ordering in DES (CASSANDRA-6683)
 * fix CME in SessionInfo updateProgress affecting netstats (CASSANDRA-6577)
 * Allow repairing between specific replicas (CASSANDRA-6440)
 * Allow per-dc enabling of hints (CASSANDRA-6157)
 * Add compatibility for Hadoop 0.2.x (CASSANDRA-5201)
 * Fix EstimatedHistogram races (CASSANDRA-6682)
 * Failure detector correctly converts initial value to nanos (CASSANDRA-6658)
 * Add nodetool taketoken to relocate vnodes (CASSANDRA-4445)
 * Expose bulk loading progress over JMX (CASSANDRA-4757)
 * Correctly handle null with IF conditions and TTL (CASSANDRA-6623)
 * Account for range/row tombstones in tombstone drop
   time histogram (CASSANDRA-6522)
 * Stop CommitLogSegment.close() from calling sync() (CASSANDRA-6652)
 * Make commitlog failure handling configurable (CASSANDRA-6364)
 * Avoid overlaps in LCS (CASSANDRA-6688)
 * Improve support for paginating over composites (CASSANDRA-4851)
 * Fix count(*) queries in a mixed cluster (CASSANDRA-6707)
 * Improve repair tasks(snapshot, differencing) concurrency (CASSANDRA-6566)
 * Fix replaying pre-2.0 commit logs (CASSANDRA-6714)
 * Add static columns to CQL3 (CASSANDRA-6561)
 * Optimize single partition batch statements (CASSANDRA-6737)
 * Disallow post-query re-ordering when paging (CASSANDRA-6722)
 * Fix potential paging bug with deleted columns (CASSANDRA-6748)
 * Fix NPE on BulkLoader caused by losing StreamEvent (CASSANDRA-6636)
 * Fix truncating compression metadata (CASSANDRA-6791)
 * Add CMSClassUnloadingEnabled JVM option (CASSANDRA-6541)
 * Catch memtable flush exceptions during shutdown (CASSANDRA-6735)
 * Fix upgradesstables NPE for non-CF-based indexes (CASSANDRA-6645)
 * Fix UPDATE updating PRIMARY KEY columns implicitly (CASSANDRA-6782)
 * Fix IllegalArgumentException when updating from 1.2 with SuperColumns
   (CASSANDRA-6733)
 * FBUtilities.singleton() should use the CF comparator (CASSANDRA-6778)
 * Fix CQLSStableWriter.addRow(Map<String, Object>) (CASSANDRA-6526)
 * Fix HSHA server introducing corrupt data (CASSANDRA-6285)
 * Fix CAS conditions for COMPACT STORAGE tables (CASSANDRA-6813)
 * Starting threads in OutboundTcpConnectionPool constructor causes race conditions (CASSANDRA-7177)
 * Allow overriding cassandra-rackdc.properties file (CASSANDRA-7072)
 * Set JMX RMI port to 7199 (CASSANDRA-7087)
 * Use LOCAL_QUORUM for data reads at LOCAL_SERIAL (CASSANDRA-6939)
 * Log a warning for large batches (CASSANDRA-6487)
 * Put nodes in hibernate when join_ring is false (CASSANDRA-6961)
 * Avoid early loading of non-system keyspaces before compaction-leftovers
   cleanup at startup (CASSANDRA-6913)
 * Restrict Windows to parallel repairs (CASSANDRA-6907)
 * (Hadoop) Allow manually specifying start/end tokens in CFIF (CASSANDRA-6436)
 * Fix NPE in MeteredFlusher (CASSANDRA-6820)
 * Fix race processing range scan responses (CASSANDRA-6820)
 * Allow deleting snapshots from dropped keyspaces (CASSANDRA-6821)
 * Add uuid() function (CASSANDRA-6473)
 * Omit tombstones from schema digests (CASSANDRA-6862)
 * Include correct consistencyLevel in LWT timeout (CASSANDRA-6884)
 * Lower chances for losing new SSTables during nodetool refresh and
   ColumnFamilyStore.loadNewSSTables (CASSANDRA-6514)
 * Add support for DELETE ... IF EXISTS to CQL3 (CASSANDRA-5708)
 * Update hadoop_cql3_word_count example (CASSANDRA-6793)
 * Fix handling of RejectedExecution in sync Thrift server (CASSANDRA-6788)
 * Log more information when exceeding tombstone_warn_threshold (CASSANDRA-6865)
 * Fix truncate to not abort due to unreachable fat clients (CASSANDRA-6864)
 * Fix schema concurrency exceptions (CASSANDRA-6841)
 * Fix leaking validator FH in StreamWriter (CASSANDRA-6832)
 * Fix saving triggers to schema (CASSANDRA-6789)
 * Fix trigger mutations when base mutation list is immutable (CASSANDRA-6790)
 * Fix accounting in FileCacheService to allow re-using RAR (CASSANDRA-6838)
 * Fix static counter columns (CASSANDRA-6827)
 * Restore expiring->deleted (cell) compaction optimization (CASSANDRA-6844)
 * Fix CompactionManager.needsCleanup (CASSANDRA-6845)
 * Correctly compare BooleanType values other than 0 and 1 (CASSANDRA-6779)
 * Read message id as string from earlier versions (CASSANDRA-6840)
 * Properly use the Paxos consistency for (non-protocol) batch (CASSANDRA-6837)
 * Add paranoid disk failure option (CASSANDRA-6646)
 * Improve PerRowSecondaryIndex performance (CASSANDRA-6876)
 * Extend triggers to support CAS updates (CASSANDRA-6882)
 * Static columns with IF NOT EXISTS don't always work as expected (CASSANDRA-6873)
 * Fix paging with SELECT DISTINCT (CASSANDRA-6857)
 * Fix UnsupportedOperationException on CAS timeout (CASSANDRA-6923)
 * Improve MeteredFlusher handling of MF-unaffected column families
   (CASSANDRA-6867)
 * Add CqlRecordReader using native pagination (CASSANDRA-6311)
 * Add QueryHandler interface (CASSANDRA-6659)
 * Track liveRatio per-memtable, not per-CF (CASSANDRA-6945)
 * Make sure upgradesstables keeps sstable level (CASSANDRA-6958)
 * Fix LIMIT with static columns (CASSANDRA-6956)
 * Fix clash with CQL column name in thrift validation (CASSANDRA-6892)
 * Fix error with super columns in mixed 1.2-2.0 clusters (CASSANDRA-6966)
 * Fix bad skip of sstables on slice query with composite start/finish (CASSANDRA-6825)
 * Fix unintended update with conditional statement (CASSANDRA-6893)
 * Fix map element access in IF (CASSANDRA-6914)
 * Avoid costly range calculations for range queries on system keyspaces
   (CASSANDRA-6906)
 * Fix SSTable not released if stream session fails (CASSANDRA-6818)
 * Avoid build failure due to ANTLR timeout (CASSANDRA-6991)
 * Queries on compact tables can return more rows that requested (CASSANDRA-7052)
 * USING TIMESTAMP for batches does not work (CASSANDRA-7053)
 * Fix performance regression from CASSANDRA-5614 (CASSANDRA-6949)
 * Ensure that batchlog and hint timeouts do not produce hints (CASSANDRA-7058)
 * Merge groupable mutations in TriggerExecutor#execute() (CASSANDRA-7047)
 * Plug holes in resource release when wiring up StreamSession (CASSANDRA-7073)
 * Re-add parameter columns to tracing session (CASSANDRA-6942)
 * Preserves CQL metadata when updating table from thrift (CASSANDRA-6831)
Merged from 1.2:
 * Fix nodetool display with vnodes (CASSANDRA-7082)
 * Add UNLOGGED, COUNTER options to BATCH documentation (CASSANDRA-6816)
 * add extra SSL cipher suites (CASSANDRA-6613)
 * fix nodetool getsstables for blob PK (CASSANDRA-6803)
 * Fix BatchlogManager#deleteBatch() use of millisecond timestamps
   (CASSANDRA-6822)
 * Continue assassinating even if the endpoint vanishes (CASSANDRA-6787)
 * Schedule schema pulls on change (CASSANDRA-6971)
 * Non-droppable verbs shouldn't be dropped from OTC (CASSANDRA-6980)
 * Shutdown batchlog executor in SS#drain() (CASSANDRA-7025)
 * Fix batchlog to account for CF truncation records (CASSANDRA-6999)
 * Fix CQLSH parsing of functions and BLOB literals (CASSANDRA-7018)
 * Properly load trustore in the native protocol (CASSANDRA-6847)
 * Always clean up references in SerializingCache (CASSANDRA-6994)
 * Don't shut MessagingService down when replacing a node (CASSANDRA-6476)
 * fix npe when doing -Dcassandra.fd_initial_value_ms (CASSANDRA-6751)


2.1.0-beta1
 * Add flush directory distinct from compaction directories (CASSANDRA-6357)
 * Require JNA by default (CASSANDRA-6575)
 * add listsnapshots command to nodetool (CASSANDRA-5742)
 * Introduce AtomicBTreeColumns (CASSANDRA-6271, 6692)
 * Multithreaded commitlog (CASSANDRA-3578)
 * allocate fixed index summary memory pool and resample cold index summaries
   to use less memory (CASSANDRA-5519)
 * Removed multithreaded compaction (CASSANDRA-6142)
 * Parallelize fetching rows for low-cardinality indexes (CASSANDRA-1337)
 * change logging from log4j to logback (CASSANDRA-5883)
 * switch to LZ4 compression for internode communication (CASSANDRA-5887)
 * Stop using Thrift-generated Index* classes internally (CASSANDRA-5971)
 * Remove 1.2 network compatibility code (CASSANDRA-5960)
 * Remove leveled json manifest migration code (CASSANDRA-5996)
 * Remove CFDefinition (CASSANDRA-6253)
 * Use AtomicIntegerFieldUpdater in RefCountedMemory (CASSANDRA-6278)
 * User-defined types for CQL3 (CASSANDRA-5590)
 * Use of o.a.c.metrics in nodetool (CASSANDRA-5871, 6406)
 * Batch read from OTC's queue and cleanup (CASSANDRA-1632)
 * Secondary index support for collections (CASSANDRA-4511, 6383)
 * SSTable metadata(Stats.db) format change (CASSANDRA-6356)
 * Push composites support in the storage engine
   (CASSANDRA-5417, CASSANDRA-6520)
 * Add snapshot space used to cfstats (CASSANDRA-6231)
 * Add cardinality estimator for key count estimation (CASSANDRA-5906)
 * CF id is changed to be non-deterministic. Data dir/key cache are created
   uniquely for CF id (CASSANDRA-5202)
 * New counters implementation (CASSANDRA-6504)
 * Replace UnsortedColumns, EmptyColumns, TreeMapBackedSortedColumns with new
   ArrayBackedSortedColumns (CASSANDRA-6630, CASSANDRA-6662, CASSANDRA-6690)
 * Add option to use row cache with a given amount of rows (CASSANDRA-5357)
 * Avoid repairing already repaired data (CASSANDRA-5351)
 * Reject counter updates with USING TTL/TIMESTAMP (CASSANDRA-6649)
 * Replace index_interval with min/max_index_interval (CASSANDRA-6379)
 * Lift limitation that order by columns must be selected for IN queries (CASSANDRA-4911)


2.0.5
 * Reduce garbage generated by bloom filter lookups (CASSANDRA-6609)
 * Add ks.cf names to tombstone logging (CASSANDRA-6597)
 * Use LOCAL_QUORUM for LWT operations at LOCAL_SERIAL (CASSANDRA-6495)
 * Wait for gossip to settle before accepting client connections (CASSANDRA-4288)
 * Delete unfinished compaction incrementally (CASSANDRA-6086)
 * Allow specifying custom secondary index options in CQL3 (CASSANDRA-6480)
 * Improve replica pinning for cache efficiency in DES (CASSANDRA-6485)
 * Fix LOCAL_SERIAL from thrift (CASSANDRA-6584)
 * Don't special case received counts in CAS timeout exceptions (CASSANDRA-6595)
 * Add support for 2.1 global counter shards (CASSANDRA-6505)
 * Fix NPE when streaming connection is not yet established (CASSANDRA-6210)
 * Avoid rare duplicate read repair triggering (CASSANDRA-6606)
 * Fix paging discardFirst (CASSANDRA-6555)
 * Fix ArrayIndexOutOfBoundsException in 2ndary index query (CASSANDRA-6470)
 * Release sstables upon rebuilding 2i (CASSANDRA-6635)
 * Add AbstractCompactionStrategy.startup() method (CASSANDRA-6637)
 * SSTableScanner may skip rows during cleanup (CASSANDRA-6638)
 * sstables from stalled repair sessions can resurrect deleted data (CASSANDRA-6503)
 * Switch stress to use ITransportFactory (CASSANDRA-6641)
 * Fix IllegalArgumentException during prepare (CASSANDRA-6592)
 * Fix possible loss of 2ndary index entries during compaction (CASSANDRA-6517)
 * Fix direct Memory on architectures that do not support unaligned long access
   (CASSANDRA-6628)
 * Let scrub optionally skip broken counter partitions (CASSANDRA-5930)
Merged from 1.2:
 * fsync compression metadata (CASSANDRA-6531)
 * Validate CF existence on execution for prepared statement (CASSANDRA-6535)
 * Add ability to throttle batchlog replay (CASSANDRA-6550)
 * Fix executing LOCAL_QUORUM with SimpleStrategy (CASSANDRA-6545)
 * Avoid StackOverflow when using large IN queries (CASSANDRA-6567)
 * Nodetool upgradesstables includes secondary indexes (CASSANDRA-6598)
 * Paginate batchlog replay (CASSANDRA-6569)
 * skip blocking on streaming during drain (CASSANDRA-6603)
 * Improve error message when schema doesn't match loaded sstable (CASSANDRA-6262)
 * Add properties to adjust FD initial value and max interval (CASSANDRA-4375)
 * Fix preparing with batch and delete from collection (CASSANDRA-6607)
 * Fix ABSC reverse iterator's remove() method (CASSANDRA-6629)
 * Handle host ID conflicts properly (CASSANDRA-6615)
 * Move handling of migration event source to solve bootstrap race. (CASSANDRA-6648)
 * Make sure compaction throughput value doesn't overflow with int math (CASSANDRA-6647)


2.0.4
 * Allow removing snapshots of no-longer-existing CFs (CASSANDRA-6418)
 * add StorageService.stopDaemon() (CASSANDRA-4268)
 * add IRE for invalid CF supplied to get_count (CASSANDRA-5701)
 * add client encryption support to sstableloader (CASSANDRA-6378)
 * Fix accept() loop for SSL sockets post-shutdown (CASSANDRA-6468)
 * Fix size-tiered compaction in LCS L0 (CASSANDRA-6496)
 * Fix assertion failure in filterColdSSTables (CASSANDRA-6483)
 * Fix row tombstones in larger-than-memory compactions (CASSANDRA-6008)
 * Fix cleanup ClassCastException (CASSANDRA-6462)
 * Reduce gossip memory use by interning VersionedValue strings (CASSANDRA-6410)
 * Allow specifying datacenters to participate in a repair (CASSANDRA-6218)
 * Fix divide-by-zero in PCI (CASSANDRA-6403)
 * Fix setting last compacted key in the wrong level for LCS (CASSANDRA-6284)
 * Add millisecond precision formats to the timestamp parser (CASSANDRA-6395)
 * Expose a total memtable size metric for a CF (CASSANDRA-6391)
 * cqlsh: handle symlinks properly (CASSANDRA-6425)
 * Fix potential infinite loop when paging query with IN (CASSANDRA-6464)
 * Fix assertion error in AbstractQueryPager.discardFirst (CASSANDRA-6447)
 * Fix streaming older SSTable yields unnecessary tombstones (CASSANDRA-6527)
Merged from 1.2:
 * Improved error message on bad properties in DDL queries (CASSANDRA-6453)
 * Randomize batchlog candidates selection (CASSANDRA-6481)
 * Fix thundering herd on endpoint cache invalidation (CASSANDRA-6345, 6485)
 * Improve batchlog write performance with vnodes (CASSANDRA-6488)
 * cqlsh: quote single quotes in strings inside collections (CASSANDRA-6172)
 * Improve gossip performance for typical messages (CASSANDRA-6409)
 * Throw IRE if a prepared statement has more markers than supported
   (CASSANDRA-5598)
 * Expose Thread metrics for the native protocol server (CASSANDRA-6234)
 * Change snapshot response message verb to INTERNAL to avoid dropping it
   (CASSANDRA-6415)
 * Warn when collection read has > 65K elements (CASSANDRA-5428)
 * Fix cache persistence when both row and key cache are enabled
   (CASSANDRA-6413)
 * (Hadoop) add describe_local_ring (CASSANDRA-6268)
 * Fix handling of concurrent directory creation failure (CASSANDRA-6459)
 * Allow executing CREATE statements multiple times (CASSANDRA-6471)
 * Don't send confusing info with timeouts (CASSANDRA-6491)
 * Don't resubmit counter mutation runnables internally (CASSANDRA-6427)
 * Don't drop local mutations without a hint (CASSANDRA-6510)
 * Don't allow null max_hint_window_in_ms (CASSANDRA-6419)
 * Validate SliceRange start and finish lengths (CASSANDRA-6521)


2.0.3
 * Fix FD leak on slice read path (CASSANDRA-6275)
 * Cancel read meter task when closing SSTR (CASSANDRA-6358)
 * free off-heap IndexSummary during bulk (CASSANDRA-6359)
 * Recover from IOException in accept() thread (CASSANDRA-6349)
 * Improve Gossip tolerance of abnormally slow tasks (CASSANDRA-6338)
 * Fix trying to hint timed out counter writes (CASSANDRA-6322)
 * Allow restoring specific columnfamilies from archived CL (CASSANDRA-4809)
 * Avoid flushing compaction_history after each operation (CASSANDRA-6287)
 * Fix repair assertion error when tombstones expire (CASSANDRA-6277)
 * Skip loading corrupt key cache (CASSANDRA-6260)
 * Fixes for compacting larger-than-memory rows (CASSANDRA-6274)
 * Compact hottest sstables first and optionally omit coldest from
   compaction entirely (CASSANDRA-6109)
 * Fix modifying column_metadata from thrift (CASSANDRA-6182)
 * cqlsh: fix LIST USERS output (CASSANDRA-6242)
 * Add IRequestSink interface (CASSANDRA-6248)
 * Update memtable size while flushing (CASSANDRA-6249)
 * Provide hooks around CQL2/CQL3 statement execution (CASSANDRA-6252)
 * Require Permission.SELECT for CAS updates (CASSANDRA-6247)
 * New CQL-aware SSTableWriter (CASSANDRA-5894)
 * Reject CAS operation when the protocol v1 is used (CASSANDRA-6270)
 * Correctly throw error when frame too large (CASSANDRA-5981)
 * Fix serialization bug in PagedRange with 2ndary indexes (CASSANDRA-6299)
 * Fix CQL3 table validation in Thrift (CASSANDRA-6140)
 * Fix bug missing results with IN clauses (CASSANDRA-6327)
 * Fix paging with reversed slices (CASSANDRA-6343)
 * Set minTimestamp correctly to be able to drop expired sstables (CASSANDRA-6337)
 * Support NaN and Infinity as float literals (CASSANDRA-6003)
 * Remove RF from nodetool ring output (CASSANDRA-6289)
 * Fix attempting to flush empty rows (CASSANDRA-6374)
 * Fix potential out of bounds exception when paging (CASSANDRA-6333)
Merged from 1.2:
 * Optimize FD phi calculation (CASSANDRA-6386)
 * Improve initial FD phi estimate when starting up (CASSANDRA-6385)
 * Don't list CQL3 table in CLI describe even if named explicitely
   (CASSANDRA-5750)
 * Invalidate row cache when dropping CF (CASSANDRA-6351)
 * add non-jamm path for cached statements (CASSANDRA-6293)
 * add windows bat files for shell commands (CASSANDRA-6145)
 * Require logging in for Thrift CQL2/3 statement preparation (CASSANDRA-6254)
 * restrict max_num_tokens to 1536 (CASSANDRA-6267)
 * Nodetool gets default JMX port from cassandra-env.sh (CASSANDRA-6273)
 * make calculatePendingRanges asynchronous (CASSANDRA-6244)
 * Remove blocking flushes in gossip thread (CASSANDRA-6297)
 * Fix potential socket leak in connectionpool creation (CASSANDRA-6308)
 * Allow LOCAL_ONE/LOCAL_QUORUM to work with SimpleStrategy (CASSANDRA-6238)
 * cqlsh: handle 'null' as session duration (CASSANDRA-6317)
 * Fix json2sstable handling of range tombstones (CASSANDRA-6316)
 * Fix missing one row in reverse query (CASSANDRA-6330)
 * Fix reading expired row value from row cache (CASSANDRA-6325)
 * Fix AssertionError when doing set element deletion (CASSANDRA-6341)
 * Make CL code for the native protocol match the one in C* 2.0
   (CASSANDRA-6347)
 * Disallow altering CQL3 table from thrift (CASSANDRA-6370)
 * Fix size computation of prepared statement (CASSANDRA-6369)


2.0.2
 * Update FailureDetector to use nanontime (CASSANDRA-4925)
 * Fix FileCacheService regressions (CASSANDRA-6149)
 * Never return WriteTimeout for CL.ANY (CASSANDRA-6132)
 * Fix race conditions in bulk loader (CASSANDRA-6129)
 * Add configurable metrics reporting (CASSANDRA-4430)
 * drop queries exceeding a configurable number of tombstones (CASSANDRA-6117)
 * Track and persist sstable read activity (CASSANDRA-5515)
 * Fixes for speculative retry (CASSANDRA-5932, CASSANDRA-6194)
 * Improve memory usage of metadata min/max column names (CASSANDRA-6077)
 * Fix thrift validation refusing row markers on CQL3 tables (CASSANDRA-6081)
 * Fix insertion of collections with CAS (CASSANDRA-6069)
 * Correctly send metadata on SELECT COUNT (CASSANDRA-6080)
 * Track clients' remote addresses in ClientState (CASSANDRA-6070)
 * Create snapshot dir if it does not exist when migrating
   leveled manifest (CASSANDRA-6093)
 * make sequential nodetool repair the default (CASSANDRA-5950)
 * Add more hooks for compaction strategy implementations (CASSANDRA-6111)
 * Fix potential NPE on composite 2ndary indexes (CASSANDRA-6098)
 * Delete can potentially be skipped in batch (CASSANDRA-6115)
 * Allow alter keyspace on system_traces (CASSANDRA-6016)
 * Disallow empty column names in cql (CASSANDRA-6136)
 * Use Java7 file-handling APIs and fix file moving on Windows (CASSANDRA-5383)
 * Save compaction history to system keyspace (CASSANDRA-5078)
 * Fix NPE if StorageService.getOperationMode() is executed before full startup (CASSANDRA-6166)
 * CQL3: support pre-epoch longs for TimestampType (CASSANDRA-6212)
 * Add reloadtriggers command to nodetool (CASSANDRA-4949)
 * cqlsh: ignore empty 'value alias' in DESCRIBE (CASSANDRA-6139)
 * Fix sstable loader (CASSANDRA-6205)
 * Reject bootstrapping if the node already exists in gossip (CASSANDRA-5571)
 * Fix NPE while loading paxos state (CASSANDRA-6211)
 * cqlsh: add SHOW SESSION <tracing-session> command (CASSANDRA-6228)
Merged from 1.2:
 * (Hadoop) Require CFRR batchSize to be at least 2 (CASSANDRA-6114)
 * Add a warning for small LCS sstable size (CASSANDRA-6191)
 * Add ability to list specific KS/CF combinations in nodetool cfstats (CASSANDRA-4191)
 * Mark CF clean if a mutation raced the drop and got it marked dirty (CASSANDRA-5946)
 * Add a LOCAL_ONE consistency level (CASSANDRA-6202)
 * Limit CQL prepared statement cache by size instead of count (CASSANDRA-6107)
 * Tracing should log write failure rather than raw exceptions (CASSANDRA-6133)
 * lock access to TM.endpointToHostIdMap (CASSANDRA-6103)
 * Allow estimated memtable size to exceed slab allocator size (CASSANDRA-6078)
 * Start MeteredFlusher earlier to prevent OOM during CL replay (CASSANDRA-6087)
 * Avoid sending Truncate command to fat clients (CASSANDRA-6088)
 * Allow where clause conditions to be in parenthesis (CASSANDRA-6037)
 * Do not open non-ssl storage port if encryption option is all (CASSANDRA-3916)
 * Move batchlog replay to its own executor (CASSANDRA-6079)
 * Add tombstone debug threshold and histogram (CASSANDRA-6042, 6057)
 * Enable tcp keepalive on incoming connections (CASSANDRA-4053)
 * Fix fat client schema pull NPE (CASSANDRA-6089)
 * Fix memtable flushing for indexed tables (CASSANDRA-6112)
 * Fix skipping columns with multiple slices (CASSANDRA-6119)
 * Expose connected thrift + native client counts (CASSANDRA-5084)
 * Optimize auth setup (CASSANDRA-6122)
 * Trace index selection (CASSANDRA-6001)
 * Update sstablesPerReadHistogram to use biased sampling (CASSANDRA-6164)
 * Log UnknownColumnfamilyException when closing socket (CASSANDRA-5725)
 * Properly error out on CREATE INDEX for counters table (CASSANDRA-6160)
 * Handle JMX notification failure for repair (CASSANDRA-6097)
 * (Hadoop) Fetch no more than 128 splits in parallel (CASSANDRA-6169)
 * stress: add username/password authentication support (CASSANDRA-6068)
 * Fix indexed queries with row cache enabled on parent table (CASSANDRA-5732)
 * Fix compaction race during columnfamily drop (CASSANDRA-5957)
 * Fix validation of empty column names for compact tables (CASSANDRA-6152)
 * Skip replaying mutations that pass CRC but fail to deserialize (CASSANDRA-6183)
 * Rework token replacement to use replace_address (CASSANDRA-5916)
 * Fix altering column types (CASSANDRA-6185)
 * cqlsh: fix CREATE/ALTER WITH completion (CASSANDRA-6196)
 * add windows bat files for shell commands (CASSANDRA-6145)
 * Fix potential stack overflow during range tombstones insertion (CASSANDRA-6181)
 * (Hadoop) Make LOCAL_ONE the default consistency level (CASSANDRA-6214)


2.0.1
 * Fix bug that could allow reading deleted data temporarily (CASSANDRA-6025)
 * Improve memory use defaults (CASSANDRA-6059)
 * Make ThriftServer more easlly extensible (CASSANDRA-6058)
 * Remove Hadoop dependency from ITransportFactory (CASSANDRA-6062)
 * add file_cache_size_in_mb setting (CASSANDRA-5661)
 * Improve error message when yaml contains invalid properties (CASSANDRA-5958)
 * Improve leveled compaction's ability to find non-overlapping L0 compactions
   to work on concurrently (CASSANDRA-5921)
 * Notify indexer of columns shadowed by range tombstones (CASSANDRA-5614)
 * Log Merkle tree stats (CASSANDRA-2698)
 * Switch from crc32 to adler32 for compressed sstable checksums (CASSANDRA-5862)
 * Improve offheap memcpy performance (CASSANDRA-5884)
 * Use a range aware scanner for cleanup (CASSANDRA-2524)
 * Cleanup doesn't need to inspect sstables that contain only local data
   (CASSANDRA-5722)
 * Add ability for CQL3 to list partition keys (CASSANDRA-4536)
 * Improve native protocol serialization (CASSANDRA-5664)
 * Upgrade Thrift to 0.9.1 (CASSANDRA-5923)
 * Require superuser status for adding triggers (CASSANDRA-5963)
 * Make standalone scrubber handle old and new style leveled manifest
   (CASSANDRA-6005)
 * Fix paxos bugs (CASSANDRA-6012, 6013, 6023)
 * Fix paged ranges with multiple replicas (CASSANDRA-6004)
 * Fix potential AssertionError during tracing (CASSANDRA-6041)
 * Fix NPE in sstablesplit (CASSANDRA-6027)
 * Migrate pre-2.0 key/value/column aliases to system.schema_columns
   (CASSANDRA-6009)
 * Paging filter empty rows too agressively (CASSANDRA-6040)
 * Support variadic parameters for IN clauses (CASSANDRA-4210)
 * cqlsh: return the result of CAS writes (CASSANDRA-5796)
 * Fix validation of IN clauses with 2ndary indexes (CASSANDRA-6050)
 * Support named bind variables in CQL (CASSANDRA-6033)
Merged from 1.2:
 * Allow cache-keys-to-save to be set at runtime (CASSANDRA-5980)
 * Avoid second-guessing out-of-space state (CASSANDRA-5605)
 * Tuning knobs for dealing with large blobs and many CFs (CASSANDRA-5982)
 * (Hadoop) Fix CQLRW for thrift tables (CASSANDRA-6002)
 * Fix possible divide-by-zero in HHOM (CASSANDRA-5990)
 * Allow local batchlog writes for CL.ANY (CASSANDRA-5967)
 * Upgrade metrics-core to version 2.2.0 (CASSANDRA-5947)
 * Fix CqlRecordWriter with composite keys (CASSANDRA-5949)
 * Add snitch, schema version, cluster, partitioner to JMX (CASSANDRA-5881)
 * Allow disabling SlabAllocator (CASSANDRA-5935)
 * Make user-defined compaction JMX blocking (CASSANDRA-4952)
 * Fix streaming does not transfer wrapped range (CASSANDRA-5948)
 * Fix loading index summary containing empty key (CASSANDRA-5965)
 * Correctly handle limits in CompositesSearcher (CASSANDRA-5975)
 * Pig: handle CQL collections (CASSANDRA-5867)
 * Pass the updated cf to the PRSI index() method (CASSANDRA-5999)
 * Allow empty CQL3 batches (as no-op) (CASSANDRA-5994)
 * Support null in CQL3 functions (CASSANDRA-5910)
 * Replace the deprecated MapMaker with CacheLoader (CASSANDRA-6007)
 * Add SSTableDeletingNotification to DataTracker (CASSANDRA-6010)
 * Fix snapshots in use get deleted during snapshot repair (CASSANDRA-6011)
 * Move hints and exception count to o.a.c.metrics (CASSANDRA-6017)
 * Fix memory leak in snapshot repair (CASSANDRA-6047)
 * Fix sstable2sjon for CQL3 tables (CASSANDRA-5852)


2.0.0
 * Fix thrift validation when inserting into CQL3 tables (CASSANDRA-5138)
 * Fix periodic memtable flushing behavior with clean memtables (CASSANDRA-5931)
 * Fix dateOf() function for pre-2.0 timestamp columns (CASSANDRA-5928)
 * Fix SSTable unintentionally loads BF when opened for batch (CASSANDRA-5938)
 * Add stream session progress to JMX (CASSANDRA-4757)
 * Fix NPE during CAS operation (CASSANDRA-5925)
Merged from 1.2:
 * Fix getBloomFilterDiskSpaceUsed for AlwaysPresentFilter (CASSANDRA-5900)
 * Don't announce schema version until we've loaded the changes locally
   (CASSANDRA-5904)
 * Fix to support off heap bloom filters size greater than 2 GB (CASSANDRA-5903)
 * Properly handle parsing huge map and set literals (CASSANDRA-5893)


2.0.0-rc2
 * enable vnodes by default (CASSANDRA-5869)
 * fix CAS contention timeout (CASSANDRA-5830)
 * fix HsHa to respect max frame size (CASSANDRA-4573)
 * Fix (some) 2i on composite components omissions (CASSANDRA-5851)
 * cqlsh: add DESCRIBE FULL SCHEMA variant (CASSANDRA-5880)
Merged from 1.2:
 * Correctly validate sparse composite cells in scrub (CASSANDRA-5855)
 * Add KeyCacheHitRate metric to CF metrics (CASSANDRA-5868)
 * cqlsh: add support for multiline comments (CASSANDRA-5798)
 * Handle CQL3 SELECT duplicate IN restrictions on clustering columns
   (CASSANDRA-5856)


2.0.0-rc1
 * improve DecimalSerializer performance (CASSANDRA-5837)
 * fix potential spurious wakeup in AsyncOneResponse (CASSANDRA-5690)
 * fix schema-related trigger issues (CASSANDRA-5774)
 * Better validation when accessing CQL3 table from thrift (CASSANDRA-5138)
 * Fix assertion error during repair (CASSANDRA-5801)
 * Fix range tombstone bug (CASSANDRA-5805)
 * DC-local CAS (CASSANDRA-5797)
 * Add a native_protocol_version column to the system.local table (CASSANRDA-5819)
 * Use index_interval from cassandra.yaml when upgraded (CASSANDRA-5822)
 * Fix buffer underflow on socket close (CASSANDRA-5792)
Merged from 1.2:
 * Fix reading DeletionTime from 1.1-format sstables (CASSANDRA-5814)
 * cqlsh: add collections support to COPY (CASSANDRA-5698)
 * retry important messages for any IOException (CASSANDRA-5804)
 * Allow empty IN relations in SELECT/UPDATE/DELETE statements (CASSANDRA-5626)
 * cqlsh: fix crashing on Windows due to libedit detection (CASSANDRA-5812)
 * fix bulk-loading compressed sstables (CASSANDRA-5820)
 * (Hadoop) fix quoting in CqlPagingRecordReader and CqlRecordWriter
   (CASSANDRA-5824)
 * update default LCS sstable size to 160MB (CASSANDRA-5727)
 * Allow compacting 2Is via nodetool (CASSANDRA-5670)
 * Hex-encode non-String keys in OPP (CASSANDRA-5793)
 * nodetool history logging (CASSANDRA-5823)
 * (Hadoop) fix support for Thrift tables in CqlPagingRecordReader
   (CASSANDRA-5752)
 * add "all time blocked" to StatusLogger output (CASSANDRA-5825)
 * Future-proof inter-major-version schema migrations (CASSANDRA-5845)
 * (Hadoop) add CqlPagingRecordReader support for ReversedType in Thrift table
   (CASSANDRA-5718)
 * Add -no-snapshot option to scrub (CASSANDRA-5891)
 * Fix to support off heap bloom filters size greater than 2 GB (CASSANDRA-5903)
 * Properly handle parsing huge map and set literals (CASSANDRA-5893)
 * Fix LCS L0 compaction may overlap in L1 (CASSANDRA-5907)
 * New sstablesplit tool to split large sstables offline (CASSANDRA-4766)
 * Fix potential deadlock in native protocol server (CASSANDRA-5926)
 * Disallow incompatible type change in CQL3 (CASSANDRA-5882)
Merged from 1.1:
 * Correctly validate sparse composite cells in scrub (CASSANDRA-5855)


2.0.0-beta2
 * Replace countPendingHints with Hints Created metric (CASSANDRA-5746)
 * Allow nodetool with no args, and with help to run without a server (CASSANDRA-5734)
 * Cleanup AbstractType/TypeSerializer classes (CASSANDRA-5744)
 * Remove unimplemented cli option schema-mwt (CASSANDRA-5754)
 * Support range tombstones in thrift (CASSANDRA-5435)
 * Normalize table-manipulating CQL3 statements' class names (CASSANDRA-5759)
 * cqlsh: add missing table options to DESCRIBE output (CASSANDRA-5749)
 * Fix assertion error during repair (CASSANDRA-5757)
 * Fix bulkloader (CASSANDRA-5542)
 * Add LZ4 compression to the native protocol (CASSANDRA-5765)
 * Fix bugs in the native protocol v2 (CASSANDRA-5770)
 * CAS on 'primary key only' table (CASSANDRA-5715)
 * Support streaming SSTables of old versions (CASSANDRA-5772)
 * Always respect protocol version in native protocol (CASSANDRA-5778)
 * Fix ConcurrentModificationException during streaming (CASSANDRA-5782)
 * Update deletion timestamp in Commit#updatesWithPaxosTime (CASSANDRA-5787)
 * Thrift cas() method crashes if input columns are not sorted (CASSANDRA-5786)
 * Order columns names correctly when querying for CAS (CASSANDRA-5788)
 * Fix streaming retry (CASSANDRA-5775)
Merged from 1.2:
 * if no seeds can be a reached a node won't start in a ring by itself (CASSANDRA-5768)
 * add cassandra.unsafesystem property (CASSANDRA-5704)
 * (Hadoop) quote identifiers in CqlPagingRecordReader (CASSANDRA-5763)
 * Add replace_node functionality for vnodes (CASSANDRA-5337)
 * Add timeout events to query traces (CASSANDRA-5520)
 * Fix serialization of the LEFT gossip value (CASSANDRA-5696)
 * Pig: support for cql3 tables (CASSANDRA-5234)
 * Fix skipping range tombstones with reverse queries (CASSANDRA-5712)
 * Expire entries out of ThriftSessionManager (CASSANDRA-5719)
 * Don't keep ancestor information in memory (CASSANDRA-5342)
 * Expose native protocol server status in nodetool info (CASSANDRA-5735)
 * Fix pathetic performance of range tombstones (CASSANDRA-5677)
 * Fix querying with an empty (impossible) range (CASSANDRA-5573)
 * cqlsh: handle CUSTOM 2i in DESCRIBE output (CASSANDRA-5760)
 * Fix minor bug in Range.intersects(Bound) (CASSANDRA-5771)
 * cqlsh: handle disabled compression in DESCRIBE output (CASSANDRA-5766)
 * Ensure all UP events are notified on the native protocol (CASSANDRA-5769)
 * Fix formatting of sstable2json with multiple -k arguments (CASSANDRA-5781)
 * Don't rely on row marker for queries in general to hide lost markers
   after TTL expires (CASSANDRA-5762)
 * Sort nodetool help output (CASSANDRA-5776)
 * Fix column expiring during 2 phases compaction (CASSANDRA-5799)
 * now() is being rejected in INSERTs when inside collections (CASSANDRA-5795)


2.0.0-beta1
 * Add support for indexing clustered columns (CASSANDRA-5125)
 * Removed on-heap row cache (CASSANDRA-5348)
 * use nanotime consistently for node-local timeouts (CASSANDRA-5581)
 * Avoid unnecessary second pass on name-based queries (CASSANDRA-5577)
 * Experimental triggers (CASSANDRA-1311)
 * JEMalloc support for off-heap allocation (CASSANDRA-3997)
 * Single-pass compaction (CASSANDRA-4180)
 * Removed token range bisection (CASSANDRA-5518)
 * Removed compatibility with pre-1.2.5 sstables and network messages
   (CASSANDRA-5511)
 * removed PBSPredictor (CASSANDRA-5455)
 * CAS support (CASSANDRA-5062, 5441, 5442, 5443, 5619, 5667)
 * Leveled compaction performs size-tiered compactions in L0
   (CASSANDRA-5371, 5439)
 * Add yaml network topology snitch for mixed ec2/other envs (CASSANDRA-5339)
 * Log when a node is down longer than the hint window (CASSANDRA-4554)
 * Optimize tombstone creation for ExpiringColumns (CASSANDRA-4917)
 * Improve LeveledScanner work estimation (CASSANDRA-5250, 5407)
 * Replace compaction lock with runWithCompactionsDisabled (CASSANDRA-3430)
 * Change Message IDs to ints (CASSANDRA-5307)
 * Move sstable level information into the Stats component, removing the
   need for a separate Manifest file (CASSANDRA-4872)
 * avoid serializing to byte[] on commitlog append (CASSANDRA-5199)
 * make index_interval configurable per columnfamily (CASSANDRA-3961, CASSANDRA-5650)
 * add default_time_to_live (CASSANDRA-3974)
 * add memtable_flush_period_in_ms (CASSANDRA-4237)
 * replace supercolumns internally by composites (CASSANDRA-3237, 5123)
 * upgrade thrift to 0.9.0 (CASSANDRA-3719)
 * drop unnecessary keyspace parameter from user-defined compaction API
   (CASSANDRA-5139)
 * more robust solution to incomplete compactions + counters (CASSANDRA-5151)
 * Change order of directory searching for c*.in.sh (CASSANDRA-3983)
 * Add tool to reset SSTable compaction level for LCS (CASSANDRA-5271)
 * Allow custom configuration loader (CASSANDRA-5045)
 * Remove memory emergency pressure valve logic (CASSANDRA-3534)
 * Reduce request latency with eager retry (CASSANDRA-4705)
 * cqlsh: Remove ASSUME command (CASSANDRA-5331)
 * Rebuild BF when loading sstables if bloom_filter_fp_chance
   has changed since compaction (CASSANDRA-5015)
 * remove row-level bloom filters (CASSANDRA-4885)
 * Change Kernel Page Cache skipping into row preheating (disabled by default)
   (CASSANDRA-4937)
 * Improve repair by deciding on a gcBefore before sending
   out TreeRequests (CASSANDRA-4932)
 * Add an official way to disable compactions (CASSANDRA-5074)
 * Reenable ALTER TABLE DROP with new semantics (CASSANDRA-3919)
 * Add binary protocol versioning (CASSANDRA-5436)
 * Swap THshaServer for TThreadedSelectorServer (CASSANDRA-5530)
 * Add alias support to SELECT statement (CASSANDRA-5075)
 * Don't create empty RowMutations in CommitLogReplayer (CASSANDRA-5541)
 * Use range tombstones when dropping cfs/columns from schema (CASSANDRA-5579)
 * cqlsh: drop CQL2/CQL3-beta support (CASSANDRA-5585)
 * Track max/min column names in sstables to be able to optimize slice
   queries (CASSANDRA-5514, CASSANDRA-5595, CASSANDRA-5600)
 * Binary protocol: allow batching already prepared statements (CASSANDRA-4693)
 * Allow preparing timestamp, ttl and limit in CQL3 queries (CASSANDRA-4450)
 * Support native link w/o JNA in Java7 (CASSANDRA-3734)
 * Use SASL authentication in binary protocol v2 (CASSANDRA-5545)
 * Replace Thrift HsHa with LMAX Disruptor based implementation (CASSANDRA-5582)
 * cqlsh: Add row count to SELECT output (CASSANDRA-5636)
 * Include a timestamp with all read commands to determine column expiration
   (CASSANDRA-5149)
 * Streaming 2.0 (CASSANDRA-5286, 5699)
 * Conditional create/drop ks/table/index statements in CQL3 (CASSANDRA-2737)
 * more pre-table creation property validation (CASSANDRA-5693)
 * Redesign repair messages (CASSANDRA-5426)
 * Fix ALTER RENAME post-5125 (CASSANDRA-5702)
 * Disallow renaming a 2ndary indexed column (CASSANDRA-5705)
 * Rename Table to Keyspace (CASSANDRA-5613)
 * Ensure changing column_index_size_in_kb on different nodes don't corrupt the
   sstable (CASSANDRA-5454)
 * Move resultset type information into prepare, not execute (CASSANDRA-5649)
 * Auto paging in binary protocol (CASSANDRA-4415, 5714)
 * Don't tie client side use of AbstractType to JDBC (CASSANDRA-4495)
 * Adds new TimestampType to replace DateType (CASSANDRA-5723, CASSANDRA-5729)
Merged from 1.2:
 * make starting native protocol server idempotent (CASSANDRA-5728)
 * Fix loading key cache when a saved entry is no longer valid (CASSANDRA-5706)
 * Fix serialization of the LEFT gossip value (CASSANDRA-5696)
 * cqlsh: Don't show 'null' in place of empty values (CASSANDRA-5675)
 * Race condition in detecting version on a mixed 1.1/1.2 cluster
   (CASSANDRA-5692)
 * Fix skipping range tombstones with reverse queries (CASSANDRA-5712)
 * Expire entries out of ThriftSessionManager (CASSANRDA-5719)
 * Don't keep ancestor information in memory (CASSANDRA-5342)
 * cqlsh: fix handling of semicolons inside BATCH queries (CASSANDRA-5697)


1.2.6
 * Fix tracing when operation completes before all responses arrive
   (CASSANDRA-5668)
 * Fix cross-DC mutation forwarding (CASSANDRA-5632)
 * Reduce SSTableLoader memory usage (CASSANDRA-5555)
 * Scale hinted_handoff_throttle_in_kb to cluster size (CASSANDRA-5272)
 * (Hadoop) Add CQL3 input/output formats (CASSANDRA-4421, 5622)
 * (Hadoop) Fix InputKeyRange in CFIF (CASSANDRA-5536)
 * Fix dealing with ridiculously large max sstable sizes in LCS (CASSANDRA-5589)
 * Ignore pre-truncate hints (CASSANDRA-4655)
 * Move System.exit on OOM into a separate thread (CASSANDRA-5273)
 * Write row markers when serializing schema (CASSANDRA-5572)
 * Check only SSTables for the requested range when streaming (CASSANDRA-5569)
 * Improve batchlog replay behavior and hint ttl handling (CASSANDRA-5314)
 * Exclude localTimestamp from validation for tombstones (CASSANDRA-5398)
 * cqlsh: add custom prompt support (CASSANDRA-5539)
 * Reuse prepared statements in hot auth queries (CASSANDRA-5594)
 * cqlsh: add vertical output option (see EXPAND) (CASSANDRA-5597)
 * Add a rate limit option to stress (CASSANDRA-5004)
 * have BulkLoader ignore snapshots directories (CASSANDRA-5587)
 * fix SnitchProperties logging context (CASSANDRA-5602)
 * Expose whether jna is enabled and memory is locked via JMX (CASSANDRA-5508)
 * cqlsh: fix COPY FROM with ReversedType (CASSANDRA-5610)
 * Allow creating CUSTOM indexes on collections (CASSANDRA-5615)
 * Evaluate now() function at execution time (CASSANDRA-5616)
 * Expose detailed read repair metrics (CASSANDRA-5618)
 * Correct blob literal + ReversedType parsing (CASSANDRA-5629)
 * Allow GPFS to prefer the internal IP like EC2MRS (CASSANDRA-5630)
 * fix help text for -tspw cassandra-cli (CASSANDRA-5643)
 * don't throw away initial causes exceptions for internode encryption issues
   (CASSANDRA-5644)
 * Fix message spelling errors for cql select statements (CASSANDRA-5647)
 * Suppress custom exceptions thru jmx (CASSANDRA-5652)
 * Update CREATE CUSTOM INDEX syntax (CASSANDRA-5639)
 * Fix PermissionDetails.equals() method (CASSANDRA-5655)
 * Never allow partition key ranges in CQL3 without token() (CASSANDRA-5666)
 * Gossiper incorrectly drops AppState for an upgrading node (CASSANDRA-5660)
 * Connection thrashing during multi-region ec2 during upgrade, due to
   messaging version (CASSANDRA-5669)
 * Avoid over reconnecting in EC2MRS (CASSANDRA-5678)
 * Fix ReadResponseSerializer.serializedSize() for digest reads (CASSANDRA-5476)
 * allow sstable2json on 2i CFs (CASSANDRA-5694)
Merged from 1.1:
 * Remove buggy thrift max message length option (CASSANDRA-5529)
 * Fix NPE in Pig's widerow mode (CASSANDRA-5488)
 * Add split size parameter to Pig and disable split combination (CASSANDRA-5544)


1.2.5
 * make BytesToken.toString only return hex bytes (CASSANDRA-5566)
 * Ensure that submitBackground enqueues at least one task (CASSANDRA-5554)
 * fix 2i updates with identical values and timestamps (CASSANDRA-5540)
 * fix compaction throttling bursty-ness (CASSANDRA-4316)
 * reduce memory consumption of IndexSummary (CASSANDRA-5506)
 * remove per-row column name bloom filters (CASSANDRA-5492)
 * Include fatal errors in trace events (CASSANDRA-5447)
 * Ensure that PerRowSecondaryIndex is notified of row-level deletes
   (CASSANDRA-5445)
 * Allow empty blob literals in CQL3 (CASSANDRA-5452)
 * Fix streaming RangeTombstones at column index boundary (CASSANDRA-5418)
 * Fix preparing statements when current keyspace is not set (CASSANDRA-5468)
 * Fix SemanticVersion.isSupportedBy minor/patch handling (CASSANDRA-5496)
 * Don't provide oldCfId for post-1.1 system cfs (CASSANDRA-5490)
 * Fix primary range ignores replication strategy (CASSANDRA-5424)
 * Fix shutdown of binary protocol server (CASSANDRA-5507)
 * Fix repair -snapshot not working (CASSANDRA-5512)
 * Set isRunning flag later in binary protocol server (CASSANDRA-5467)
 * Fix use of CQL3 functions with descending clustering order (CASSANDRA-5472)
 * Disallow renaming columns one at a time for thrift table in CQL3
   (CASSANDRA-5531)
 * cqlsh: add CLUSTERING ORDER BY support to DESCRIBE (CASSANDRA-5528)
 * Add custom secondary index support to CQL3 (CASSANDRA-5484)
 * Fix repair hanging silently on unexpected error (CASSANDRA-5229)
 * Fix Ec2Snitch regression introduced by CASSANDRA-5171 (CASSANDRA-5432)
 * Add nodetool enablebackup/disablebackup (CASSANDRA-5556)
 * cqlsh: fix DESCRIBE after case insensitive USE (CASSANDRA-5567)
Merged from 1.1
 * Add retry mechanism to OTC for non-droppable_verbs (CASSANDRA-5393)
 * Use allocator information to improve memtable memory usage estimate
   (CASSANDRA-5497)
 * Fix trying to load deleted row into row cache on startup (CASSANDRA-4463)
 * fsync leveled manifest to avoid corruption (CASSANDRA-5535)
 * Fix Bound intersection computation (CASSANDRA-5551)
 * sstablescrub now respects max memory size in cassandra.in.sh (CASSANDRA-5562)


1.2.4
 * Ensure that PerRowSecondaryIndex updates see the most recent values
   (CASSANDRA-5397)
 * avoid duplicate index entries ind PrecompactedRow and
   ParallelCompactionIterable (CASSANDRA-5395)
 * remove the index entry on oldColumn when new column is a tombstone
   (CASSANDRA-5395)
 * Change default stream throughput from 400 to 200 mbps (CASSANDRA-5036)
 * Gossiper logs DOWN for symmetry with UP (CASSANDRA-5187)
 * Fix mixing prepared statements between keyspaces (CASSANDRA-5352)
 * Fix consistency level during bootstrap - strike 3 (CASSANDRA-5354)
 * Fix transposed arguments in AlreadyExistsException (CASSANDRA-5362)
 * Improve asynchronous hint delivery (CASSANDRA-5179)
 * Fix Guava dependency version (12.0 -> 13.0.1) for Maven (CASSANDRA-5364)
 * Validate that provided CQL3 collection value are < 64K (CASSANDRA-5355)
 * Make upgradeSSTable skip current version sstables by default (CASSANDRA-5366)
 * Optimize min/max timestamp collection (CASSANDRA-5373)
 * Invalid streamId in cql binary protocol when using invalid CL
   (CASSANDRA-5164)
 * Fix validation for IN where clauses with collections (CASSANDRA-5376)
 * Copy resultSet on count query to avoid ConcurrentModificationException
   (CASSANDRA-5382)
 * Correctly typecheck in CQL3 even with ReversedType (CASSANDRA-5386)
 * Fix streaming compressed files when using encryption (CASSANDRA-5391)
 * cassandra-all 1.2.0 pom missing netty dependency (CASSANDRA-5392)
 * Fix writetime/ttl functions on null values (CASSANDRA-5341)
 * Fix NPE during cql3 select with token() (CASSANDRA-5404)
 * IndexHelper.skipBloomFilters won't skip non-SHA filters (CASSANDRA-5385)
 * cqlsh: Print maps ordered by key, sort sets (CASSANDRA-5413)
 * Add null syntax support in CQL3 for inserts (CASSANDRA-3783)
 * Allow unauthenticated set_keyspace() calls (CASSANDRA-5423)
 * Fix potential incremental backups race (CASSANDRA-5410)
 * Fix prepared BATCH statements with batch-level timestamps (CASSANDRA-5415)
 * Allow overriding superuser setup delay (CASSANDRA-5430)
 * cassandra-shuffle with JMX usernames and passwords (CASSANDRA-5431)
Merged from 1.1:
 * cli: Quote ks and cf names in schema output when needed (CASSANDRA-5052)
 * Fix bad default for min/max timestamp in SSTableMetadata (CASSANDRA-5372)
 * Fix cf name extraction from manifest in Directories.migrateFile()
   (CASSANDRA-5242)
 * Support pluggable internode authentication (CASSANDRA-5401)


1.2.3
 * add check for sstable overlap within a level on startup (CASSANDRA-5327)
 * replace ipv6 colons in jmx object names (CASSANDRA-5298, 5328)
 * Avoid allocating SSTableBoundedScanner during repair when the range does
   not intersect the sstable (CASSANDRA-5249)
 * Don't lowercase property map keys (this breaks NTS) (CASSANDRA-5292)
 * Fix composite comparator with super columns (CASSANDRA-5287)
 * Fix insufficient validation of UPDATE queries against counter cfs
   (CASSANDRA-5300)
 * Fix PropertyFileSnitch default DC/Rack behavior (CASSANDRA-5285)
 * Handle null values when executing prepared statement (CASSANDRA-5081)
 * Add netty to pom dependencies (CASSANDRA-5181)
 * Include type arguments in Thrift CQLPreparedResult (CASSANDRA-5311)
 * Fix compaction not removing columns when bf_fp_ratio is 1 (CASSANDRA-5182)
 * cli: Warn about missing CQL3 tables in schema descriptions (CASSANDRA-5309)
 * Re-enable unknown option in replication/compaction strategies option for
   backward compatibility (CASSANDRA-4795)
 * Add binary protocol support to stress (CASSANDRA-4993)
 * cqlsh: Fix COPY FROM value quoting and null handling (CASSANDRA-5305)
 * Fix repair -pr for vnodes (CASSANDRA-5329)
 * Relax CL for auth queries for non-default users (CASSANDRA-5310)
 * Fix AssertionError during repair (CASSANDRA-5245)
 * Don't announce migrations to pre-1.2 nodes (CASSANDRA-5334)
Merged from 1.1:
 * Update offline scrub for 1.0 -> 1.1 directory structure (CASSANDRA-5195)
 * add tmp flag to Descriptor hashcode (CASSANDRA-4021)
 * fix logging of "Found table data in data directories" when only system tables
   are present (CASSANDRA-5289)
 * cli: Add JMX authentication support (CASSANDRA-5080)
 * nodetool: ability to repair specific range (CASSANDRA-5280)
 * Fix possible assertion triggered in SliceFromReadCommand (CASSANDRA-5284)
 * cqlsh: Add inet type support on Windows (ipv4-only) (CASSANDRA-4801)
 * Fix race when initializing ColumnFamilyStore (CASSANDRA-5350)
 * Add UseTLAB JVM flag (CASSANDRA-5361)


1.2.2
 * fix potential for multiple concurrent compactions of the same sstables
   (CASSANDRA-5256)
 * avoid no-op caching of byte[] on commitlog append (CASSANDRA-5199)
 * fix symlinks under data dir not working (CASSANDRA-5185)
 * fix bug in compact storage metadata handling (CASSANDRA-5189)
 * Validate login for USE queries (CASSANDRA-5207)
 * cli: remove default username and password (CASSANDRA-5208)
 * configure populate_io_cache_on_flush per-CF (CASSANDRA-4694)
 * allow configuration of internode socket buffer (CASSANDRA-3378)
 * Make sstable directory picking blacklist-aware again (CASSANDRA-5193)
 * Correctly expire gossip states for edge cases (CASSANDRA-5216)
 * Improve handling of directory creation failures (CASSANDRA-5196)
 * Expose secondary indicies to the rest of nodetool (CASSANDRA-4464)
 * Binary protocol: avoid sending notification for 0.0.0.0 (CASSANDRA-5227)
 * add UseCondCardMark XX jvm settings on jdk 1.7 (CASSANDRA-4366)
 * CQL3 refactor to allow conversion function (CASSANDRA-5226)
 * Fix drop of sstables in some circumstance (CASSANDRA-5232)
 * Implement caching of authorization results (CASSANDRA-4295)
 * Add support for LZ4 compression (CASSANDRA-5038)
 * Fix missing columns in wide rows queries (CASSANDRA-5225)
 * Simplify auth setup and make system_auth ks alterable (CASSANDRA-5112)
 * Stop compactions from hanging during bootstrap (CASSANDRA-5244)
 * fix compressed streaming sending extra chunk (CASSANDRA-5105)
 * Add CQL3-based implementations of IAuthenticator and IAuthorizer
   (CASSANDRA-4898)
 * Fix timestamp-based tomstone removal logic (CASSANDRA-5248)
 * cli: Add JMX authentication support (CASSANDRA-5080)
 * Fix forceFlush behavior (CASSANDRA-5241)
 * cqlsh: Add username autocompletion (CASSANDRA-5231)
 * Fix CQL3 composite partition key error (CASSANDRA-5240)
 * Allow IN clause on last clustering key (CASSANDRA-5230)
Merged from 1.1:
 * fix start key/end token validation for wide row iteration (CASSANDRA-5168)
 * add ConfigHelper support for Thrift frame and max message sizes (CASSANDRA-5188)
 * fix nodetool repair not fail on node down (CASSANDRA-5203)
 * always collect tombstone hints (CASSANDRA-5068)
 * Fix error when sourcing file in cqlsh (CASSANDRA-5235)


1.2.1
 * stream undelivered hints on decommission (CASSANDRA-5128)
 * GossipingPropertyFileSnitch loads saved dc/rack info if needed (CASSANDRA-5133)
 * drain should flush system CFs too (CASSANDRA-4446)
 * add inter_dc_tcp_nodelay setting (CASSANDRA-5148)
 * re-allow wrapping ranges for start_token/end_token range pairitspwng (CASSANDRA-5106)
 * fix validation compaction of empty rows (CASSANDRA-5136)
 * nodetool methods to enable/disable hint storage/delivery (CASSANDRA-4750)
 * disallow bloom filter false positive chance of 0 (CASSANDRA-5013)
 * add threadpool size adjustment methods to JMXEnabledThreadPoolExecutor and
   CompactionManagerMBean (CASSANDRA-5044)
 * fix hinting for dropped local writes (CASSANDRA-4753)
 * off-heap cache doesn't need mutable column container (CASSANDRA-5057)
 * apply disk_failure_policy to bad disks on initial directory creation
   (CASSANDRA-4847)
 * Optimize name-based queries to use ArrayBackedSortedColumns (CASSANDRA-5043)
 * Fall back to old manifest if most recent is unparseable (CASSANDRA-5041)
 * pool [Compressed]RandomAccessReader objects on the partitioned read path
   (CASSANDRA-4942)
 * Add debug logging to list filenames processed by Directories.migrateFile
   method (CASSANDRA-4939)
 * Expose black-listed directories via JMX (CASSANDRA-4848)
 * Log compaction merge counts (CASSANDRA-4894)
 * Minimize byte array allocation by AbstractData{Input,Output} (CASSANDRA-5090)
 * Add SSL support for the binary protocol (CASSANDRA-5031)
 * Allow non-schema system ks modification for shuffle to work (CASSANDRA-5097)
 * cqlsh: Add default limit to SELECT statements (CASSANDRA-4972)
 * cqlsh: fix DESCRIBE for 1.1 cfs in CQL3 (CASSANDRA-5101)
 * Correctly gossip with nodes >= 1.1.7 (CASSANDRA-5102)
 * Ensure CL guarantees on digest mismatch (CASSANDRA-5113)
 * Validate correctly selects on composite partition key (CASSANDRA-5122)
 * Fix exception when adding collection (CASSANDRA-5117)
 * Handle states for non-vnode clusters correctly (CASSANDRA-5127)
 * Refuse unrecognized replication and compaction strategy options (CASSANDRA-4795)
 * Pick the correct value validator in sstable2json for cql3 tables (CASSANDRA-5134)
 * Validate login for describe_keyspace, describe_keyspaces and set_keyspace
   (CASSANDRA-5144)
 * Fix inserting empty maps (CASSANDRA-5141)
 * Don't remove tokens from System table for node we know (CASSANDRA-5121)
 * fix streaming progress report for compresed files (CASSANDRA-5130)
 * Coverage analysis for low-CL queries (CASSANDRA-4858)
 * Stop interpreting dates as valid timeUUID value (CASSANDRA-4936)
 * Adds E notation for floating point numbers (CASSANDRA-4927)
 * Detect (and warn) unintentional use of the cql2 thrift methods when cql3 was
   intended (CASSANDRA-5172)
 * cli: Quote ks and cf names in schema output when needed (CASSANDRA-5052)
 * Fix cf name extraction from manifest in Directories.migrateFile() (CASSANDRA-5242)
 * Replace mistaken usage of commons-logging with slf4j (CASSANDRA-5464)
 * Ensure Jackson dependency matches lib (CASSANDRA-5126)
 * Expose droppable tombstone ratio stats over JMX (CASSANDRA-5159)
Merged from 1.1:
 * Simplify CompressedRandomAccessReader to work around JDK FD bug (CASSANDRA-5088)
 * Improve handling a changing target throttle rate mid-compaction (CASSANDRA-5087)
 * Pig: correctly decode row keys in widerow mode (CASSANDRA-5098)
 * nodetool repair command now prints progress (CASSANDRA-4767)
 * fix user defined compaction to run against 1.1 data directory (CASSANDRA-5118)
 * Fix CQL3 BATCH authorization caching (CASSANDRA-5145)
 * fix get_count returns incorrect value with TTL (CASSANDRA-5099)
 * better handling for mid-compaction failure (CASSANDRA-5137)
 * convert default marshallers list to map for better readability (CASSANDRA-5109)
 * fix ConcurrentModificationException in getBootstrapSource (CASSANDRA-5170)
 * fix sstable maxtimestamp for row deletes and pre-1.1.1 sstables (CASSANDRA-5153)
 * Fix thread growth on node removal (CASSANDRA-5175)
 * Make Ec2Region's datacenter name configurable (CASSANDRA-5155)


1.2.0
 * Disallow counters in collections (CASSANDRA-5082)
 * cqlsh: add unit tests (CASSANDRA-3920)
 * fix default bloom_filter_fp_chance for LeveledCompactionStrategy (CASSANDRA-5093)
Merged from 1.1:
 * add validation for get_range_slices with start_key and end_token (CASSANDRA-5089)


1.2.0-rc2
 * fix nodetool ownership display with vnodes (CASSANDRA-5065)
 * cqlsh: add DESCRIBE KEYSPACES command (CASSANDRA-5060)
 * Fix potential infinite loop when reloading CFS (CASSANDRA-5064)
 * Fix SimpleAuthorizer example (CASSANDRA-5072)
 * cqlsh: force CL.ONE for tracing and system.schema* queries (CASSANDRA-5070)
 * Includes cassandra-shuffle in the debian package (CASSANDRA-5058)
Merged from 1.1:
 * fix multithreaded compaction deadlock (CASSANDRA-4492)
 * fix temporarily missing schema after upgrade from pre-1.1.5 (CASSANDRA-5061)
 * Fix ALTER TABLE overriding compression options with defaults
   (CASSANDRA-4996, 5066)
 * fix specifying and altering crc_check_chance (CASSANDRA-5053)
 * fix Murmur3Partitioner ownership% calculation (CASSANDRA-5076)
 * Don't expire columns sooner than they should in 2ndary indexes (CASSANDRA-5079)


1.2-rc1
 * rename rpc_timeout settings to request_timeout (CASSANDRA-5027)
 * add BF with 0.1 FP to LCS by default (CASSANDRA-5029)
 * Fix preparing insert queries (CASSANDRA-5016)
 * Fix preparing queries with counter increment (CASSANDRA-5022)
 * Fix preparing updates with collections (CASSANDRA-5017)
 * Don't generate UUID based on other node address (CASSANDRA-5002)
 * Fix message when trying to alter a clustering key type (CASSANDRA-5012)
 * Update IAuthenticator to match the new IAuthorizer (CASSANDRA-5003)
 * Fix inserting only a key in CQL3 (CASSANDRA-5040)
 * Fix CQL3 token() function when used with strings (CASSANDRA-5050)
Merged from 1.1:
 * reduce log spam from invalid counter shards (CASSANDRA-5026)
 * Improve schema propagation performance (CASSANDRA-5025)
 * Fix for IndexHelper.IndexFor throws OOB Exception (CASSANDRA-5030)
 * cqlsh: make it possible to describe thrift CFs (CASSANDRA-4827)
 * cqlsh: fix timestamp formatting on some platforms (CASSANDRA-5046)


1.2-beta3
 * make consistency level configurable in cqlsh (CASSANDRA-4829)
 * fix cqlsh rendering of blob fields (CASSANDRA-4970)
 * fix cqlsh DESCRIBE command (CASSANDRA-4913)
 * save truncation position in system table (CASSANDRA-4906)
 * Move CompressionMetadata off-heap (CASSANDRA-4937)
 * allow CLI to GET cql3 columnfamily data (CASSANDRA-4924)
 * Fix rare race condition in getExpireTimeForEndpoint (CASSANDRA-4402)
 * acquire references to overlapping sstables during compaction so bloom filter
   doesn't get free'd prematurely (CASSANDRA-4934)
 * Don't share slice query filter in CQL3 SelectStatement (CASSANDRA-4928)
 * Separate tracing from Log4J (CASSANDRA-4861)
 * Exclude gcable tombstones from merkle-tree computation (CASSANDRA-4905)
 * Better printing of AbstractBounds for tracing (CASSANDRA-4931)
 * Optimize mostRecentTombstone check in CC.collectAllData (CASSANDRA-4883)
 * Change stream session ID to UUID to avoid collision from same node (CASSANDRA-4813)
 * Use Stats.db when bulk loading if present (CASSANDRA-4957)
 * Skip repair on system_trace and keyspaces with RF=1 (CASSANDRA-4956)
 * (cql3) Remove arbitrary SELECT limit (CASSANDRA-4918)
 * Correctly handle prepared operation on collections (CASSANDRA-4945)
 * Fix CQL3 LIMIT (CASSANDRA-4877)
 * Fix Stress for CQL3 (CASSANDRA-4979)
 * Remove cassandra specific exceptions from JMX interface (CASSANDRA-4893)
 * (CQL3) Force using ALLOW FILTERING on potentially inefficient queries (CASSANDRA-4915)
 * (cql3) Fix adding column when the table has collections (CASSANDRA-4982)
 * (cql3) Fix allowing collections with compact storage (CASSANDRA-4990)
 * (cql3) Refuse ttl/writetime function on collections (CASSANDRA-4992)
 * Replace IAuthority with new IAuthorizer (CASSANDRA-4874)
 * clqsh: fix KEY pseudocolumn escaping when describing Thrift tables
   in CQL3 mode (CASSANDRA-4955)
 * add basic authentication support for Pig CassandraStorage (CASSANDRA-3042)
 * fix CQL2 ALTER TABLE compaction_strategy_class altering (CASSANDRA-4965)
Merged from 1.1:
 * Fall back to old describe_splits if d_s_ex is not available (CASSANDRA-4803)
 * Improve error reporting when streaming ranges fail (CASSANDRA-5009)
 * Fix cqlsh timestamp formatting of timezone info (CASSANDRA-4746)
 * Fix assertion failure with leveled compaction (CASSANDRA-4799)
 * Check for null end_token in get_range_slice (CASSANDRA-4804)
 * Remove all remnants of removed nodes (CASSANDRA-4840)
 * Add aut-reloading of the log4j file in debian package (CASSANDRA-4855)
 * Fix estimated row cache entry size (CASSANDRA-4860)
 * reset getRangeSlice filter after finishing a row for get_paged_slice
   (CASSANDRA-4919)
 * expunge row cache post-truncate (CASSANDRA-4940)
 * Allow static CF definition with compact storage (CASSANDRA-4910)
 * Fix endless loop/compaction of schema_* CFs due to broken timestamps (CASSANDRA-4880)
 * Fix 'wrong class type' assertion in CounterColumn (CASSANDRA-4976)


1.2-beta2
 * fp rate of 1.0 disables BF entirely; LCS defaults to 1.0 (CASSANDRA-4876)
 * off-heap bloom filters for row keys (CASSANDRA_4865)
 * add extension point for sstable components (CASSANDRA-4049)
 * improve tracing output (CASSANDRA-4852, 4862)
 * make TRACE verb droppable (CASSANDRA-4672)
 * fix BulkLoader recognition of CQL3 columnfamilies (CASSANDRA-4755)
 * Sort commitlog segments for replay by id instead of mtime (CASSANDRA-4793)
 * Make hint delivery asynchronous (CASSANDRA-4761)
 * Pluggable Thrift transport factories for CLI and cqlsh (CASSANDRA-4609, 4610)
 * cassandra-cli: allow Double value type to be inserted to a column (CASSANDRA-4661)
 * Add ability to use custom TServerFactory implementations (CASSANDRA-4608)
 * optimize batchlog flushing to skip successful batches (CASSANDRA-4667)
 * include metadata for system keyspace itself in schema tables (CASSANDRA-4416)
 * add check to PropertyFileSnitch to verify presence of location for
   local node (CASSANDRA-4728)
 * add PBSPredictor consistency modeler (CASSANDRA-4261)
 * remove vestiges of Thrift unframed mode (CASSANDRA-4729)
 * optimize single-row PK lookups (CASSANDRA-4710)
 * adjust blockFor calculation to account for pending ranges due to node
   movement (CASSANDRA-833)
 * Change CQL version to 3.0.0 and stop accepting 3.0.0-beta1 (CASSANDRA-4649)
 * (CQL3) Make prepared statement global instead of per connection
   (CASSANDRA-4449)
 * Fix scrubbing of CQL3 created tables (CASSANDRA-4685)
 * (CQL3) Fix validation when using counter and regular columns in the same
   table (CASSANDRA-4706)
 * Fix bug starting Cassandra with simple authentication (CASSANDRA-4648)
 * Add support for batchlog in CQL3 (CASSANDRA-4545, 4738)
 * Add support for multiple column family outputs in CFOF (CASSANDRA-4208)
 * Support repairing only the local DC nodes (CASSANDRA-4747)
 * Use rpc_address for binary protocol and change default port (CASSANDRA-4751)
 * Fix use of collections in prepared statements (CASSANDRA-4739)
 * Store more information into peers table (CASSANDRA-4351, 4814)
 * Configurable bucket size for size tiered compaction (CASSANDRA-4704)
 * Run leveled compaction in parallel (CASSANDRA-4310)
 * Fix potential NPE during CFS reload (CASSANDRA-4786)
 * Composite indexes may miss results (CASSANDRA-4796)
 * Move consistency level to the protocol level (CASSANDRA-4734, 4824)
 * Fix Subcolumn slice ends not respected (CASSANDRA-4826)
 * Fix Assertion error in cql3 select (CASSANDRA-4783)
 * Fix list prepend logic (CQL3) (CASSANDRA-4835)
 * Add booleans as literals in CQL3 (CASSANDRA-4776)
 * Allow renaming PK columns in CQL3 (CASSANDRA-4822)
 * Fix binary protocol NEW_NODE event (CASSANDRA-4679)
 * Fix potential infinite loop in tombstone compaction (CASSANDRA-4781)
 * Remove system tables accounting from schema (CASSANDRA-4850)
 * (cql3) Force provided columns in clustering key order in
   'CLUSTERING ORDER BY' (CASSANDRA-4881)
 * Fix composite index bug (CASSANDRA-4884)
 * Fix short read protection for CQL3 (CASSANDRA-4882)
 * Add tracing support to the binary protocol (CASSANDRA-4699)
 * (cql3) Don't allow prepared marker inside collections (CASSANDRA-4890)
 * Re-allow order by on non-selected columns (CASSANDRA-4645)
 * Bug when composite index is created in a table having collections (CASSANDRA-4909)
 * log index scan subject in CompositesSearcher (CASSANDRA-4904)
Merged from 1.1:
 * add get[Row|Key]CacheEntries to CacheServiceMBean (CASSANDRA-4859)
 * fix get_paged_slice to wrap to next row correctly (CASSANDRA-4816)
 * fix indexing empty column values (CASSANDRA-4832)
 * allow JdbcDate to compose null Date objects (CASSANDRA-4830)
 * fix possible stackoverflow when compacting 1000s of sstables
   (CASSANDRA-4765)
 * fix wrong leveled compaction progress calculation (CASSANDRA-4807)
 * add a close() method to CRAR to prevent leaking file descriptors (CASSANDRA-4820)
 * fix potential infinite loop in get_count (CASSANDRA-4833)
 * fix compositeType.{get/from}String methods (CASSANDRA-4842)
 * (CQL) fix CREATE COLUMNFAMILY permissions check (CASSANDRA-4864)
 * Fix DynamicCompositeType same type comparison (CASSANDRA-4711)
 * Fix duplicate SSTable reference when stream session failed (CASSANDRA-3306)
 * Allow static CF definition with compact storage (CASSANDRA-4910)
 * Fix endless loop/compaction of schema_* CFs due to broken timestamps (CASSANDRA-4880)
 * Fix 'wrong class type' assertion in CounterColumn (CASSANDRA-4976)


1.2-beta1
 * add atomic_batch_mutate (CASSANDRA-4542, -4635)
 * increase default max_hint_window_in_ms to 3h (CASSANDRA-4632)
 * include message initiation time to replicas so they can more
   accurately drop timed-out requests (CASSANDRA-2858)
 * fix clientutil.jar dependencies (CASSANDRA-4566)
 * optimize WriteResponse (CASSANDRA-4548)
 * new metrics (CASSANDRA-4009)
 * redesign KEYS indexes to avoid read-before-write (CASSANDRA-2897)
 * debug tracing (CASSANDRA-1123)
 * parallelize row cache loading (CASSANDRA-4282)
 * Make compaction, flush JBOD-aware (CASSANDRA-4292)
 * run local range scans on the read stage (CASSANDRA-3687)
 * clean up ioexceptions (CASSANDRA-2116)
 * add disk_failure_policy (CASSANDRA-2118)
 * Introduce new json format with row level deletion (CASSANDRA-4054)
 * remove redundant "name" column from schema_keyspaces (CASSANDRA-4433)
 * improve "nodetool ring" handling of multi-dc clusters (CASSANDRA-3047)
 * update NTS calculateNaturalEndpoints to be O(N log N) (CASSANDRA-3881)
 * split up rpc timeout by operation type (CASSANDRA-2819)
 * rewrite key cache save/load to use only sequential i/o (CASSANDRA-3762)
 * update MS protocol with a version handshake + broadcast address id
   (CASSANDRA-4311)
 * multithreaded hint replay (CASSANDRA-4189)
 * add inter-node message compression (CASSANDRA-3127)
 * remove COPP (CASSANDRA-2479)
 * Track tombstone expiration and compact when tombstone content is
   higher than a configurable threshold, default 20% (CASSANDRA-3442, 4234)
 * update MurmurHash to version 3 (CASSANDRA-2975)
 * (CLI) track elapsed time for `delete' operation (CASSANDRA-4060)
 * (CLI) jline version is bumped to 1.0 to properly  support
   'delete' key function (CASSANDRA-4132)
 * Save IndexSummary into new SSTable 'Summary' component (CASSANDRA-2392, 4289)
 * Add support for range tombstones (CASSANDRA-3708)
 * Improve MessagingService efficiency (CASSANDRA-3617)
 * Avoid ID conflicts from concurrent schema changes (CASSANDRA-3794)
 * Set thrift HSHA server thread limit to unlimited by default (CASSANDRA-4277)
 * Avoids double serialization of CF id in RowMutation messages
   (CASSANDRA-4293)
 * stream compressed sstables directly with java nio (CASSANDRA-4297)
 * Support multiple ranges in SliceQueryFilter (CASSANDRA-3885)
 * Add column metadata to system column families (CASSANDRA-4018)
 * (cql3) Always use composite types by default (CASSANDRA-4329)
 * (cql3) Add support for set, map and list (CASSANDRA-3647)
 * Validate date type correctly (CASSANDRA-4441)
 * (cql3) Allow definitions with only a PK (CASSANDRA-4361)
 * (cql3) Add support for row key composites (CASSANDRA-4179)
 * improve DynamicEndpointSnitch by using reservoir sampling (CASSANDRA-4038)
 * (cql3) Add support for 2ndary indexes (CASSANDRA-3680)
 * (cql3) fix defining more than one PK to be invalid (CASSANDRA-4477)
 * remove schema agreement checking from all external APIs (Thrift, CQL and CQL3) (CASSANDRA-4487)
 * add Murmur3Partitioner and make it default for new installations (CASSANDRA-3772, 4621)
 * (cql3) update pseudo-map syntax to use map syntax (CASSANDRA-4497)
 * Finer grained exceptions hierarchy and provides error code with exceptions (CASSANDRA-3979)
 * Adds events push to binary protocol (CASSANDRA-4480)
 * Rewrite nodetool help (CASSANDRA-2293)
 * Make CQL3 the default for CQL (CASSANDRA-4640)
 * update stress tool to be able to use CQL3 (CASSANDRA-4406)
 * Accept all thrift update on CQL3 cf but don't expose their metadata (CASSANDRA-4377)
 * Replace Throttle with Guava's RateLimiter for HintedHandOff (CASSANDRA-4541)
 * fix counter add/get using CQL2 and CQL3 in stress tool (CASSANDRA-4633)
 * Add sstable count per level to cfstats (CASSANDRA-4537)
 * (cql3) Add ALTER KEYSPACE statement (CASSANDRA-4611)
 * (cql3) Allow defining default consistency levels (CASSANDRA-4448)
 * (cql3) Fix queries using LIMIT missing results (CASSANDRA-4579)
 * fix cross-version gossip messaging (CASSANDRA-4576)
 * added inet data type (CASSANDRA-4627)


1.1.6
 * Wait for writes on synchronous read digest mismatch (CASSANDRA-4792)
 * fix commitlog replay for nanotime-infected sstables (CASSANDRA-4782)
 * preflight check ttl for maximum of 20 years (CASSANDRA-4771)
 * (Pig) fix widerow input with single column rows (CASSANDRA-4789)
 * Fix HH to compact with correct gcBefore, which avoids wiping out
   undelivered hints (CASSANDRA-4772)
 * LCS will merge up to 32 L0 sstables as intended (CASSANDRA-4778)
 * NTS will default unconfigured DC replicas to zero (CASSANDRA-4675)
 * use default consistency level in counter validation if none is
   explicitly provide (CASSANDRA-4700)
 * Improve IAuthority interface by introducing fine-grained
   access permissions and grant/revoke commands (CASSANDRA-4490, 4644)
 * fix assumption error in CLI when updating/describing keyspace
   (CASSANDRA-4322)
 * Adds offline sstablescrub to debian packaging (CASSANDRA-4642)
 * Automatic fixing of overlapping leveled sstables (CASSANDRA-4644)
 * fix error when using ORDER BY with extended selections (CASSANDRA-4689)
 * (CQL3) Fix validation for IN queries for non-PK cols (CASSANDRA-4709)
 * fix re-created keyspace disappering after 1.1.5 upgrade
   (CASSANDRA-4698, 4752)
 * (CLI) display elapsed time in 2 fraction digits (CASSANDRA-3460)
 * add authentication support to sstableloader (CASSANDRA-4712)
 * Fix CQL3 'is reversed' logic (CASSANDRA-4716, 4759)
 * (CQL3) Don't return ReversedType in result set metadata (CASSANDRA-4717)
 * Backport adding AlterKeyspace statement (CASSANDRA-4611)
 * (CQL3) Correcty accept upper-case data types (CASSANDRA-4770)
 * Add binary protocol events for schema changes (CASSANDRA-4684)
Merged from 1.0:
 * Switch from NBHM to CHM in MessagingService's callback map, which
   prevents OOM in long-running instances (CASSANDRA-4708)


1.1.5
 * add SecondaryIndex.reload API (CASSANDRA-4581)
 * use millis + atomicint for commitlog segment creation instead of
   nanotime, which has issues under some hypervisors (CASSANDRA-4601)
 * fix FD leak in slice queries (CASSANDRA-4571)
 * avoid recursion in leveled compaction (CASSANDRA-4587)
 * increase stack size under Java7 to 180K
 * Log(info) schema changes (CASSANDRA-4547)
 * Change nodetool setcachecapcity to manipulate global caches (CASSANDRA-4563)
 * (cql3) fix setting compaction strategy (CASSANDRA-4597)
 * fix broken system.schema_* timestamps on system startup (CASSANDRA-4561)
 * fix wrong skip of cache saving (CASSANDRA-4533)
 * Avoid NPE when lost+found is in data dir (CASSANDRA-4572)
 * Respect five-minute flush moratorium after initial CL replay (CASSANDRA-4474)
 * Adds ntp as recommended in debian packaging (CASSANDRA-4606)
 * Configurable transport in CF Record{Reader|Writer} (CASSANDRA-4558)
 * (cql3) fix potential NPE with both equal and unequal restriction (CASSANDRA-4532)
 * (cql3) improves ORDER BY validation (CASSANDRA-4624)
 * Fix potential deadlock during counter writes (CASSANDRA-4578)
 * Fix cql error with ORDER BY when using IN (CASSANDRA-4612)
Merged from 1.0:
 * increase Xss to 160k to accomodate latest 1.6 JVMs (CASSANDRA-4602)
 * fix toString of hint destination tokens (CASSANDRA-4568)
 * Fix multiple values for CurrentLocal NodeID (CASSANDRA-4626)


1.1.4
 * fix offline scrub to catch >= out of order rows (CASSANDRA-4411)
 * fix cassandra-env.sh on RHEL and other non-dash-based systems
   (CASSANDRA-4494)
Merged from 1.0:
 * (Hadoop) fix setting key length for old-style mapred api (CASSANDRA-4534)
 * (Hadoop) fix iterating through a resultset consisting entirely
   of tombstoned rows (CASSANDRA-4466)


1.1.3
 * (cqlsh) add COPY TO (CASSANDRA-4434)
 * munmap commitlog segments before rename (CASSANDRA-4337)
 * (JMX) rename getRangeKeySample to sampleKeyRange to avoid returning
   multi-MB results as an attribute (CASSANDRA-4452)
 * flush based on data size, not throughput; overwritten columns no
   longer artificially inflate liveRatio (CASSANDRA-4399)
 * update default commitlog segment size to 32MB and total commitlog
   size to 32/1024 MB for 32/64 bit JVMs, respectively (CASSANDRA-4422)
 * avoid using global partitioner to estimate ranges in index sstables
   (CASSANDRA-4403)
 * restore pre-CASSANDRA-3862 approach to removing expired tombstones
   from row cache during compaction (CASSANDRA-4364)
 * (stress) support for CQL prepared statements (CASSANDRA-3633)
 * Correctly catch exception when Snappy cannot be loaded (CASSANDRA-4400)
 * (cql3) Support ORDER BY when IN condition is given in WHERE clause (CASSANDRA-4327)
 * (cql3) delete "component_index" column on DROP TABLE call (CASSANDRA-4420)
 * change nanoTime() to currentTimeInMillis() in schema related code (CASSANDRA-4432)
 * add a token generation tool (CASSANDRA-3709)
 * Fix LCS bug with sstable containing only 1 row (CASSANDRA-4411)
 * fix "Can't Modify Index Name" problem on CF update (CASSANDRA-4439)
 * Fix assertion error in getOverlappingSSTables during repair (CASSANDRA-4456)
 * fix nodetool's setcompactionthreshold command (CASSANDRA-4455)
 * Ensure compacted files are never used, to avoid counter overcount (CASSANDRA-4436)
Merged from 1.0:
 * Push the validation of secondary index values to the SecondaryIndexManager (CASSANDRA-4240)
 * allow dropping columns shadowed by not-yet-expired supercolumn or row
   tombstones in PrecompactedRow (CASSANDRA-4396)


1.1.2
 * Fix cleanup not deleting index entries (CASSANDRA-4379)
 * Use correct partitioner when saving + loading caches (CASSANDRA-4331)
 * Check schema before trying to export sstable (CASSANDRA-2760)
 * Raise a meaningful exception instead of NPE when PFS encounters
   an unconfigured node + no default (CASSANDRA-4349)
 * fix bug in sstable blacklisting with LCS (CASSANDRA-4343)
 * LCS no longer promotes tiny sstables out of L0 (CASSANDRA-4341)
 * skip tombstones during hint replay (CASSANDRA-4320)
 * fix NPE in compactionstats (CASSANDRA-4318)
 * enforce 1m min keycache for auto (CASSANDRA-4306)
 * Have DeletedColumn.isMFD always return true (CASSANDRA-4307)
 * (cql3) exeption message for ORDER BY constraints said primary filter can be
    an IN clause, which is misleading (CASSANDRA-4319)
 * (cql3) Reject (not yet supported) creation of 2ndardy indexes on tables with
   composite primary keys (CASSANDRA-4328)
 * Set JVM stack size to 160k for java 7 (CASSANDRA-4275)
 * cqlsh: add COPY command to load data from CSV flat files (CASSANDRA-4012)
 * CFMetaData.fromThrift to throw ConfigurationException upon error (CASSANDRA-4353)
 * Use CF comparator to sort indexed columns in SecondaryIndexManager
   (CASSANDRA-4365)
 * add strategy_options to the KSMetaData.toString() output (CASSANDRA-4248)
 * (cql3) fix range queries containing unqueried results (CASSANDRA-4372)
 * (cql3) allow updating column_alias types (CASSANDRA-4041)
 * (cql3) Fix deletion bug (CASSANDRA-4193)
 * Fix computation of overlapping sstable for leveled compaction (CASSANDRA-4321)
 * Improve scrub and allow to run it offline (CASSANDRA-4321)
 * Fix assertionError in StorageService.bulkLoad (CASSANDRA-4368)
 * (cqlsh) add option to authenticate to a keyspace at startup (CASSANDRA-4108)
 * (cqlsh) fix ASSUME functionality (CASSANDRA-4352)
 * Fix ColumnFamilyRecordReader to not return progress > 100% (CASSANDRA-3942)
Merged from 1.0:
 * Set gc_grace on index CF to 0 (CASSANDRA-4314)


1.1.1
 * add populate_io_cache_on_flush option (CASSANDRA-2635)
 * allow larger cache capacities than 2GB (CASSANDRA-4150)
 * add getsstables command to nodetool (CASSANDRA-4199)
 * apply parent CF compaction settings to secondary index CFs (CASSANDRA-4280)
 * preserve commitlog size cap when recycling segments at startup
   (CASSANDRA-4201)
 * (Hadoop) fix split generation regression (CASSANDRA-4259)
 * ignore min/max compactions settings in LCS, while preserving
   behavior that min=max=0 disables autocompaction (CASSANDRA-4233)
 * log number of rows read from saved cache (CASSANDRA-4249)
 * calculate exact size required for cleanup operations (CASSANDRA-1404)
 * avoid blocking additional writes during flush when the commitlog
   gets behind temporarily (CASSANDRA-1991)
 * enable caching on index CFs based on data CF cache setting (CASSANDRA-4197)
 * warn on invalid replication strategy creation options (CASSANDRA-4046)
 * remove [Freeable]Memory finalizers (CASSANDRA-4222)
 * include tombstone size in ColumnFamily.size, which can prevent OOM
   during sudden mass delete operations by yielding a nonzero liveRatio
   (CASSANDRA-3741)
 * Open 1 sstableScanner per level for leveled compaction (CASSANDRA-4142)
 * Optimize reads when row deletion timestamps allow us to restrict
   the set of sstables we check (CASSANDRA-4116)
 * add support for commitlog archiving and point-in-time recovery
   (CASSANDRA-3690)
 * avoid generating redundant compaction tasks during streaming
   (CASSANDRA-4174)
 * add -cf option to nodetool snapshot, and takeColumnFamilySnapshot to
   StorageService mbean (CASSANDRA-556)
 * optimize cleanup to drop entire sstables where possible (CASSANDRA-4079)
 * optimize truncate when autosnapshot is disabled (CASSANDRA-4153)
 * update caches to use byte[] keys to reduce memory overhead (CASSANDRA-3966)
 * add column limit to cli (CASSANDRA-3012, 4098)
 * clean up and optimize DataOutputBuffer, used by CQL compression and
   CompositeType (CASSANDRA-4072)
 * optimize commitlog checksumming (CASSANDRA-3610)
 * identify and blacklist corrupted SSTables from future compactions
   (CASSANDRA-2261)
 * Move CfDef and KsDef validation out of thrift (CASSANDRA-4037)
 * Expose API to repair a user provided range (CASSANDRA-3912)
 * Add way to force the cassandra-cli to refresh its schema (CASSANDRA-4052)
 * Avoid having replicate on write tasks stacking up at CL.ONE (CASSANDRA-2889)
 * (cql3) Backwards compatibility for composite comparators in non-cql3-aware
   clients (CASSANDRA-4093)
 * (cql3) Fix order by for reversed queries (CASSANDRA-4160)
 * (cql3) Add ReversedType support (CASSANDRA-4004)
 * (cql3) Add timeuuid type (CASSANDRA-4194)
 * (cql3) Minor fixes (CASSANDRA-4185)
 * (cql3) Fix prepared statement in BATCH (CASSANDRA-4202)
 * (cql3) Reduce the list of reserved keywords (CASSANDRA-4186)
 * (cql3) Move max/min compaction thresholds to compaction strategy options
   (CASSANDRA-4187)
 * Fix exception during move when localhost is the only source (CASSANDRA-4200)
 * (cql3) Allow paging through non-ordered partitioner results (CASSANDRA-3771)
 * (cql3) Fix drop index (CASSANDRA-4192)
 * (cql3) Don't return range ghosts anymore (CASSANDRA-3982)
 * fix re-creating Keyspaces/ColumnFamilies with the same name as dropped
   ones (CASSANDRA-4219)
 * fix SecondaryIndex LeveledManifest save upon snapshot (CASSANDRA-4230)
 * fix missing arrayOffset in FBUtilities.hash (CASSANDRA-4250)
 * (cql3) Add name of parameters in CqlResultSet (CASSANDRA-4242)
 * (cql3) Correctly validate order by queries (CASSANDRA-4246)
 * rename stress to cassandra-stress for saner packaging (CASSANDRA-4256)
 * Fix exception on colum metadata with non-string comparator (CASSANDRA-4269)
 * Check for unknown/invalid compression options (CASSANDRA-4266)
 * (cql3) Adds simple access to column timestamp and ttl (CASSANDRA-4217)
 * (cql3) Fix range queries with secondary indexes (CASSANDRA-4257)
 * Better error messages from improper input in cli (CASSANDRA-3865)
 * Try to stop all compaction upon Keyspace or ColumnFamily drop (CASSANDRA-4221)
 * (cql3) Allow keyspace properties to contain hyphens (CASSANDRA-4278)
 * (cql3) Correctly validate keyspace access in create table (CASSANDRA-4296)
 * Avoid deadlock in migration stage (CASSANDRA-3882)
 * Take supercolumn names and deletion info into account in memtable throughput
   (CASSANDRA-4264)
 * Add back backward compatibility for old style replication factor (CASSANDRA-4294)
 * Preserve compatibility with pre-1.1 index queries (CASSANDRA-4262)
Merged from 1.0:
 * Fix super columns bug where cache is not updated (CASSANDRA-4190)
 * fix maxTimestamp to include row tombstones (CASSANDRA-4116)
 * (CLI) properly handle quotes in create/update keyspace commands (CASSANDRA-4129)
 * Avoids possible deadlock during bootstrap (CASSANDRA-4159)
 * fix stress tool that hangs forever on timeout or error (CASSANDRA-4128)
 * stress tool to return appropriate exit code on failure (CASSANDRA-4188)
 * fix compaction NPE when out of disk space and assertions disabled
   (CASSANDRA-3985)
 * synchronize LCS getEstimatedTasks to avoid CME (CASSANDRA-4255)
 * ensure unique streaming session id's (CASSANDRA-4223)
 * kick off background compaction when min/max thresholds change
   (CASSANDRA-4279)
 * improve ability of STCS.getBuckets to deal with 100s of 1000s of
   sstables, such as when convertinb back from LCS (CASSANDRA-4287)
 * Oversize integer in CQL throws NumberFormatException (CASSANDRA-4291)
 * fix 1.0.x node join to mixed version cluster, other nodes >= 1.1 (CASSANDRA-4195)
 * Fix LCS splitting sstable base on uncompressed size (CASSANDRA-4419)
 * Push the validation of secondary index values to the SecondaryIndexManager (CASSANDRA-4240)
 * Don't purge columns during upgradesstables (CASSANDRA-4462)
 * Make cqlsh work with piping (CASSANDRA-4113)
 * Validate arguments for nodetool decommission (CASSANDRA-4061)
 * Report thrift status in nodetool info (CASSANDRA-4010)


1.1.0-final
 * average a reduced liveRatio estimate with the previous one (CASSANDRA-4065)
 * Allow KS and CF names up to 48 characters (CASSANDRA-4157)
 * fix stress build (CASSANDRA-4140)
 * add time remaining estimate to nodetool compactionstats (CASSANDRA-4167)
 * (cql) fix NPE in cql3 ALTER TABLE (CASSANDRA-4163)
 * (cql) Add support for CL.TWO and CL.THREE in CQL (CASSANDRA-4156)
 * (cql) Fix type in CQL3 ALTER TABLE preventing update (CASSANDRA-4170)
 * (cql) Throw invalid exception from CQL3 on obsolete options (CASSANDRA-4171)
 * (cqlsh) fix recognizing uppercase SELECT keyword (CASSANDRA-4161)
 * Pig: wide row support (CASSANDRA-3909)
Merged from 1.0:
 * avoid streaming empty files with bulk loader if sstablewriter errors out
   (CASSANDRA-3946)


1.1-rc1
 * Include stress tool in binary builds (CASSANDRA-4103)
 * (Hadoop) fix wide row iteration when last row read was deleted
   (CASSANDRA-4154)
 * fix read_repair_chance to really default to 0.1 in the cli (CASSANDRA-4114)
 * Adds caching and bloomFilterFpChange to CQL options (CASSANDRA-4042)
 * Adds posibility to autoconfigure size of the KeyCache (CASSANDRA-4087)
 * fix KEYS index from skipping results (CASSANDRA-3996)
 * Remove sliced_buffer_size_in_kb dead option (CASSANDRA-4076)
 * make loadNewSStable preserve sstable version (CASSANDRA-4077)
 * Respect 1.0 cache settings as much as possible when upgrading
   (CASSANDRA-4088)
 * relax path length requirement for sstable files when upgrading on
   non-Windows platforms (CASSANDRA-4110)
 * fix terminination of the stress.java when errors were encountered
   (CASSANDRA-4128)
 * Move CfDef and KsDef validation out of thrift (CASSANDRA-4037)
 * Fix get_paged_slice (CASSANDRA-4136)
 * CQL3: Support slice with exclusive start and stop (CASSANDRA-3785)
Merged from 1.0:
 * support PropertyFileSnitch in bulk loader (CASSANDRA-4145)
 * add auto_snapshot option allowing disabling snapshot before drop/truncate
   (CASSANDRA-3710)
 * allow short snitch names (CASSANDRA-4130)


1.1-beta2
 * rename loaded sstables to avoid conflicts with local snapshots
   (CASSANDRA-3967)
 * start hint replay as soon as FD notifies that the target is back up
   (CASSANDRA-3958)
 * avoid unproductive deserializing of cached rows during compaction
   (CASSANDRA-3921)
 * fix concurrency issues with CQL keyspace creation (CASSANDRA-3903)
 * Show Effective Owership via Nodetool ring <keyspace> (CASSANDRA-3412)
 * Update ORDER BY syntax for CQL3 (CASSANDRA-3925)
 * Fix BulkRecordWriter to not throw NPE if reducer gets no map data from Hadoop (CASSANDRA-3944)
 * Fix bug with counters in super columns (CASSANDRA-3821)
 * Remove deprecated merge_shard_chance (CASSANDRA-3940)
 * add a convenient way to reset a node's schema (CASSANDRA-2963)
 * fix for intermittent SchemaDisagreementException (CASSANDRA-3884)
 * CLI `list <CF>` to limit number of columns and their order (CASSANDRA-3012)
 * ignore deprecated KsDef/CfDef/ColumnDef fields in native schema (CASSANDRA-3963)
 * CLI to report when unsupported column_metadata pair was given (CASSANDRA-3959)
 * reincarnate removed and deprecated KsDef/CfDef attributes (CASSANDRA-3953)
 * Fix race between writes and read for cache (CASSANDRA-3862)
 * perform static initialization of StorageProxy on start-up (CASSANDRA-3797)
 * support trickling fsync() on writes (CASSANDRA-3950)
 * expose counters for unavailable/timeout exceptions given to thrift clients (CASSANDRA-3671)
 * avoid quadratic startup time in LeveledManifest (CASSANDRA-3952)
 * Add type information to new schema_ columnfamilies and remove thrift
   serialization for schema (CASSANDRA-3792)
 * add missing column validator options to the CLI help (CASSANDRA-3926)
 * skip reading saved key cache if CF's caching strategy is NONE or ROWS_ONLY (CASSANDRA-3954)
 * Unify migration code (CASSANDRA-4017)
Merged from 1.0:
 * cqlsh: guess correct version of Python for Arch Linux (CASSANDRA-4090)
 * (CLI) properly handle quotes in create/update keyspace commands (CASSANDRA-4129)
 * Avoids possible deadlock during bootstrap (CASSANDRA-4159)
 * fix stress tool that hangs forever on timeout or error (CASSANDRA-4128)
 * Fix super columns bug where cache is not updated (CASSANDRA-4190)
 * stress tool to return appropriate exit code on failure (CASSANDRA-4188)


1.0.9
 * improve index sampling performance (CASSANDRA-4023)
 * always compact away deleted hints immediately after handoff (CASSANDRA-3955)
 * delete hints from dropped ColumnFamilies on handoff instead of
   erroring out (CASSANDRA-3975)
 * add CompositeType ref to the CLI doc for create/update column family (CASSANDRA-3980)
 * Pig: support Counter ColumnFamilies (CASSANDRA-3973)
 * Pig: Composite column support (CASSANDRA-3684)
 * Avoid NPE during repair when a keyspace has no CFs (CASSANDRA-3988)
 * Fix division-by-zero error on get_slice (CASSANDRA-4000)
 * don't change manifest level for cleanup, scrub, and upgradesstables
   operations under LeveledCompactionStrategy (CASSANDRA-3989, 4112)
 * fix race leading to super columns assertion failure (CASSANDRA-3957)
 * fix NPE on invalid CQL delete command (CASSANDRA-3755)
 * allow custom types in CLI's assume command (CASSANDRA-4081)
 * fix totalBytes count for parallel compactions (CASSANDRA-3758)
 * fix intermittent NPE in get_slice (CASSANDRA-4095)
 * remove unnecessary asserts in native code interfaces (CASSANDRA-4096)
 * Validate blank keys in CQL to avoid assertion errors (CASSANDRA-3612)
 * cqlsh: fix bad decoding of some column names (CASSANDRA-4003)
 * cqlsh: fix incorrect padding with unicode chars (CASSANDRA-4033)
 * Fix EC2 snitch incorrectly reporting region (CASSANDRA-4026)
 * Shut down thrift during decommission (CASSANDRA-4086)
 * Expose nodetool cfhistograms for 2ndary indexes (CASSANDRA-4063)
Merged from 0.8:
 * Fix ConcurrentModificationException in gossiper (CASSANDRA-4019)


1.1-beta1
 * (cqlsh)
   + add SOURCE and CAPTURE commands, and --file option (CASSANDRA-3479)
   + add ALTER COLUMNFAMILY WITH (CASSANDRA-3523)
   + bundle Python dependencies with Cassandra (CASSANDRA-3507)
   + added to Debian package (CASSANDRA-3458)
   + display byte data instead of erroring out on decode failure
     (CASSANDRA-3874)
 * add nodetool rebuild_index (CASSANDRA-3583)
 * add nodetool rangekeysample (CASSANDRA-2917)
 * Fix streaming too much data during move operations (CASSANDRA-3639)
 * Nodetool and CLI connect to localhost by default (CASSANDRA-3568)
 * Reduce memory used by primary index sample (CASSANDRA-3743)
 * (Hadoop) separate input/output configurations (CASSANDRA-3197, 3765)
 * avoid returning internal Cassandra classes over JMX (CASSANDRA-2805)
 * add row-level isolation via SnapTree (CASSANDRA-2893)
 * Optimize key count estimation when opening sstable on startup
   (CASSANDRA-2988)
 * multi-dc replication optimization supporting CL > ONE (CASSANDRA-3577)
 * add command to stop compactions (CASSANDRA-1740, 3566, 3582)
 * multithreaded streaming (CASSANDRA-3494)
 * removed in-tree redhat spec (CASSANDRA-3567)
 * "defragment" rows for name-based queries under STCS, again (CASSANDRA-2503)
 * Recycle commitlog segments for improved performance
   (CASSANDRA-3411, 3543, 3557, 3615)
 * update size-tiered compaction to prioritize small tiers (CASSANDRA-2407)
 * add message expiration logic to OutboundTcpConnection (CASSANDRA-3005)
 * off-heap cache to use sun.misc.Unsafe instead of JNA (CASSANDRA-3271)
 * EACH_QUORUM is only supported for writes (CASSANDRA-3272)
 * replace compactionlock use in schema migration by checking CFS.isValid
   (CASSANDRA-3116)
 * recognize that "SELECT first ... *" isn't really "SELECT *" (CASSANDRA-3445)
 * Use faster bytes comparison (CASSANDRA-3434)
 * Bulk loader is no longer a fat client, (HADOOP) bulk load output format
   (CASSANDRA-3045)
 * (Hadoop) add support for KeyRange.filter
 * remove assumption that keys and token are in bijection
   (CASSANDRA-1034, 3574, 3604)
 * always remove endpoints from delevery queue in HH (CASSANDRA-3546)
 * fix race between cf flush and its 2ndary indexes flush (CASSANDRA-3547)
 * fix potential race in AES when a repair fails (CASSANDRA-3548)
 * Remove columns shadowed by a deleted container even when we cannot purge
   (CASSANDRA-3538)
 * Improve memtable slice iteration performance (CASSANDRA-3545)
 * more efficient allocation of small bloom filters (CASSANDRA-3618)
 * Use separate writer thread in SSTableSimpleUnsortedWriter (CASSANDRA-3619)
 * fsync the directory after new sstable or commitlog segment are created (CASSANDRA-3250)
 * fix minor issues reported by FindBugs (CASSANDRA-3658)
 * global key/row caches (CASSANDRA-3143, 3849)
 * optimize memtable iteration during range scan (CASSANDRA-3638)
 * introduce 'crc_check_chance' in CompressionParameters to support
   a checksum percentage checking chance similarly to read-repair (CASSANDRA-3611)
 * a way to deactivate global key/row cache on per-CF basis (CASSANDRA-3667)
 * fix LeveledCompactionStrategy broken because of generation pre-allocation
   in LeveledManifest (CASSANDRA-3691)
 * finer-grained control over data directories (CASSANDRA-2749)
 * Fix ClassCastException during hinted handoff (CASSANDRA-3694)
 * Upgrade Thrift to 0.7 (CASSANDRA-3213)
 * Make stress.java insert operation to use microseconds (CASSANDRA-3725)
 * Allows (internally) doing a range query with a limit of columns instead of
   rows (CASSANDRA-3742)
 * Allow rangeSlice queries to be start/end inclusive/exclusive (CASSANDRA-3749)
 * Fix BulkLoader to support new SSTable layout and add stream
   throttling to prevent an NPE when there is no yaml config (CASSANDRA-3752)
 * Allow concurrent schema migrations (CASSANDRA-1391, 3832)
 * Add SnapshotCommand to trigger snapshot on remote node (CASSANDRA-3721)
 * Make CFMetaData conversions to/from thrift/native schema inverses
   (CASSANDRA_3559)
 * Add initial code for CQL 3.0-beta (CASSANDRA-2474, 3781, 3753)
 * Add wide row support for ColumnFamilyInputFormat (CASSANDRA-3264)
 * Allow extending CompositeType comparator (CASSANDRA-3657)
 * Avoids over-paging during get_count (CASSANDRA-3798)
 * Add new command to rebuild a node without (repair) merkle tree calculations
   (CASSANDRA-3483, 3922)
 * respect not only row cache capacity but caching mode when
   trying to read data (CASSANDRA-3812)
 * fix system tests (CASSANDRA-3827)
 * CQL support for altering row key type in ALTER TABLE (CASSANDRA-3781)
 * turn compression on by default (CASSANDRA-3871)
 * make hexToBytes refuse invalid input (CASSANDRA-2851)
 * Make secondary indexes CF inherit compression and compaction from their
   parent CF (CASSANDRA-3877)
 * Finish cleanup up tombstone purge code (CASSANDRA-3872)
 * Avoid NPE on aboarted stream-out sessions (CASSANDRA-3904)
 * BulkRecordWriter throws NPE for counter columns (CASSANDRA-3906)
 * Support compression using BulkWriter (CASSANDRA-3907)


1.0.8
 * fix race between cleanup and flush on secondary index CFSes (CASSANDRA-3712)
 * avoid including non-queried nodes in rangeslice read repair
   (CASSANDRA-3843)
 * Only snapshot CF being compacted for snapshot_before_compaction
   (CASSANDRA-3803)
 * Log active compactions in StatusLogger (CASSANDRA-3703)
 * Compute more accurate compaction score per level (CASSANDRA-3790)
 * Return InvalidRequest when using a keyspace that doesn't exist
   (CASSANDRA-3764)
 * disallow user modification of System keyspace (CASSANDRA-3738)
 * allow using sstable2json on secondary index data (CASSANDRA-3738)
 * (cqlsh) add DESCRIBE COLUMNFAMILIES (CASSANDRA-3586)
 * (cqlsh) format blobs correctly and use colors to improve output
   readability (CASSANDRA-3726)
 * synchronize BiMap of bootstrapping tokens (CASSANDRA-3417)
 * show index options in CLI (CASSANDRA-3809)
 * add optional socket timeout for streaming (CASSANDRA-3838)
 * fix truncate not to leave behind non-CFS backed secondary indexes
   (CASSANDRA-3844)
 * make CLI `show schema` to use output stream directly instead
   of StringBuilder (CASSANDRA-3842)
 * remove the wait on hint future during write (CASSANDRA-3870)
 * (cqlsh) ignore missing CfDef opts (CASSANDRA-3933)
 * (cqlsh) look for cqlshlib relative to realpath (CASSANDRA-3767)
 * Fix short read protection (CASSANDRA-3934)
 * Make sure infered and actual schema match (CASSANDRA-3371)
 * Fix NPE during HH delivery (CASSANDRA-3677)
 * Don't put boostrapping node in 'hibernate' status (CASSANDRA-3737)
 * Fix double quotes in windows bat files (CASSANDRA-3744)
 * Fix bad validator lookup (CASSANDRA-3789)
 * Fix soft reset in EC2MultiRegionSnitch (CASSANDRA-3835)
 * Don't leave zombie connections with THSHA thrift server (CASSANDRA-3867)
 * (cqlsh) fix deserialization of data (CASSANDRA-3874)
 * Fix removetoken force causing an inconsistent state (CASSANDRA-3876)
 * Fix ahndling of some types with Pig (CASSANDRA-3886)
 * Don't allow to drop the system keyspace (CASSANDRA-3759)
 * Make Pig deletes disabled by default and configurable (CASSANDRA-3628)
Merged from 0.8:
 * (Pig) fix CassandraStorage to use correct comparator in Super ColumnFamily
   case (CASSANDRA-3251)
 * fix thread safety issues in commitlog replay, primarily affecting
   systems with many (100s) of CF definitions (CASSANDRA-3751)
 * Fix relevant tombstone ignored with super columns (CASSANDRA-3875)


1.0.7
 * fix regression in HH page size calculation (CASSANDRA-3624)
 * retry failed stream on IOException (CASSANDRA-3686)
 * allow configuring bloom_filter_fp_chance (CASSANDRA-3497)
 * attempt hint delivery every ten minutes, or when failure detector
   notifies us that a node is back up, whichever comes first.  hint
   handoff throttle delay default changed to 1ms, from 50 (CASSANDRA-3554)
 * add nodetool setstreamthroughput (CASSANDRA-3571)
 * fix assertion when dropping a columnfamily with no sstables (CASSANDRA-3614)
 * more efficient allocation of small bloom filters (CASSANDRA-3618)
 * CLibrary.createHardLinkWithExec() to check for errors (CASSANDRA-3101)
 * Avoid creating empty and non cleaned writer during compaction (CASSANDRA-3616)
 * stop thrift service in shutdown hook so we can quiesce MessagingService
   (CASSANDRA-3335)
 * (CQL) compaction_strategy_options and compression_parameters for
   CREATE COLUMNFAMILY statement (CASSANDRA-3374)
 * Reset min/max compaction threshold when creating size tiered compaction
   strategy (CASSANDRA-3666)
 * Don't ignore IOException during compaction (CASSANDRA-3655)
 * Fix assertion error for CF with gc_grace=0 (CASSANDRA-3579)
 * Shutdown ParallelCompaction reducer executor after use (CASSANDRA-3711)
 * Avoid < 0 value for pending tasks in leveled compaction (CASSANDRA-3693)
 * (Hadoop) Support TimeUUID in Pig CassandraStorage (CASSANDRA-3327)
 * Check schema is ready before continuing boostrapping (CASSANDRA-3629)
 * Catch overflows during parsing of chunk_length_kb (CASSANDRA-3644)
 * Improve stream protocol mismatch errors (CASSANDRA-3652)
 * Avoid multiple thread doing HH to the same target (CASSANDRA-3681)
 * Add JMX property for rp_timeout_in_ms (CASSANDRA-2940)
 * Allow DynamicCompositeType to compare component of different types
   (CASSANDRA-3625)
 * Flush non-cfs backed secondary indexes (CASSANDRA-3659)
 * Secondary Indexes should report memory consumption (CASSANDRA-3155)
 * fix for SelectStatement start/end key are not set correctly
   when a key alias is involved (CASSANDRA-3700)
 * fix CLI `show schema` command insert of an extra comma in
   column_metadata (CASSANDRA-3714)
Merged from 0.8:
 * avoid logging (harmless) exception when GC takes < 1ms (CASSANDRA-3656)
 * prevent new nodes from thinking down nodes are up forever (CASSANDRA-3626)
 * use correct list of replicas for LOCAL_QUORUM reads when read repair
   is disabled (CASSANDRA-3696)
 * block on flush before compacting hints (may prevent OOM) (CASSANDRA-3733)


1.0.6
 * (CQL) fix cqlsh support for replicate_on_write (CASSANDRA-3596)
 * fix adding to leveled manifest after streaming (CASSANDRA-3536)
 * filter out unavailable cipher suites when using encryption (CASSANDRA-3178)
 * (HADOOP) add old-style api support for CFIF and CFRR (CASSANDRA-2799)
 * Support TimeUUIDType column names in Stress.java tool (CASSANDRA-3541)
 * (CQL) INSERT/UPDATE/DELETE/TRUNCATE commands should allow CF names to
   be qualified by keyspace (CASSANDRA-3419)
 * always remove endpoints from delevery queue in HH (CASSANDRA-3546)
 * fix race between cf flush and its 2ndary indexes flush (CASSANDRA-3547)
 * fix potential race in AES when a repair fails (CASSANDRA-3548)
 * fix default value validation usage in CLI SET command (CASSANDRA-3553)
 * Optimize componentsFor method for compaction and startup time
   (CASSANDRA-3532)
 * (CQL) Proper ColumnFamily metadata validation on CREATE COLUMNFAMILY
   (CASSANDRA-3565)
 * fix compression "chunk_length_kb" option to set correct kb value for
   thrift/avro (CASSANDRA-3558)
 * fix missing response during range slice repair (CASSANDRA-3551)
 * 'describe ring' moved from CLI to nodetool and available through JMX (CASSANDRA-3220)
 * add back partitioner to sstable metadata (CASSANDRA-3540)
 * fix NPE in get_count for counters (CASSANDRA-3601)
Merged from 0.8:
 * remove invalid assertion that table was opened before dropping it
   (CASSANDRA-3580)
 * range and index scans now only send requests to enough replicas to
   satisfy requested CL + RR (CASSANDRA-3598)
 * use cannonical host for local node in nodetool info (CASSANDRA-3556)
 * remove nonlocal DC write optimization since it only worked with
   CL.ONE or CL.LOCAL_QUORUM (CASSANDRA-3577, 3585)
 * detect misuses of CounterColumnType (CASSANDRA-3422)
 * turn off string interning in json2sstable, take 2 (CASSANDRA-2189)
 * validate compression parameters on add/update of the ColumnFamily
   (CASSANDRA-3573)
 * Check for 0.0.0.0 is incorrect in CFIF (CASSANDRA-3584)
 * Increase vm.max_map_count in debian packaging (CASSANDRA-3563)
 * gossiper will never add itself to saved endpoints (CASSANDRA-3485)


1.0.5
 * revert CASSANDRA-3407 (see CASSANDRA-3540)
 * fix assertion error while forwarding writes to local nodes (CASSANDRA-3539)


1.0.4
 * fix self-hinting of timed out read repair updates and make hinted handoff
   less prone to OOMing a coordinator (CASSANDRA-3440)
 * expose bloom filter sizes via JMX (CASSANDRA-3495)
 * enforce RP tokens 0..2**127 (CASSANDRA-3501)
 * canonicalize paths exposed through JMX (CASSANDRA-3504)
 * fix "liveSize" stat when sstables are removed (CASSANDRA-3496)
 * add bloom filter FP rates to nodetool cfstats (CASSANDRA-3347)
 * record partitioner in sstable metadata component (CASSANDRA-3407)
 * add new upgradesstables nodetool command (CASSANDRA-3406)
 * skip --debug requirement to see common exceptions in CLI (CASSANDRA-3508)
 * fix incorrect query results due to invalid max timestamp (CASSANDRA-3510)
 * make sstableloader recognize compressed sstables (CASSANDRA-3521)
 * avoids race in OutboundTcpConnection in multi-DC setups (CASSANDRA-3530)
 * use SETLOCAL in cassandra.bat (CASSANDRA-3506)
 * fix ConcurrentModificationException in Table.all() (CASSANDRA-3529)
Merged from 0.8:
 * fix concurrence issue in the FailureDetector (CASSANDRA-3519)
 * fix array out of bounds error in counter shard removal (CASSANDRA-3514)
 * avoid dropping tombstones when they might still be needed to shadow
   data in a different sstable (CASSANDRA-2786)


1.0.3
 * revert name-based query defragmentation aka CASSANDRA-2503 (CASSANDRA-3491)
 * fix invalidate-related test failures (CASSANDRA-3437)
 * add next-gen cqlsh to bin/ (CASSANDRA-3188, 3131, 3493)
 * (CQL) fix handling of rows with no columns (CASSANDRA-3424, 3473)
 * fix querying supercolumns by name returning only a subset of
   subcolumns or old subcolumn versions (CASSANDRA-3446)
 * automatically compute sha1 sum for uncompressed data files (CASSANDRA-3456)
 * fix reading metadata/statistics component for version < h (CASSANDRA-3474)
 * add sstable forward-compatibility (CASSANDRA-3478)
 * report compression ratio in CFSMBean (CASSANDRA-3393)
 * fix incorrect size exception during streaming of counters (CASSANDRA-3481)
 * (CQL) fix for counter decrement syntax (CASSANDRA-3418)
 * Fix race introduced by CASSANDRA-2503 (CASSANDRA-3482)
 * Fix incomplete deletion of delivered hints (CASSANDRA-3466)
 * Avoid rescheduling compactions when no compaction was executed
   (CASSANDRA-3484)
 * fix handling of the chunk_length_kb compression options (CASSANDRA-3492)
Merged from 0.8:
 * fix updating CF row_cache_provider (CASSANDRA-3414)
 * CFMetaData.convertToThrift method to set RowCacheProvider (CASSANDRA-3405)
 * acquire compactionlock during truncate (CASSANDRA-3399)
 * fix displaying cfdef entries for super columnfamilies (CASSANDRA-3415)
 * Make counter shard merging thread safe (CASSANDRA-3178)
 * Revert CASSANDRA-2855
 * Fix bug preventing the use of efficient cross-DC writes (CASSANDRA-3472)
 * `describe ring` command for CLI (CASSANDRA-3220)
 * (Hadoop) skip empty rows when entire row is requested, redux (CASSANDRA-2855)


1.0.2
 * "defragment" rows for name-based queries under STCS (CASSANDRA-2503)
 * Add timing information to cassandra-cli GET/SET/LIST queries (CASSANDRA-3326)
 * Only create one CompressionMetadata object per sstable (CASSANDRA-3427)
 * cleanup usage of StorageService.setMode() (CASSANDRA-3388)
 * Avoid large array allocation for compressed chunk offsets (CASSANDRA-3432)
 * fix DecimalType bytebuffer marshalling (CASSANDRA-3421)
 * fix bug that caused first column in per row indexes to be ignored
   (CASSANDRA-3441)
 * add JMX call to clean (failed) repair sessions (CASSANDRA-3316)
 * fix sstableloader reference acquisition bug (CASSANDRA-3438)
 * fix estimated row size regression (CASSANDRA-3451)
 * make sure we don't return more columns than asked (CASSANDRA-3303, 3395)
Merged from 0.8:
 * acquire compactionlock during truncate (CASSANDRA-3399)
 * fix displaying cfdef entries for super columnfamilies (CASSANDRA-3415)


1.0.1
 * acquire references during index build to prevent delete problems
   on Windows (CASSANDRA-3314)
 * describe_ring should include datacenter/topology information (CASSANDRA-2882)
 * Thrift sockets are not properly buffered (CASSANDRA-3261)
 * performance improvement for bytebufferutil compare function (CASSANDRA-3286)
 * add system.versions ColumnFamily (CASSANDRA-3140)
 * reduce network copies (CASSANDRA-3333, 3373)
 * limit nodetool to 32MB of heap (CASSANDRA-3124)
 * (CQL) update parser to accept "timestamp" instead of "date" (CASSANDRA-3149)
 * Fix CLI `show schema` to include "compression_options" (CASSANDRA-3368)
 * Snapshot to include manifest under LeveledCompactionStrategy (CASSANDRA-3359)
 * (CQL) SELECT query should allow CF name to be qualified by keyspace (CASSANDRA-3130)
 * (CQL) Fix internal application error specifying 'using consistency ...'
   in lower case (CASSANDRA-3366)
 * fix Deflate compression when compression actually makes the data bigger
   (CASSANDRA-3370)
 * optimize UUIDGen to avoid lock contention on InetAddress.getLocalHost
   (CASSANDRA-3387)
 * tolerate index being dropped mid-mutation (CASSANDRA-3334, 3313)
 * CompactionManager is now responsible for checking for new candidates
   post-task execution, enabling more consistent leveled compaction
   (CASSANDRA-3391)
 * Cache HSHA threads (CASSANDRA-3372)
 * use CF/KS names as snapshot prefix for drop + truncate operations
   (CASSANDRA-2997)
 * Break bloom filters up to avoid heap fragmentation (CASSANDRA-2466)
 * fix cassandra hanging on jsvc stop (CASSANDRA-3302)
 * Avoid leveled compaction getting blocked on errors (CASSANDRA-3408)
 * Make reloading the compaction strategy safe (CASSANDRA-3409)
 * ignore 0.8 hints even if compaction begins before we try to purge
   them (CASSANDRA-3385)
 * remove procrun (bin\daemon) from Cassandra source tree and
   artifacts (CASSANDRA-3331)
 * make cassandra compile under JDK7 (CASSANDRA-3275)
 * remove dependency of clientutil.jar to FBUtilities (CASSANDRA-3299)
 * avoid truncation errors by using long math on long values (CASSANDRA-3364)
 * avoid clock drift on some Windows machine (CASSANDRA-3375)
 * display cache provider in cli 'describe keyspace' command (CASSANDRA-3384)
 * fix incomplete topology information in describe_ring (CASSANDRA-3403)
 * expire dead gossip states based on time (CASSANDRA-2961)
 * improve CompactionTask extensibility (CASSANDRA-3330)
 * Allow one leveled compaction task to kick off another (CASSANDRA-3363)
 * allow encryption only between datacenters (CASSANDRA-2802)
Merged from 0.8:
 * fix truncate allowing data to be replayed post-restart (CASSANDRA-3297)
 * make iwriter final in IndexWriter to avoid NPE (CASSANDRA-2863)
 * (CQL) update grammar to require key clause in DELETE statement
   (CASSANDRA-3349)
 * (CQL) allow numeric keyspace names in USE statement (CASSANDRA-3350)
 * (Hadoop) skip empty rows when slicing the entire row (CASSANDRA-2855)
 * Fix handling of tombstone by SSTableExport/Import (CASSANDRA-3357)
 * fix ColumnIndexer to use long offsets (CASSANDRA-3358)
 * Improved CLI exceptions (CASSANDRA-3312)
 * Fix handling of tombstone by SSTableExport/Import (CASSANDRA-3357)
 * Only count compaction as active (for throttling) when they have
   successfully acquired the compaction lock (CASSANDRA-3344)
 * Display CLI version string on startup (CASSANDRA-3196)
 * (Hadoop) make CFIF try rpc_address or fallback to listen_address
   (CASSANDRA-3214)
 * (Hadoop) accept comma delimited lists of initial thrift connections
   (CASSANDRA-3185)
 * ColumnFamily min_compaction_threshold should be >= 2 (CASSANDRA-3342)
 * (Pig) add 0.8+ types and key validation type in schema (CASSANDRA-3280)
 * Fix completely removing column metadata using CLI (CASSANDRA-3126)
 * CLI `describe cluster;` output should be on separate lines for separate versions
   (CASSANDRA-3170)
 * fix changing durable_writes keyspace option during CF creation
   (CASSANDRA-3292)
 * avoid locking on update when no indexes are involved (CASSANDRA-3386)
 * fix assertionError during repair with ordered partitioners (CASSANDRA-3369)
 * correctly serialize key_validation_class for avro (CASSANDRA-3391)
 * don't expire counter tombstone after streaming (CASSANDRA-3394)
 * prevent nodes that failed to join from hanging around forever
   (CASSANDRA-3351)
 * remove incorrect optimization from slice read path (CASSANDRA-3390)
 * Fix race in AntiEntropyService (CASSANDRA-3400)


1.0.0-final
 * close scrubbed sstable fd before deleting it (CASSANDRA-3318)
 * fix bug preventing obsolete commitlog segments from being removed
   (CASSANDRA-3269)
 * tolerate whitespace in seed CDL (CASSANDRA-3263)
 * Change default heap thresholds to max(min(1/2 ram, 1G), min(1/4 ram, 8GB))
   (CASSANDRA-3295)
 * Fix broken CompressedRandomAccessReaderTest (CASSANDRA-3298)
 * (CQL) fix type information returned for wildcard queries (CASSANDRA-3311)
 * add estimated tasks to LeveledCompactionStrategy (CASSANDRA-3322)
 * avoid including compaction cache-warming in keycache stats (CASSANDRA-3325)
 * run compaction and hinted handoff threads at MIN_PRIORITY (CASSANDRA-3308)
 * default hsha thrift server to cpu core count in rpc pool (CASSANDRA-3329)
 * add bin\daemon to binary tarball for Windows service (CASSANDRA-3331)
 * Fix places where uncompressed size of sstables was use in place of the
   compressed one (CASSANDRA-3338)
 * Fix hsha thrift server (CASSANDRA-3346)
 * Make sure repair only stream needed sstables (CASSANDRA-3345)


1.0.0-rc2
 * Log a meaningful warning when a node receives a message for a repair session
   that doesn't exist anymore (CASSANDRA-3256)
 * test for NUMA policy support as well as numactl presence (CASSANDRA-3245)
 * Fix FD leak when internode encryption is enabled (CASSANDRA-3257)
 * Remove incorrect assertion in mergeIterator (CASSANDRA-3260)
 * FBUtilities.hexToBytes(String) to throw NumberFormatException when string
   contains non-hex characters (CASSANDRA-3231)
 * Keep SimpleSnitch proximity ordering unchanged from what the Strategy
   generates, as intended (CASSANDRA-3262)
 * remove Scrub from compactionstats when finished (CASSANDRA-3255)
 * fix counter entry in jdbc TypesMap (CASSANDRA-3268)
 * fix full queue scenario for ParallelCompactionIterator (CASSANDRA-3270)
 * fix bootstrap process (CASSANDRA-3285)
 * don't try delivering hints if when there isn't any (CASSANDRA-3176)
 * CLI documentation change for ColumnFamily `compression_options` (CASSANDRA-3282)
 * ignore any CF ids sent by client for adding CF/KS (CASSANDRA-3288)
 * remove obsolete hints on first startup (CASSANDRA-3291)
 * use correct ISortedColumns for time-optimized reads (CASSANDRA-3289)
 * Evict gossip state immediately when a token is taken over by a new IP
   (CASSANDRA-3259)


1.0.0-rc1
 * Update CQL to generate microsecond timestamps by default (CASSANDRA-3227)
 * Fix counting CFMetadata towards Memtable liveRatio (CASSANDRA-3023)
 * Kill server on wrapped OOME such as from FileChannel.map (CASSANDRA-3201)
 * remove unnecessary copy when adding to row cache (CASSANDRA-3223)
 * Log message when a full repair operation completes (CASSANDRA-3207)
 * Fix streamOutSession keeping sstables references forever if the remote end
   dies (CASSANDRA-3216)
 * Remove dynamic_snitch boolean from example configuration (defaulting to
   true) and set default badness threshold to 0.1 (CASSANDRA-3229)
 * Base choice of random or "balanced" token on bootstrap on whether
   schema definitions were found (CASSANDRA-3219)
 * Fixes for LeveledCompactionStrategy score computation, prioritization,
   scheduling, and performance (CASSANDRA-3224, 3234)
 * parallelize sstable open at server startup (CASSANDRA-2988)
 * fix handling of exceptions writing to OutboundTcpConnection (CASSANDRA-3235)
 * Allow using quotes in "USE <keyspace>;" CLI command (CASSANDRA-3208)
 * Don't allow any cache loading exceptions to halt startup (CASSANDRA-3218)
 * Fix sstableloader --ignores option (CASSANDRA-3247)
 * File descriptor limit increased in packaging (CASSANDRA-3206)
 * Fix deadlock in commit log during flush (CASSANDRA-3253)


1.0.0-beta1
 * removed binarymemtable (CASSANDRA-2692)
 * add commitlog_total_space_in_mb to prevent fragmented logs (CASSANDRA-2427)
 * removed commitlog_rotation_threshold_in_mb configuration (CASSANDRA-2771)
 * make AbstractBounds.normalize de-overlapp overlapping ranges (CASSANDRA-2641)
 * replace CollatingIterator, ReducingIterator with MergeIterator
   (CASSANDRA-2062)
 * Fixed the ability to set compaction strategy in cli using create column
   family command (CASSANDRA-2778)
 * clean up tmp files after failed compaction (CASSANDRA-2468)
 * restrict repair streaming to specific columnfamilies (CASSANDRA-2280)
 * don't bother persisting columns shadowed by a row tombstone (CASSANDRA-2589)
 * reset CF and SC deletion times after gc_grace (CASSANDRA-2317)
 * optimize away seek when compacting wide rows (CASSANDRA-2879)
 * single-pass streaming (CASSANDRA-2677, 2906, 2916, 3003)
 * use reference counting for deleting sstables instead of relying on GC
   (CASSANDRA-2521, 3179)
 * store hints as serialized mutations instead of pointers to data row
   (CASSANDRA-2045)
 * store hints in the coordinator node instead of in the closest replica
   (CASSANDRA-2914)
 * add row_cache_keys_to_save CF option (CASSANDRA-1966)
 * check column family validity in nodetool repair (CASSANDRA-2933)
 * use lazy initialization instead of class initialization in NodeId
   (CASSANDRA-2953)
 * add paging to get_count (CASSANDRA-2894)
 * fix "short reads" in [multi]get (CASSANDRA-2643, 3157, 3192)
 * add optional compression for sstables (CASSANDRA-47, 2994, 3001, 3128)
 * add scheduler JMX metrics (CASSANDRA-2962)
 * add block level checksum for compressed data (CASSANDRA-1717)
 * make column family backed column map pluggable and introduce unsynchronized
   ArrayList backed one to speedup reads (CASSANDRA-2843, 3165, 3205)
 * refactoring of the secondary index api (CASSANDRA-2982)
 * make CL > ONE reads wait for digest reconciliation before returning
   (CASSANDRA-2494)
 * fix missing logging for some exceptions (CASSANDRA-2061)
 * refactor and optimize ColumnFamilyStore.files(...) and Descriptor.fromFilename(String)
   and few other places responsible for work with SSTable files (CASSANDRA-3040)
 * Stop reading from sstables once we know we have the most recent columns,
   for query-by-name requests (CASSANDRA-2498)
 * Add query-by-column mode to stress.java (CASSANDRA-3064)
 * Add "install" command to cassandra.bat (CASSANDRA-292)
 * clean up KSMetadata, CFMetadata from unnecessary
   Thrift<->Avro conversion methods (CASSANDRA-3032)
 * Add timeouts to client request schedulers (CASSANDRA-3079, 3096)
 * Cli to use hashes rather than array of hashes for strategy options (CASSANDRA-3081)
 * LeveledCompactionStrategy (CASSANDRA-1608, 3085, 3110, 3087, 3145, 3154, 3182)
 * Improvements of the CLI `describe` command (CASSANDRA-2630)
 * reduce window where dropped CF sstables may not be deleted (CASSANDRA-2942)
 * Expose gossip/FD info to JMX (CASSANDRA-2806)
 * Fix streaming over SSL when compressed SSTable involved (CASSANDRA-3051)
 * Add support for pluggable secondary index implementations (CASSANDRA-3078)
 * remove compaction_thread_priority setting (CASSANDRA-3104)
 * generate hints for replicas that timeout, not just replicas that are known
   to be down before starting (CASSANDRA-2034)
 * Add throttling for internode streaming (CASSANDRA-3080)
 * make the repair of a range repair all replica (CASSANDRA-2610, 3194)
 * expose the ability to repair the first range (as returned by the
   partitioner) of a node (CASSANDRA-2606)
 * Streams Compression (CASSANDRA-3015)
 * add ability to use multiple threads during a single compaction
   (CASSANDRA-2901)
 * make AbstractBounds.normalize support overlapping ranges (CASSANDRA-2641)
 * fix of the CQL count() behavior (CASSANDRA-3068)
 * use TreeMap backed column families for the SSTable simple writers
   (CASSANDRA-3148)
 * fix inconsistency of the CLI syntax when {} should be used instead of [{}]
   (CASSANDRA-3119)
 * rename CQL type names to match expected SQL behavior (CASSANDRA-3149, 3031)
 * Arena-based allocation for memtables (CASSANDRA-2252, 3162, 3163, 3168)
 * Default RR chance to 0.1 (CASSANDRA-3169)
 * Add RowLevel support to secondary index API (CASSANDRA-3147)
 * Make SerializingCacheProvider the default if JNA is available (CASSANDRA-3183)
 * Fix backwards compatibilty for CQL memtable properties (CASSANDRA-3190)
 * Add five-minute delay before starting compactions on a restarted server
   (CASSANDRA-3181)
 * Reduce copies done for intra-host messages (CASSANDRA-1788, 3144)
 * support of compaction strategy option for stress.java (CASSANDRA-3204)
 * make memtable throughput and column count thresholds no-ops (CASSANDRA-2449)
 * Return schema information along with the resultSet in CQL (CASSANDRA-2734)
 * Add new DecimalType (CASSANDRA-2883)
 * Fix assertion error in RowRepairResolver (CASSANDRA-3156)
 * Reduce unnecessary high buffer sizes (CASSANDRA-3171)
 * Pluggable compaction strategy (CASSANDRA-1610)
 * Add new broadcast_address config option (CASSANDRA-2491)


0.8.7
 * Kill server on wrapped OOME such as from FileChannel.map (CASSANDRA-3201)
 * Allow using quotes in "USE <keyspace>;" CLI command (CASSANDRA-3208)
 * Log message when a full repair operation completes (CASSANDRA-3207)
 * Don't allow any cache loading exceptions to halt startup (CASSANDRA-3218)
 * Fix sstableloader --ignores option (CASSANDRA-3247)
 * File descriptor limit increased in packaging (CASSANDRA-3206)
 * Log a meaningfull warning when a node receive a message for a repair session
   that doesn't exist anymore (CASSANDRA-3256)
 * Fix FD leak when internode encryption is enabled (CASSANDRA-3257)
 * FBUtilities.hexToBytes(String) to throw NumberFormatException when string
   contains non-hex characters (CASSANDRA-3231)
 * Keep SimpleSnitch proximity ordering unchanged from what the Strategy
   generates, as intended (CASSANDRA-3262)
 * remove Scrub from compactionstats when finished (CASSANDRA-3255)
 * Fix tool .bat files when CASSANDRA_HOME contains spaces (CASSANDRA-3258)
 * Force flush of status table when removing/updating token (CASSANDRA-3243)
 * Evict gossip state immediately when a token is taken over by a new IP (CASSANDRA-3259)
 * Fix bug where the failure detector can take too long to mark a host
   down (CASSANDRA-3273)
 * (Hadoop) allow wrapping ranges in queries (CASSANDRA-3137)
 * (Hadoop) check all interfaces for a match with split location
   before falling back to random replica (CASSANDRA-3211)
 * (Hadoop) Make Pig storage handle implements LoadMetadata (CASSANDRA-2777)
 * (Hadoop) Fix exception during PIG 'dump' (CASSANDRA-2810)
 * Fix stress COUNTER_GET option (CASSANDRA-3301)
 * Fix missing fields in CLI `show schema` output (CASSANDRA-3304)
 * Nodetool no longer leaks threads and closes JMX connections (CASSANDRA-3309)
 * fix truncate allowing data to be replayed post-restart (CASSANDRA-3297)
 * Move SimpleAuthority and SimpleAuthenticator to examples (CASSANDRA-2922)
 * Fix handling of tombstone by SSTableExport/Import (CASSANDRA-3357)
 * Fix transposition in cfHistograms (CASSANDRA-3222)
 * Allow using number as DC name when creating keyspace in CQL (CASSANDRA-3239)
 * Force flush of system table after updating/removing a token (CASSANDRA-3243)


0.8.6
 * revert CASSANDRA-2388
 * change TokenRange.endpoints back to listen/broadcast address to match
   pre-1777 behavior, and add TokenRange.rpc_endpoints instead (CASSANDRA-3187)
 * avoid trying to watch cassandra-topology.properties when loaded from jar
   (CASSANDRA-3138)
 * prevent users from creating keyspaces with LocalStrategy replication
   (CASSANDRA-3139)
 * fix CLI `show schema;` to output correct keyspace definition statement
   (CASSANDRA-3129)
 * CustomTThreadPoolServer to log TTransportException at DEBUG level
   (CASSANDRA-3142)
 * allow topology sort to work with non-unique rack names between
   datacenters (CASSANDRA-3152)
 * Improve caching of same-version Messages on digest and repair paths
   (CASSANDRA-3158)
 * Randomize choice of first replica for counter increment (CASSANDRA-2890)
 * Fix using read_repair_chance instead of merge_shard_change (CASSANDRA-3202)
 * Avoid streaming data to nodes that already have it, on move as well as
   decommission (CASSANDRA-3041)
 * Fix divide by zero error in GCInspector (CASSANDRA-3164)
 * allow quoting of the ColumnFamily name in CLI `create column family`
   statement (CASSANDRA-3195)
 * Fix rolling upgrade from 0.7 to 0.8 problem (CASSANDRA-3166)
 * Accomodate missing encryption_options in IncomingTcpConnection.stream
   (CASSANDRA-3212)


0.8.5
 * fix NPE when encryption_options is unspecified (CASSANDRA-3007)
 * include column name in validation failure exceptions (CASSANDRA-2849)
 * make sure truncate clears out the commitlog so replay won't re-
   populate with truncated data (CASSANDRA-2950)
 * fix NPE when debug logging is enabled and dropped CF is present
   in a commitlog segment (CASSANDRA-3021)
 * fix cassandra.bat when CASSANDRA_HOME contains spaces (CASSANDRA-2952)
 * fix to SSTableSimpleUnsortedWriter bufferSize calculation (CASSANDRA-3027)
 * make cleanup and normal compaction able to skip empty rows
   (rows containing nothing but expired tombstones) (CASSANDRA-3039)
 * work around native memory leak in com.sun.management.GarbageCollectorMXBean
   (CASSANDRA-2868)
 * validate that column names in column_metadata are not equal to key_alias
   on create/update of the ColumnFamily and CQL 'ALTER' statement (CASSANDRA-3036)
 * return an InvalidRequestException if an indexed column is assigned
   a value larger than 64KB (CASSANDRA-3057)
 * fix of numeric-only and string column names handling in CLI "drop index"
   (CASSANDRA-3054)
 * prune index scan resultset back to original request for lazy
   resultset expansion case (CASSANDRA-2964)
 * (Hadoop) fail jobs when Cassandra node has failed but TaskTracker
   has not (CASSANDRA-2388)
 * fix dynamic snitch ignoring nodes when read_repair_chance is zero
   (CASSANDRA-2662)
 * avoid retaining references to dropped CFS objects in
   CompactionManager.estimatedCompactions (CASSANDRA-2708)
 * expose rpc timeouts per host in MessagingServiceMBean (CASSANDRA-2941)
 * avoid including cwd in classpath for deb and rpm packages (CASSANDRA-2881)
 * remove gossip state when a new IP takes over a token (CASSANDRA-3071)
 * allow sstable2json to work on index sstable files (CASSANDRA-3059)
 * always hint counters (CASSANDRA-3099)
 * fix log4j initialization in EmbeddedCassandraService (CASSANDRA-2857)
 * remove gossip state when a new IP takes over a token (CASSANDRA-3071)
 * work around native memory leak in com.sun.management.GarbageCollectorMXBean
    (CASSANDRA-2868)
 * fix UnavailableException with writes at CL.EACH_QUORM (CASSANDRA-3084)
 * fix parsing of the Keyspace and ColumnFamily names in numeric
   and string representations in CLI (CASSANDRA-3075)
 * fix corner cases in Range.differenceToFetch (CASSANDRA-3084)
 * fix ip address String representation in the ring cache (CASSANDRA-3044)
 * fix ring cache compatibility when mixing pre-0.8.4 nodes with post-
   in the same cluster (CASSANDRA-3023)
 * make repair report failure when a node participating dies (instead of
   hanging forever) (CASSANDRA-2433)
 * fix handling of the empty byte buffer by ReversedType (CASSANDRA-3111)
 * Add validation that Keyspace names are case-insensitively unique (CASSANDRA-3066)
 * catch invalid key_validation_class before instantiating UpdateColumnFamily (CASSANDRA-3102)
 * make Range and Bounds objects client-safe (CASSANDRA-3108)
 * optionally skip log4j configuration (CASSANDRA-3061)
 * bundle sstableloader with the debian package (CASSANDRA-3113)
 * don't try to build secondary indexes when there is none (CASSANDRA-3123)
 * improve SSTableSimpleUnsortedWriter speed for large rows (CASSANDRA-3122)
 * handle keyspace arguments correctly in nodetool snapshot (CASSANDRA-3038)
 * Fix SSTableImportTest on windows (CASSANDRA-3043)
 * expose compactionThroughputMbPerSec through JMX (CASSANDRA-3117)
 * log keyspace and CF of large rows being compacted


0.8.4
 * change TokenRing.endpoints to be a list of rpc addresses instead of
   listen/broadcast addresses (CASSANDRA-1777)
 * include files-to-be-streamed in StreamInSession.getSources (CASSANDRA-2972)
 * use JAVA env var in cassandra-env.sh (CASSANDRA-2785, 2992)
 * avoid doing read for no-op replicate-on-write at CL=1 (CASSANDRA-2892)
 * refuse counter write for CL.ANY (CASSANDRA-2990)
 * switch back to only logging recent dropped messages (CASSANDRA-3004)
 * always deserialize RowMutation for counters (CASSANDRA-3006)
 * ignore saved replication_factor strategy_option for NTS (CASSANDRA-3011)
 * make sure pre-truncate CL segments are discarded (CASSANDRA-2950)


0.8.3
 * add ability to drop local reads/writes that are going to timeout
   (CASSANDRA-2943)
 * revamp token removal process, keep gossip states for 3 days (CASSANDRA-2496)
 * don't accept extra args for 0-arg nodetool commands (CASSANDRA-2740)
 * log unavailableexception details at debug level (CASSANDRA-2856)
 * expose data_dir though jmx (CASSANDRA-2770)
 * don't include tmp files as sstable when create cfs (CASSANDRA-2929)
 * log Java classpath on startup (CASSANDRA-2895)
 * keep gossipped version in sync with actual on migration coordinator
   (CASSANDRA-2946)
 * use lazy initialization instead of class initialization in NodeId
   (CASSANDRA-2953)
 * check column family validity in nodetool repair (CASSANDRA-2933)
 * speedup bytes to hex conversions dramatically (CASSANDRA-2850)
 * Flush memtables on shutdown when durable writes are disabled
   (CASSANDRA-2958)
 * improved POSIX compatibility of start scripts (CASsANDRA-2965)
 * add counter support to Hadoop InputFormat (CASSANDRA-2981)
 * fix bug where dirty commitlog segments were removed (and avoid keeping
   segments with no post-flush activity permanently dirty) (CASSANDRA-2829)
 * fix throwing exception with batch mutation of counter super columns
   (CASSANDRA-2949)
 * ignore system tables during repair (CASSANDRA-2979)
 * throw exception when NTS is given replication_factor as an option
   (CASSANDRA-2960)
 * fix assertion error during compaction of counter CFs (CASSANDRA-2968)
 * avoid trying to create index names, when no index exists (CASSANDRA-2867)
 * don't sample the system table when choosing a bootstrap token
   (CASSANDRA-2825)
 * gossiper notifies of local state changes (CASSANDRA-2948)
 * add asynchronous and half-sync/half-async (hsha) thrift servers
   (CASSANDRA-1405)
 * fix potential use of free'd native memory in SerializingCache
   (CASSANDRA-2951)
 * prune index scan resultset back to original request for lazy
   resultset expansion case (CASSANDRA-2964)
 * (Hadoop) fail jobs when Cassandra node has failed but TaskTracker
    has not (CASSANDRA-2388)


0.8.2
 * CQL:
   - include only one row per unique key for IN queries (CASSANDRA-2717)
   - respect client timestamp on full row deletions (CASSANDRA-2912)
 * improve thread-safety in StreamOutSession (CASSANDRA-2792)
 * allow deleting a row and updating indexed columns in it in the
   same mutation (CASSANDRA-2773)
 * Expose number of threads blocked on submitting memtable to flush
   in JMX (CASSANDRA-2817)
 * add ability to return "endpoints" to nodetool (CASSANDRA-2776)
 * Add support for multiple (comma-delimited) coordinator addresses
   to ColumnFamilyInputFormat (CASSANDRA-2807)
 * fix potential NPE while scheduling read repair for range slice
   (CASSANDRA-2823)
 * Fix race in SystemTable.getCurrentLocalNodeId (CASSANDRA-2824)
 * Correctly set default for replicate_on_write (CASSANDRA-2835)
 * improve nodetool compactionstats formatting (CASSANDRA-2844)
 * fix index-building status display (CASSANDRA-2853)
 * fix CLI perpetuating obsolete KsDef.replication_factor (CASSANDRA-2846)
 * improve cli treatment of multiline comments (CASSANDRA-2852)
 * handle row tombstones correctly in EchoedRow (CASSANDRA-2786)
 * add MessagingService.get[Recently]DroppedMessages and
   StorageService.getExceptionCount (CASSANDRA-2804)
 * fix possibility of spurious UnavailableException for LOCAL_QUORUM
   reads with dynamic snitch + read repair disabled (CASSANDRA-2870)
 * add ant-optional as dependence for the debian package (CASSANDRA-2164)
 * add option to specify limit for get_slice in the CLI (CASSANDRA-2646)
 * decrease HH page size (CASSANDRA-2832)
 * reset cli keyspace after dropping the current one (CASSANDRA-2763)
 * add KeyRange option to Hadoop inputformat (CASSANDRA-1125)
 * fix protocol versioning (CASSANDRA-2818, 2860)
 * support spaces in path to log4j configuration (CASSANDRA-2383)
 * avoid including inferred types in CF update (CASSANDRA-2809)
 * fix JMX bulkload call (CASSANDRA-2908)
 * fix updating KS with durable_writes=false (CASSANDRA-2907)
 * add simplified facade to SSTableWriter for bulk loading use
   (CASSANDRA-2911)
 * fix re-using index CF sstable names after drop/recreate (CASSANDRA-2872)
 * prepend CF to default index names (CASSANDRA-2903)
 * fix hint replay (CASSANDRA-2928)
 * Properly synchronize repair's merkle tree computation (CASSANDRA-2816)


0.8.1
 * CQL:
   - support for insert, delete in BATCH (CASSANDRA-2537)
   - support for IN to SELECT, UPDATE (CASSANDRA-2553)
   - timestamp support for INSERT, UPDATE, and BATCH (CASSANDRA-2555)
   - TTL support (CASSANDRA-2476)
   - counter support (CASSANDRA-2473)
   - ALTER COLUMNFAMILY (CASSANDRA-1709)
   - DROP INDEX (CASSANDRA-2617)
   - add SCHEMA/TABLE as aliases for KS/CF (CASSANDRA-2743)
   - server handles wait-for-schema-agreement (CASSANDRA-2756)
   - key alias support (CASSANDRA-2480)
 * add support for comparator parameters and a generic ReverseType
   (CASSANDRA-2355)
 * add CompositeType and DynamicCompositeType (CASSANDRA-2231)
 * optimize batches containing multiple updates to the same row
   (CASSANDRA-2583)
 * adjust hinted handoff page size to avoid OOM with large columns
   (CASSANDRA-2652)
 * mark BRAF buffer invalid post-flush so we don't re-flush partial
   buffers again, especially on CL writes (CASSANDRA-2660)
 * add DROP INDEX support to CLI (CASSANDRA-2616)
 * don't perform HH to client-mode [storageproxy] nodes (CASSANDRA-2668)
 * Improve forceDeserialize/getCompactedRow encapsulation (CASSANDRA-2659)
 * Don't write CounterUpdateColumn to disk in tests (CASSANDRA-2650)
 * Add sstable bulk loading utility (CASSANDRA-1278)
 * avoid replaying hints to dropped columnfamilies (CASSANDRA-2685)
 * add placeholders for missing rows in range query pseudo-RR (CASSANDRA-2680)
 * remove no-op HHOM.renameHints (CASSANDRA-2693)
 * clone super columns to avoid modifying them during flush (CASSANDRA-2675)
 * allow writes to bypass the commitlog for certain keyspaces (CASSANDRA-2683)
 * avoid NPE when bypassing commitlog during memtable flush (CASSANDRA-2781)
 * Added support for making bootstrap retry if nodes flap (CASSANDRA-2644)
 * Added statusthrift to nodetool to report if thrift server is running (CASSANDRA-2722)
 * Fixed rows being cached if they do not exist (CASSANDRA-2723)
 * Support passing tableName and cfName to RowCacheProviders (CASSANDRA-2702)
 * close scrub file handles (CASSANDRA-2669)
 * throttle migration replay (CASSANDRA-2714)
 * optimize column serializer creation (CASSANDRA-2716)
 * Added support for making bootstrap retry if nodes flap (CASSANDRA-2644)
 * Added statusthrift to nodetool to report if thrift server is running
   (CASSANDRA-2722)
 * Fixed rows being cached if they do not exist (CASSANDRA-2723)
 * fix truncate/compaction race (CASSANDRA-2673)
 * workaround large resultsets causing large allocation retention
   by nio sockets (CASSANDRA-2654)
 * fix nodetool ring use with Ec2Snitch (CASSANDRA-2733)
 * fix removing columns and subcolumns that are supressed by a row or
   supercolumn tombstone during replica resolution (CASSANDRA-2590)
 * support sstable2json against snapshot sstables (CASSANDRA-2386)
 * remove active-pull schema requests (CASSANDRA-2715)
 * avoid marking entire list of sstables as actively being compacted
   in multithreaded compaction (CASSANDRA-2765)
 * seek back after deserializing a row to update cache with (CASSANDRA-2752)
 * avoid skipping rows in scrub for counter column family (CASSANDRA-2759)
 * fix ConcurrentModificationException in repair when dealing with 0.7 node
   (CASSANDRA-2767)
 * use threadsafe collections for StreamInSession (CASSANDRA-2766)
 * avoid infinite loop when creating merkle tree (CASSANDRA-2758)
 * avoids unmarking compacting sstable prematurely in cleanup (CASSANDRA-2769)
 * fix NPE when the commit log is bypassed (CASSANDRA-2718)
 * don't throw an exception in SS.isRPCServerRunning (CASSANDRA-2721)
 * make stress.jar executable (CASSANDRA-2744)
 * add daemon mode to java stress (CASSANDRA-2267)
 * expose the DC and rack of a node through JMX and nodetool ring (CASSANDRA-2531)
 * fix cache mbean getSize (CASSANDRA-2781)
 * Add Date, Float, Double, and Boolean types (CASSANDRA-2530)
 * Add startup flag to renew counter node id (CASSANDRA-2788)
 * add jamm agent to cassandra.bat (CASSANDRA-2787)
 * fix repair hanging if a neighbor has nothing to send (CASSANDRA-2797)
 * purge tombstone even if row is in only one sstable (CASSANDRA-2801)
 * Fix wrong purge of deleted cf during compaction (CASSANDRA-2786)
 * fix race that could result in Hadoop writer failing to throw an
   exception encountered after close() (CASSANDRA-2755)
 * fix scan wrongly throwing assertion error (CASSANDRA-2653)
 * Always use even distribution for merkle tree with RandomPartitionner
   (CASSANDRA-2841)
 * fix describeOwnership for OPP (CASSANDRA-2800)
 * ensure that string tokens do not contain commas (CASSANDRA-2762)


0.8.0-final
 * fix CQL grammar warning and cqlsh regression from CASSANDRA-2622
 * add ant generate-cql-html target (CASSANDRA-2526)
 * update CQL consistency levels (CASSANDRA-2566)
 * debian packaging fixes (CASSANDRA-2481, 2647)
 * fix UUIDType, IntegerType for direct buffers (CASSANDRA-2682, 2684)
 * switch to native Thrift for Hadoop map/reduce (CASSANDRA-2667)
 * fix StackOverflowError when building from eclipse (CASSANDRA-2687)
 * only provide replication_factor to strategy_options "help" for
   SimpleStrategy, OldNetworkTopologyStrategy (CASSANDRA-2678, 2713)
 * fix exception adding validators to non-string columns (CASSANDRA-2696)
 * avoid instantiating DatabaseDescriptor in JDBC (CASSANDRA-2694)
 * fix potential stack overflow during compaction (CASSANDRA-2626)
 * clone super columns to avoid modifying them during flush (CASSANDRA-2675)
 * reset underlying iterator in EchoedRow constructor (CASSANDRA-2653)


0.8.0-rc1
 * faster flushes and compaction from fixing excessively pessimistic
   rebuffering in BRAF (CASSANDRA-2581)
 * fix returning null column values in the python cql driver (CASSANDRA-2593)
 * fix merkle tree splitting exiting early (CASSANDRA-2605)
 * snapshot_before_compaction directory name fix (CASSANDRA-2598)
 * Disable compaction throttling during bootstrap (CASSANDRA-2612)
 * fix CQL treatment of > and < operators in range slices (CASSANDRA-2592)
 * fix potential double-application of counter updates on commitlog replay
   by moving replay position from header to sstable metadata (CASSANDRA-2419)
 * JDBC CQL driver exposes getColumn for access to timestamp
 * JDBC ResultSetMetadata properties added to AbstractType
 * r/m clustertool (CASSANDRA-2607)
 * add support for presenting row key as a column in CQL result sets
   (CASSANDRA-2622)
 * Don't allow {LOCAL|EACH}_QUORUM unless strategy is NTS (CASSANDRA-2627)
 * validate keyspace strategy_options during CQL create (CASSANDRA-2624)
 * fix empty Result with secondary index when limit=1 (CASSANDRA-2628)
 * Fix regression where bootstrapping a node with no schema fails
   (CASSANDRA-2625)
 * Allow removing LocationInfo sstables (CASSANDRA-2632)
 * avoid attempting to replay mutations from dropped keyspaces (CASSANDRA-2631)
 * avoid using cached position of a key when GT is requested (CASSANDRA-2633)
 * fix counting bloom filter true positives (CASSANDRA-2637)
 * initialize local ep state prior to gossip startup if needed (CASSANDRA-2638)
 * fix counter increment lost after restart (CASSANDRA-2642)
 * add quote-escaping via backslash to CLI (CASSANDRA-2623)
 * fix pig example script (CASSANDRA-2487)
 * fix dynamic snitch race in adding latencies (CASSANDRA-2618)
 * Start/stop cassandra after more important services such as mdadm in
   debian packaging (CASSANDRA-2481)


0.8.0-beta2
 * fix NPE compacting index CFs (CASSANDRA-2528)
 * Remove checking all column families on startup for compaction candidates
   (CASSANDRA-2444)
 * validate CQL create keyspace options (CASSANDRA-2525)
 * fix nodetool setcompactionthroughput (CASSANDRA-2550)
 * move	gossip heartbeat back to its own thread (CASSANDRA-2554)
 * validate cql TRUNCATE columnfamily before truncating (CASSANDRA-2570)
 * fix batch_mutate for mixed standard-counter mutations (CASSANDRA-2457)
 * disallow making schema changes to system keyspace (CASSANDRA-2563)
 * fix sending mutation messages multiple times (CASSANDRA-2557)
 * fix incorrect use of NBHM.size in ReadCallback that could cause
   reads to time out even when responses were received (CASSANDRA-2552)
 * trigger read repair correctly for LOCAL_QUORUM reads (CASSANDRA-2556)
 * Allow configuring the number of compaction thread (CASSANDRA-2558)
 * forceUserDefinedCompaction will attempt to compact what it is given
   even if the pessimistic estimate is that there is not enough disk space;
   automatic compactions will only compact 2 or more sstables (CASSANDRA-2575)
 * refuse to apply migrations with older timestamps than the current
   schema (CASSANDRA-2536)
 * remove unframed Thrift transport option
 * include indexes in snapshots (CASSANDRA-2596)
 * improve ignoring of obsolete mutations in index maintenance (CASSANDRA-2401)
 * recognize attempt to drop just the index while leaving the column
   definition alone (CASSANDRA-2619)


0.8.0-beta1
 * remove Avro RPC support (CASSANDRA-926)
 * support for columns that act as incr/decr counters
   (CASSANDRA-1072, 1937, 1944, 1936, 2101, 2093, 2288, 2105, 2384, 2236, 2342,
   2454)
 * CQL (CASSANDRA-1703, 1704, 1705, 1706, 1707, 1708, 1710, 1711, 1940,
   2124, 2302, 2277, 2493)
 * avoid double RowMutation serialization on write path (CASSANDRA-1800)
 * make NetworkTopologyStrategy the default (CASSANDRA-1960)
 * configurable internode encryption (CASSANDRA-1567, 2152)
 * human readable column names in sstable2json output (CASSANDRA-1933)
 * change default JMX port to 7199 (CASSANDRA-2027)
 * backwards compatible internal messaging (CASSANDRA-1015)
 * atomic switch of memtables and sstables (CASSANDRA-2284)
 * add pluggable SeedProvider (CASSANDRA-1669)
 * Fix clustertool to not throw exception when calling get_endpoints (CASSANDRA-2437)
 * upgrade to thrift 0.6 (CASSANDRA-2412)
 * repair works on a token range instead of full ring (CASSANDRA-2324)
 * purge tombstones from row cache (CASSANDRA-2305)
 * push replication_factor into strategy_options (CASSANDRA-1263)
 * give snapshots the same name on each node (CASSANDRA-1791)
 * remove "nodetool loadbalance" (CASSANDRA-2448)
 * multithreaded compaction (CASSANDRA-2191)
 * compaction throttling (CASSANDRA-2156)
 * add key type information and alias (CASSANDRA-2311, 2396)
 * cli no longer divides read_repair_chance by 100 (CASSANDRA-2458)
 * made CompactionInfo.getTaskType return an enum (CASSANDRA-2482)
 * add a server-wide cap on measured memtable memory usage and aggressively
   flush to keep under that threshold (CASSANDRA-2006)
 * add unified UUIDType (CASSANDRA-2233)
 * add off-heap row cache support (CASSANDRA-1969)


0.7.5
 * improvements/fixes to PIG driver (CASSANDRA-1618, CASSANDRA-2387,
   CASSANDRA-2465, CASSANDRA-2484)
 * validate index names (CASSANDRA-1761)
 * reduce contention on Table.flusherLock (CASSANDRA-1954)
 * try harder to detect failures during streaming, cleaning up temporary
   files more reliably (CASSANDRA-2088)
 * shut down server for OOM on a Thrift thread (CASSANDRA-2269)
 * fix tombstone handling in repair and sstable2json (CASSANDRA-2279)
 * preserve version when streaming data from old sstables (CASSANDRA-2283)
 * don't start repair if a neighboring node is marked as dead (CASSANDRA-2290)
 * purge tombstones from row cache (CASSANDRA-2305)
 * Avoid seeking when sstable2json exports the entire file (CASSANDRA-2318)
 * clear Built flag in system table when dropping an index (CASSANDRA-2320)
 * don't allow arbitrary argument for stress.java (CASSANDRA-2323)
 * validate values for index predicates in get_indexed_slice (CASSANDRA-2328)
 * queue secondary indexes for flush before the parent (CASSANDRA-2330)
 * allow job configuration to set the CL used in Hadoop jobs (CASSANDRA-2331)
 * add memtable_flush_queue_size defaulting to 4 (CASSANDRA-2333)
 * Allow overriding of initial_token, storage_port and rpc_port from system
   properties (CASSANDRA-2343)
 * fix comparator used for non-indexed secondary expressions in index scan
   (CASSANDRA-2347)
 * ensure size calculation and write phase of large-row compaction use
   the same threshold for TTL expiration (CASSANDRA-2349)
 * fix race when iterating CFs during add/drop (CASSANDRA-2350)
 * add ConsistencyLevel command to CLI (CASSANDRA-2354)
 * allow negative numbers in the cli (CASSANDRA-2358)
 * hard code serialVersionUID for tokens class (CASSANDRA-2361)
 * fix potential infinite loop in ByteBufferUtil.inputStream (CASSANDRA-2365)
 * fix encoding bugs in HintedHandoffManager, SystemTable when default
   charset is not UTF8 (CASSANDRA-2367)
 * avoids having removed node reappearing in Gossip (CASSANDRA-2371)
 * fix incorrect truncation of long to int when reading columns via block
   index (CASSANDRA-2376)
 * fix NPE during stream session (CASSANDRA-2377)
 * fix race condition that could leave orphaned data files when dropping CF or
   KS (CASSANDRA-2381)
 * fsync statistics component on write (CASSANDRA-2382)
 * fix duplicate results from CFS.scan (CASSANDRA-2406)
 * add IntegerType to CLI help (CASSANDRA-2414)
 * avoid caching token-only decoratedkeys (CASSANDRA-2416)
 * convert mmap assertion to if/throw so scrub can catch it (CASSANDRA-2417)
 * don't overwrite gc log (CASSANDR-2418)
 * invalidate row cache for streamed row to avoid inconsitencies
   (CASSANDRA-2420)
 * avoid copies in range/index scans (CASSANDRA-2425)
 * make sure we don't wipe data during cleanup if the node has not join
   the ring (CASSANDRA-2428)
 * Try harder to close files after compaction (CASSANDRA-2431)
 * re-set bootstrapped flag after move finishes (CASSANDRA-2435)
 * display validation_class in CLI 'describe keyspace' (CASSANDRA-2442)
 * make cleanup compactions cleanup the row cache (CASSANDRA-2451)
 * add column fields validation to scrub (CASSANDRA-2460)
 * use 64KB flush buffer instead of in_memory_compaction_limit (CASSANDRA-2463)
 * fix backslash substitutions in CLI (CASSANDRA-2492)
 * disable cache saving for system CFS (CASSANDRA-2502)
 * fixes for verifying destination availability under hinted conditions
   so UE can be thrown intead of timing out (CASSANDRA-2514)
 * fix update of validation class in column metadata (CASSANDRA-2512)
 * support LOCAL_QUORUM, EACH_QUORUM CLs outside of NTS (CASSANDRA-2516)
 * preserve version when streaming data from old sstables (CASSANDRA-2283)
 * fix backslash substitutions in CLI (CASSANDRA-2492)
 * count a row deletion as one operation towards memtable threshold
   (CASSANDRA-2519)
 * support LOCAL_QUORUM, EACH_QUORUM CLs outside of NTS (CASSANDRA-2516)


0.7.4
 * add nodetool join command (CASSANDRA-2160)
 * fix secondary indexes on pre-existing or streamed data (CASSANDRA-2244)
 * initialize endpoint in gossiper earlier (CASSANDRA-2228)
 * add ability to write to Cassandra from Pig (CASSANDRA-1828)
 * add rpc_[min|max]_threads (CASSANDRA-2176)
 * add CL.TWO, CL.THREE (CASSANDRA-2013)
 * avoid exporting an un-requested row in sstable2json, when exporting
   a key that does not exist (CASSANDRA-2168)
 * add incremental_backups option (CASSANDRA-1872)
 * add configurable row limit to Pig loadfunc (CASSANDRA-2276)
 * validate column values in batches as well as single-Column inserts
   (CASSANDRA-2259)
 * move sample schema from cassandra.yaml to schema-sample.txt,
   a cli scripts (CASSANDRA-2007)
 * avoid writing empty rows when scrubbing tombstoned rows (CASSANDRA-2296)
 * fix assertion error in range and index scans for CL < ALL
   (CASSANDRA-2282)
 * fix commitlog replay when flush position refers to data that didn't
   get synced before server died (CASSANDRA-2285)
 * fix fd leak in sstable2json with non-mmap'd i/o (CASSANDRA-2304)
 * reduce memory use during streaming of multiple sstables (CASSANDRA-2301)
 * purge tombstoned rows from cache after GCGraceSeconds (CASSANDRA-2305)
 * allow zero replicas in a NTS datacenter (CASSANDRA-1924)
 * make range queries respect snitch for local replicas (CASSANDRA-2286)
 * fix HH delivery when column index is larger than 2GB (CASSANDRA-2297)
 * make 2ary indexes use parent CF flush thresholds during initial build
   (CASSANDRA-2294)
 * update memtable_throughput to be a long (CASSANDRA-2158)


0.7.3
 * Keep endpoint state until aVeryLongTime (CASSANDRA-2115)
 * lower-latency read repair (CASSANDRA-2069)
 * add hinted_handoff_throttle_delay_in_ms option (CASSANDRA-2161)
 * fixes for cache save/load (CASSANDRA-2172, -2174)
 * Handle whole-row deletions in CFOutputFormat (CASSANDRA-2014)
 * Make memtable_flush_writers flush in parallel (CASSANDRA-2178)
 * Add compaction_preheat_key_cache option (CASSANDRA-2175)
 * refactor stress.py to have only one copy of the format string
   used for creating row keys (CASSANDRA-2108)
 * validate index names for \w+ (CASSANDRA-2196)
 * Fix Cassandra cli to respect timeout if schema does not settle
   (CASSANDRA-2187)
 * fix for compaction and cleanup writing old-format data into new-version
   sstable (CASSANDRA-2211, -2216)
 * add nodetool scrub (CASSANDRA-2217, -2240)
 * fix sstable2json large-row pagination (CASSANDRA-2188)
 * fix EOFing on requests for the last bytes in a file (CASSANDRA-2213)
 * fix BufferedRandomAccessFile bugs (CASSANDRA-2218, -2241)
 * check for memtable flush_after_mins exceeded every 10s (CASSANDRA-2183)
 * fix cache saving on Windows (CASSANDRA-2207)
 * add validateSchemaAgreement call + synchronization to schema
   modification operations (CASSANDRA-2222)
 * fix for reversed slice queries on large rows (CASSANDRA-2212)
 * fat clients were writing local data (CASSANDRA-2223)
 * set DEFAULT_MEMTABLE_LIFETIME_IN_MINS to 24h
 * improve detection and cleanup of partially-written sstables
   (CASSANDRA-2206)
 * fix supercolumn de/serialization when subcolumn comparator is different
   from supercolumn's (CASSANDRA-2104)
 * fix starting up on Windows when CASSANDRA_HOME contains whitespace
   (CASSANDRA-2237)
 * add [get|set][row|key]cacheSavePeriod to JMX (CASSANDRA-2100)
 * fix Hadoop ColumnFamilyOutputFormat dropping of mutations
   when batch fills up (CASSANDRA-2255)
 * move file deletions off of scheduledtasks executor (CASSANDRA-2253)


0.7.2
 * copy DecoratedKey.key when inserting into caches to avoid retaining
   a reference to the underlying buffer (CASSANDRA-2102)
 * format subcolumn names with subcomparator (CASSANDRA-2136)
 * fix column bloom filter deserialization (CASSANDRA-2165)


0.7.1
 * refactor MessageDigest creation code. (CASSANDRA-2107)
 * buffer network stack to avoid inefficient small TCP messages while avoiding
   the nagle/delayed ack problem (CASSANDRA-1896)
 * check log4j configuration for changes every 10s (CASSANDRA-1525, 1907)
 * more-efficient cross-DC replication (CASSANDRA-1530, -2051, -2138)
 * avoid polluting page cache with commitlog or sstable writes
   and seq scan operations (CASSANDRA-1470)
 * add RMI authentication options to nodetool (CASSANDRA-1921)
 * make snitches configurable at runtime (CASSANDRA-1374)
 * retry hadoop split requests on connection failure (CASSANDRA-1927)
 * implement describeOwnership for BOP, COPP (CASSANDRA-1928)
 * make read repair behave as expected for ConsistencyLevel > ONE
   (CASSANDRA-982, 2038)
 * distributed test harness (CASSANDRA-1859, 1964)
 * reduce flush lock contention (CASSANDRA-1930)
 * optimize supercolumn deserialization (CASSANDRA-1891)
 * fix CFMetaData.apply to only compare objects of the same class
   (CASSANDRA-1962)
 * allow specifying specific SSTables to compact from JMX (CASSANDRA-1963)
 * fix race condition in MessagingService.targets (CASSANDRA-1959, 2094, 2081)
 * refuse to open sstables from a future version (CASSANDRA-1935)
 * zero-copy reads (CASSANDRA-1714)
 * fix copy bounds for word Text in wordcount demo (CASSANDRA-1993)
 * fixes for contrib/javautils (CASSANDRA-1979)
 * check more frequently for memtable expiration (CASSANDRA-2000)
 * fix writing SSTable column count statistics (CASSANDRA-1976)
 * fix streaming of multiple CFs during bootstrap (CASSANDRA-1992)
 * explicitly set JVM GC new generation size with -Xmn (CASSANDRA-1968)
 * add short options for CLI flags (CASSANDRA-1565)
 * make keyspace argument to "describe keyspace" in CLI optional
   when authenticated to keyspace already (CASSANDRA-2029)
 * added option to specify -Dcassandra.join_ring=false on startup
   to allow "warm spare" nodes or performing JMX maintenance before
   joining the ring (CASSANDRA-526)
 * log migrations at INFO (CASSANDRA-2028)
 * add CLI verbose option in file mode (CASSANDRA-2030)
 * add single-line "--" comments to CLI (CASSANDRA-2032)
 * message serialization tests (CASSANDRA-1923)
 * switch from ivy to maven-ant-tasks (CASSANDRA-2017)
 * CLI attempts to block for new schema to propagate (CASSANDRA-2044)
 * fix potential overflow in nodetool cfstats (CASSANDRA-2057)
 * add JVM shutdownhook to sync commitlog (CASSANDRA-1919)
 * allow nodes to be up without being part of  normal traffic (CASSANDRA-1951)
 * fix CLI "show keyspaces" with null options on NTS (CASSANDRA-2049)
 * fix possible ByteBuffer race conditions (CASSANDRA-2066)
 * reduce garbage generated by MessagingService to prevent load spikes
   (CASSANDRA-2058)
 * fix math in RandomPartitioner.describeOwnership (CASSANDRA-2071)
 * fix deletion of sstable non-data components (CASSANDRA-2059)
 * avoid blocking gossip while deleting handoff hints (CASSANDRA-2073)
 * ignore messages from newer versions, keep track of nodes in gossip
   regardless of version (CASSANDRA-1970)
 * cache writing moved to CompactionManager to reduce i/o contention and
   updated to use non-cache-polluting writes (CASSANDRA-2053)
 * page through large rows when exporting to JSON (CASSANDRA-2041)
 * add flush_largest_memtables_at and reduce_cache_sizes_at options
   (CASSANDRA-2142)
 * add cli 'describe cluster' command (CASSANDRA-2127)
 * add cli support for setting username/password at 'connect' command
   (CASSANDRA-2111)
 * add -D option to Stress.java to allow reading hosts from a file
   (CASSANDRA-2149)
 * bound hints CF throughput between 32M and 256M (CASSANDRA-2148)
 * continue starting when invalid saved cache entries are encountered
   (CASSANDRA-2076)
 * add max_hint_window_in_ms option (CASSANDRA-1459)


0.7.0-final
 * fix offsets to ByteBuffer.get (CASSANDRA-1939)


0.7.0-rc4
 * fix cli crash after backgrounding (CASSANDRA-1875)
 * count timeouts in storageproxy latencies, and include latency
   histograms in StorageProxyMBean (CASSANDRA-1893)
 * fix CLI get recognition of supercolumns (CASSANDRA-1899)
 * enable keepalive on intra-cluster sockets (CASSANDRA-1766)
 * count timeouts towards dynamicsnitch latencies (CASSANDRA-1905)
 * Expose index-building status in JMX + cli schema description
   (CASSANDRA-1871)
 * allow [LOCAL|EACH]_QUORUM to be used with non-NetworkTopology
   replication Strategies
 * increased amount of index locks for faster commitlog replay
 * collect secondary index tombstones immediately (CASSANDRA-1914)
 * revert commitlog changes from #1780 (CASSANDRA-1917)
 * change RandomPartitioner min token to -1 to avoid collision w/
   tokens on actual nodes (CASSANDRA-1901)
 * examine the right nibble when validating TimeUUID (CASSANDRA-1910)
 * include secondary indexes in cleanup (CASSANDRA-1916)
 * CFS.scrubDataDirectories should also cleanup invalid secondary indexes
   (CASSANDRA-1904)
 * ability to disable/enable gossip on nodes to force them down
   (CASSANDRA-1108)


0.7.0-rc3
 * expose getNaturalEndpoints in StorageServiceMBean taking byte[]
   key; RMI cannot serialize ByteBuffer (CASSANDRA-1833)
 * infer org.apache.cassandra.locator for replication strategy classes
   when not otherwise specified
 * validation that generates less garbage (CASSANDRA-1814)
 * add TTL support to CLI (CASSANDRA-1838)
 * cli defaults to bytestype for subcomparator when creating
   column families (CASSANDRA-1835)
 * unregister index MBeans when index is dropped (CASSANDRA-1843)
 * make ByteBufferUtil.clone thread-safe (CASSANDRA-1847)
 * change exception for read requests during bootstrap from
   InvalidRequest to Unavailable (CASSANDRA-1862)
 * respect row-level tombstones post-flush in range scans
   (CASSANDRA-1837)
 * ReadResponseResolver check digests against each other (CASSANDRA-1830)
 * return InvalidRequest when remove of subcolumn without supercolumn
   is requested (CASSANDRA-1866)
 * flush before repair (CASSANDRA-1748)
 * SSTableExport validates key order (CASSANDRA-1884)
 * large row support for SSTableExport (CASSANDRA-1867)
 * Re-cache hot keys post-compaction without hitting disk (CASSANDRA-1878)
 * manage read repair in coordinator instead of data source, to
   provide latency information to dynamic snitch (CASSANDRA-1873)


0.7.0-rc2
 * fix live-column-count of slice ranges including tombstoned supercolumn
   with live subcolumn (CASSANDRA-1591)
 * rename o.a.c.internal.AntientropyStage -> AntiEntropyStage,
   o.a.c.request.Request_responseStage -> RequestResponseStage,
   o.a.c.internal.Internal_responseStage -> InternalResponseStage
 * add AbstractType.fromString (CASSANDRA-1767)
 * require index_type to be present when specifying index_name
   on ColumnDef (CASSANDRA-1759)
 * fix add/remove index bugs in CFMetadata (CASSANDRA-1768)
 * rebuild Strategy during system_update_keyspace (CASSANDRA-1762)
 * cli updates prompt to ... in continuation lines (CASSANDRA-1770)
 * support multiple Mutations per key in hadoop ColumnFamilyOutputFormat
   (CASSANDRA-1774)
 * improvements to Debian init script (CASSANDRA-1772)
 * use local classloader to check for version.properties (CASSANDRA-1778)
 * Validate that column names in column_metadata are valid for the
   defined comparator, and decode properly in cli (CASSANDRA-1773)
 * use cross-platform newlines in cli (CASSANDRA-1786)
 * add ExpiringColumn support to sstable import/export (CASSANDRA-1754)
 * add flush for each append to periodic commitlog mode; added
   periodic_without_flush option to disable this (CASSANDRA-1780)
 * close file handle used for post-flush truncate (CASSANDRA-1790)
 * various code cleanup (CASSANDRA-1793, -1794, -1795)
 * fix range queries against wrapped range (CASSANDRA-1781)
 * fix consistencylevel calculations for NetworkTopologyStrategy
   (CASSANDRA-1804)
 * cli support index type enum names (CASSANDRA-1810)
 * improved validation of column_metadata (CASSANDRA-1813)
 * reads at ConsistencyLevel > 1 throw UnavailableException
   immediately if insufficient live nodes exist (CASSANDRA-1803)
 * copy bytebuffers for local writes to avoid retaining the entire
   Thrift frame (CASSANDRA-1801)
 * fix NPE adding index to column w/o prior metadata (CASSANDRA-1764)
 * reduce fat client timeout (CASSANDRA-1730)
 * fix botched merge of CASSANDRA-1316


0.7.0-rc1
 * fix compaction and flush races with schema updates (CASSANDRA-1715)
 * add clustertool, config-converter, sstablekeys, and schematool
   Windows .bat files (CASSANDRA-1723)
 * reject range queries received during bootstrap (CASSANDRA-1739)
 * fix wrapping-range queries on non-minimum token (CASSANDRA-1700)
 * add nodetool cfhistogram (CASSANDRA-1698)
 * limit repaired ranges to what the nodes have in common (CASSANDRA-1674)
 * index scan treats missing columns as not matching secondary
   expressions (CASSANDRA-1745)
 * Fix misuse of DataOutputBuffer.getData in AntiEntropyService
   (CASSANDRA-1729)
 * detect and warn when obsolete version of JNA is present (CASSANDRA-1760)
 * reduce fat client timeout (CASSANDRA-1730)
 * cleanup smallest CFs first to increase free temp space for larger ones
   (CASSANDRA-1811)
 * Update windows .bat files to work outside of main Cassandra
   directory (CASSANDRA-1713)
 * fix read repair regression from 0.6.7 (CASSANDRA-1727)
 * more-efficient read repair (CASSANDRA-1719)
 * fix hinted handoff replay (CASSANDRA-1656)
 * log type of dropped messages (CASSANDRA-1677)
 * upgrade to SLF4J 1.6.1
 * fix ByteBuffer bug in ExpiringColumn.updateDigest (CASSANDRA-1679)
 * fix IntegerType.getString (CASSANDRA-1681)
 * make -Djava.net.preferIPv4Stack=true the default (CASSANDRA-628)
 * add INTERNAL_RESPONSE verb to differentiate from responses related
   to client requests (CASSANDRA-1685)
 * log tpstats when dropping messages (CASSANDRA-1660)
 * include unreachable nodes in describeSchemaVersions (CASSANDRA-1678)
 * Avoid dropping messages off the client request path (CASSANDRA-1676)
 * fix jna errno reporting (CASSANDRA-1694)
 * add friendlier error for UnknownHostException on startup (CASSANDRA-1697)
 * include jna dependency in RPM package (CASSANDRA-1690)
 * add --skip-keys option to stress.py (CASSANDRA-1696)
 * improve cli handling of non-string keys and column names
   (CASSANDRA-1701, -1693)
 * r/m extra subcomparator line in cli keyspaces output (CASSANDRA-1712)
 * add read repair chance to cli "show keyspaces"
 * upgrade to ConcurrentLinkedHashMap 1.1 (CASSANDRA-975)
 * fix index scan routing (CASSANDRA-1722)
 * fix tombstoning of supercolumns in range queries (CASSANDRA-1734)
 * clear endpoint cache after updating keyspace metadata (CASSANDRA-1741)
 * fix wrapping-range queries on non-minimum token (CASSANDRA-1700)
 * truncate includes secondary indexes (CASSANDRA-1747)
 * retain reference to PendingFile sstables (CASSANDRA-1749)
 * fix sstableimport regression (CASSANDRA-1753)
 * fix for bootstrap when no non-system tables are defined (CASSANDRA-1732)
 * handle replica unavailability in index scan (CASSANDRA-1755)
 * fix service initialization order deadlock (CASSANDRA-1756)
 * multi-line cli commands (CASSANDRA-1742)
 * fix race between snapshot and compaction (CASSANDRA-1736)
 * add listEndpointsPendingHints, deleteHintsForEndpoint JMX methods
   (CASSANDRA-1551)


0.7.0-beta3
 * add strategy options to describe_keyspace output (CASSANDRA-1560)
 * log warning when using randomly generated token (CASSANDRA-1552)
 * re-organize JMX into .db, .net, .internal, .request (CASSANDRA-1217)
 * allow nodes to change IPs between restarts (CASSANDRA-1518)
 * remember ring state between restarts by default (CASSANDRA-1518)
 * flush index built flag so we can read it before log replay (CASSANDRA-1541)
 * lock row cache updates to prevent race condition (CASSANDRA-1293)
 * remove assertion causing rare (and harmless) error messages in
   commitlog (CASSANDRA-1330)
 * fix moving nodes with no keyspaces defined (CASSANDRA-1574)
 * fix unbootstrap when no data is present in a transfer range (CASSANDRA-1573)
 * take advantage of AVRO-495 to simplify our avro IDL (CASSANDRA-1436)
 * extend authorization hierarchy to column family (CASSANDRA-1554)
 * deletion support in secondary indexes (CASSANDRA-1571)
 * meaningful error message for invalid replication strategy class
   (CASSANDRA-1566)
 * allow keyspace creation with RF > N (CASSANDRA-1428)
 * improve cli error handling (CASSANDRA-1580)
 * add cache save/load ability (CASSANDRA-1417, 1606, 1647)
 * add StorageService.getDrainProgress (CASSANDRA-1588)
 * Disallow bootstrap to an in-use token (CASSANDRA-1561)
 * Allow dynamic secondary index creation and destruction (CASSANDRA-1532)
 * log auto-guessed memtable thresholds (CASSANDRA-1595)
 * add ColumnDef support to cli (CASSANDRA-1583)
 * reduce index sample time by 75% (CASSANDRA-1572)
 * add cli support for column, strategy metadata (CASSANDRA-1578, 1612)
 * add cli support for schema modification (CASSANDRA-1584)
 * delete temp files on failed compactions (CASSANDRA-1596)
 * avoid blocking for dead nodes during removetoken (CASSANDRA-1605)
 * remove ConsistencyLevel.ZERO (CASSANDRA-1607)
 * expose in-progress compaction type in jmx (CASSANDRA-1586)
 * removed IClock & related classes from internals (CASSANDRA-1502)
 * fix removing tokens from SystemTable on decommission and removetoken
   (CASSANDRA-1609)
 * include CF metadata in cli 'show keyspaces' (CASSANDRA-1613)
 * switch from Properties to HashMap in PropertyFileSnitch to
   avoid synchronization bottleneck (CASSANDRA-1481)
 * PropertyFileSnitch configuration file renamed to
   cassandra-topology.properties
 * add cli support for get_range_slices (CASSANDRA-1088, CASSANDRA-1619)
 * Make memtable flush thresholds per-CF instead of global
   (CASSANDRA-1007, 1637)
 * add cli support for binary data without CfDef hints (CASSANDRA-1603)
 * fix building SSTable statistics post-stream (CASSANDRA-1620)
 * fix potential infinite loop in 2ary index queries (CASSANDRA-1623)
 * allow creating NTS keyspaces with no replicas configured (CASSANDRA-1626)
 * add jmx histogram of sstables accessed per read (CASSANDRA-1624)
 * remove system_rename_column_family and system_rename_keyspace from the
   client API until races can be fixed (CASSANDRA-1630, CASSANDRA-1585)
 * add cli sanity tests (CASSANDRA-1582)
 * update GC settings in cassandra.bat (CASSANDRA-1636)
 * cli support for index queries (CASSANDRA-1635)
 * cli support for updating schema memtable settings (CASSANDRA-1634)
 * cli --file option (CASSANDRA-1616)
 * reduce automatically chosen memtable sizes by 50% (CASSANDRA-1641)
 * move endpoint cache from snitch to strategy (CASSANDRA-1643)
 * fix commitlog recovery deleting the newly-created segment as well as
   the old ones (CASSANDRA-1644)
 * upgrade to Thrift 0.5 (CASSANDRA-1367)
 * renamed CL.DCQUORUM to LOCAL_QUORUM and DCQUORUMSYNC to EACH_QUORUM
 * cli truncate support (CASSANDRA-1653)
 * update GC settings in cassandra.bat (CASSANDRA-1636)
 * avoid logging when a node's ip/token is gossipped back to it (CASSANDRA-1666)


0.7-beta2
 * always use UTF-8 for hint keys (CASSANDRA-1439)
 * remove cassandra.yaml dependency from Hadoop and Pig (CASSADRA-1322)
 * expose CfDef metadata in describe_keyspaces (CASSANDRA-1363)
 * restore use of mmap_index_only option (CASSANDRA-1241)
 * dropping a keyspace with no column families generated an error
   (CASSANDRA-1378)
 * rename RackAwareStrategy to OldNetworkTopologyStrategy, RackUnawareStrategy
   to SimpleStrategy, DatacenterShardStrategy to NetworkTopologyStrategy,
   AbstractRackAwareSnitch to AbstractNetworkTopologySnitch (CASSANDRA-1392)
 * merge StorageProxy.mutate, mutateBlocking (CASSANDRA-1396)
 * faster UUIDType, LongType comparisons (CASSANDRA-1386, 1393)
 * fix setting read_repair_chance from CLI addColumnFamily (CASSANDRA-1399)
 * fix updates to indexed columns (CASSANDRA-1373)
 * fix race condition leaving to FileNotFoundException (CASSANDRA-1382)
 * fix sharded lock hash on index write path (CASSANDRA-1402)
 * add support for GT/E, LT/E in subordinate index clauses (CASSANDRA-1401)
 * cfId counter got out of sync when CFs were added (CASSANDRA-1403)
 * less chatty schema updates (CASSANDRA-1389)
 * rename column family mbeans. 'type' will now include either
   'IndexColumnFamilies' or 'ColumnFamilies' depending on the CFS type.
   (CASSANDRA-1385)
 * disallow invalid keyspace and column family names. This includes name that
   matches a '^\w+' regex. (CASSANDRA-1377)
 * use JNA, if present, to take snapshots (CASSANDRA-1371)
 * truncate hints if starting 0.7 for the first time (CASSANDRA-1414)
 * fix FD leak in single-row slicepredicate queries (CASSANDRA-1416)
 * allow index expressions against columns that are not part of the
   SlicePredicate (CASSANDRA-1410)
 * config-converter properly handles snitches and framed support
   (CASSANDRA-1420)
 * remove keyspace argument from multiget_count (CASSANDRA-1422)
 * allow specifying cassandra.yaml location as (local or remote) URL
   (CASSANDRA-1126)
 * fix using DynamicEndpointSnitch with NetworkTopologyStrategy
   (CASSANDRA-1429)
 * Add CfDef.default_validation_class (CASSANDRA-891)
 * fix EstimatedHistogram.max (CASSANDRA-1413)
 * quorum read optimization (CASSANDRA-1622)
 * handle zero-length (or missing) rows during HH paging (CASSANDRA-1432)
 * include secondary indexes during schema migrations (CASSANDRA-1406)
 * fix commitlog header race during schema change (CASSANDRA-1435)
 * fix ColumnFamilyStoreMBeanIterator to use new type name (CASSANDRA-1433)
 * correct filename generated by xml->yaml converter (CASSANDRA-1419)
 * add CMSInitiatingOccupancyFraction=75 and UseCMSInitiatingOccupancyOnly
   to default JVM options
 * decrease jvm heap for cassandra-cli (CASSANDRA-1446)
 * ability to modify keyspaces and column family definitions on a live cluster
   (CASSANDRA-1285)
 * support for Hadoop Streaming [non-jvm map/reduce via stdin/out]
   (CASSANDRA-1368)
 * Move persistent sstable stats from the system table to an sstable component
   (CASSANDRA-1430)
 * remove failed bootstrap attempt from pending ranges when gossip times
   it out after 1h (CASSANDRA-1463)
 * eager-create tcp connections to other cluster members (CASSANDRA-1465)
 * enumerate stages and derive stage from message type instead of
   transmitting separately (CASSANDRA-1465)
 * apply reversed flag during collation from different data sources
   (CASSANDRA-1450)
 * make failure to remove commitlog segment non-fatal (CASSANDRA-1348)
 * correct ordering of drain operations so CL.recover is no longer
   necessary (CASSANDRA-1408)
 * removed keyspace from describe_splits method (CASSANDRA-1425)
 * rename check_schema_agreement to describe_schema_versions
   (CASSANDRA-1478)
 * fix QUORUM calculation for RF > 3 (CASSANDRA-1487)
 * remove tombstones during non-major compactions when bloom filter
   verifies that row does not exist in other sstables (CASSANDRA-1074)
 * nodes that coordinated a loadbalance in the past could not be seen by
   newly added nodes (CASSANDRA-1467)
 * exposed endpoint states (gossip details) via jmx (CASSANDRA-1467)
 * ensure that compacted sstables are not included when new readers are
   instantiated (CASSANDRA-1477)
 * by default, calculate heap size and memtable thresholds at runtime (CASSANDRA-1469)
 * fix races dealing with adding/dropping keyspaces and column families in
   rapid succession (CASSANDRA-1477)
 * clean up of Streaming system (CASSANDRA-1503, 1504, 1506)
 * add options to configure Thrift socket keepalive and buffer sizes (CASSANDRA-1426)
 * make contrib CassandraServiceDataCleaner recursive (CASSANDRA-1509)
 * min, max compaction threshold are configurable and persistent
   per-ColumnFamily (CASSANDRA-1468)
 * fix replaying the last mutation in a commitlog unnecessarily
   (CASSANDRA-1512)
 * invoke getDefaultUncaughtExceptionHandler from DTPE with the original
   exception rather than the ExecutionException wrapper (CASSANDRA-1226)
 * remove Clock from the Thrift (and Avro) API (CASSANDRA-1501)
 * Close intra-node sockets when connection is broken (CASSANDRA-1528)
 * RPM packaging spec file (CASSANDRA-786)
 * weighted request scheduler (CASSANDRA-1485)
 * treat expired columns as deleted (CASSANDRA-1539)
 * make IndexInterval configurable (CASSANDRA-1488)
 * add describe_snitch to Thrift API (CASSANDRA-1490)
 * MD5 authenticator compares plain text submitted password with MD5'd
   saved property, instead of vice versa (CASSANDRA-1447)
 * JMX MessagingService pending and completed counts (CASSANDRA-1533)
 * fix race condition processing repair responses (CASSANDRA-1511)
 * make repair blocking (CASSANDRA-1511)
 * create EndpointSnitchInfo and MBean to expose rack and DC (CASSANDRA-1491)
 * added option to contrib/word_count to output results back to Cassandra
   (CASSANDRA-1342)
 * rewrite Hadoop ColumnFamilyRecordWriter to pool connections, retry to
   multiple Cassandra nodes, and smooth impact on the Cassandra cluster
   by using smaller batch sizes (CASSANDRA-1434)
 * fix setting gc_grace_seconds via CLI (CASSANDRA-1549)
 * support TTL'd index values (CASSANDRA-1536)
 * make removetoken work like decommission (CASSANDRA-1216)
 * make cli comparator-aware and improve quote rules (CASSANDRA-1523,-1524)
 * make nodetool compact and cleanup blocking (CASSANDRA-1449)
 * add memtable, cache information to GCInspector logs (CASSANDRA-1558)
 * enable/disable HintedHandoff via JMX (CASSANDRA-1550)
 * Ignore stray files in the commit log directory (CASSANDRA-1547)
 * Disallow bootstrap to an in-use token (CASSANDRA-1561)


0.7-beta1
 * sstable versioning (CASSANDRA-389)
 * switched to slf4j logging (CASSANDRA-625)
 * add (optional) expiration time for column (CASSANDRA-699)
 * access levels for authentication/authorization (CASSANDRA-900)
 * add ReadRepairChance to CF definition (CASSANDRA-930)
 * fix heisenbug in system tests, especially common on OS X (CASSANDRA-944)
 * convert to byte[] keys internally and all public APIs (CASSANDRA-767)
 * ability to alter schema definitions on a live cluster (CASSANDRA-44)
 * renamed configuration file to cassandra.xml, and log4j.properties to
   log4j-server.properties, which must now be loaded from
   the classpath (which is how our scripts in bin/ have always done it)
   (CASSANDRA-971)
 * change get_count to require a SlicePredicate. create multi_get_count
   (CASSANDRA-744)
 * re-organized endpointsnitch implementations and added SimpleSnitch
   (CASSANDRA-994)
 * Added preload_row_cache option (CASSANDRA-946)
 * add CRC to commitlog header (CASSANDRA-999)
 * removed deprecated batch_insert and get_range_slice methods (CASSANDRA-1065)
 * add truncate thrift method (CASSANDRA-531)
 * http mini-interface using mx4j (CASSANDRA-1068)
 * optimize away copy of sliced row on memtable read path (CASSANDRA-1046)
 * replace constant-size 2GB mmaped segments and special casing for index
   entries spanning segment boundaries, with SegmentedFile that computes
   segments that always contain entire entries/rows (CASSANDRA-1117)
 * avoid reading large rows into memory during compaction (CASSANDRA-16)
 * added hadoop OutputFormat (CASSANDRA-1101)
 * efficient Streaming (no more anticompaction) (CASSANDRA-579)
 * split commitlog header into separate file and add size checksum to
   mutations (CASSANDRA-1179)
 * avoid allocating a new byte[] for each mutation on replay (CASSANDRA-1219)
 * revise HH schema to be per-endpoint (CASSANDRA-1142)
 * add joining/leaving status to nodetool ring (CASSANDRA-1115)
 * allow multiple repair sessions per node (CASSANDRA-1190)
 * optimize away MessagingService for local range queries (CASSANDRA-1261)
 * make framed transport the default so malformed requests can't OOM the
   server (CASSANDRA-475)
 * significantly faster reads from row cache (CASSANDRA-1267)
 * take advantage of row cache during range queries (CASSANDRA-1302)
 * make GCGraceSeconds a per-ColumnFamily value (CASSANDRA-1276)
 * keep persistent row size and column count statistics (CASSANDRA-1155)
 * add IntegerType (CASSANDRA-1282)
 * page within a single row during hinted handoff (CASSANDRA-1327)
 * push DatacenterShardStrategy configuration into keyspace definition,
   eliminating datacenter.properties. (CASSANDRA-1066)
 * optimize forward slices starting with '' and single-index-block name
   queries by skipping the column index (CASSANDRA-1338)
 * streaming refactor (CASSANDRA-1189)
 * faster comparison for UUID types (CASSANDRA-1043)
 * secondary index support (CASSANDRA-749 and subtasks)
 * make compaction buckets deterministic (CASSANDRA-1265)


0.6.6
 * Allow using DynamicEndpointSnitch with RackAwareStrategy (CASSANDRA-1429)
 * remove the remaining vestiges of the unfinished DatacenterShardStrategy
   (replaced by NetworkTopologyStrategy in 0.7)


0.6.5
 * fix key ordering in range query results with RandomPartitioner
   and ConsistencyLevel > ONE (CASSANDRA-1145)
 * fix for range query starting with the wrong token range (CASSANDRA-1042)
 * page within a single row during hinted handoff (CASSANDRA-1327)
 * fix compilation on non-sun JDKs (CASSANDRA-1061)
 * remove String.trim() call on row keys in batch mutations (CASSANDRA-1235)
 * Log summary of dropped messages instead of spamming log (CASSANDRA-1284)
 * add dynamic endpoint snitch (CASSANDRA-981)
 * fix streaming for keyspaces with hyphens in their name (CASSANDRA-1377)
 * fix errors in hard-coded bloom filter optKPerBucket by computing it
   algorithmically (CASSANDRA-1220
 * remove message deserialization stage, and uncap read/write stages
   so slow reads/writes don't block gossip processing (CASSANDRA-1358)
 * add jmx port configuration to Debian package (CASSANDRA-1202)
 * use mlockall via JNA, if present, to prevent Linux from swapping
   out parts of the JVM (CASSANDRA-1214)


0.6.4
 * avoid queuing multiple hint deliveries for the same endpoint
   (CASSANDRA-1229)
 * better performance for and stricter checking of UTF8 column names
   (CASSANDRA-1232)
 * extend option to lower compaction priority to hinted handoff
   as well (CASSANDRA-1260)
 * log errors in gossip instead of re-throwing (CASSANDRA-1289)
 * avoid aborting commitlog replay prematurely if a flushed-but-
   not-removed commitlog segment is encountered (CASSANDRA-1297)
 * fix duplicate rows being read during mapreduce (CASSANDRA-1142)
 * failure detection wasn't closing command sockets (CASSANDRA-1221)
 * cassandra-cli.bat works on windows (CASSANDRA-1236)
 * pre-emptively drop requests that cannot be processed within RPCTimeout
   (CASSANDRA-685)
 * add ack to Binary write verb and update CassandraBulkLoader
   to wait for acks for each row (CASSANDRA-1093)
 * added describe_partitioner Thrift method (CASSANDRA-1047)
 * Hadoop jobs no longer require the Cassandra storage-conf.xml
   (CASSANDRA-1280, CASSANDRA-1047)
 * log thread pool stats when GC is excessive (CASSANDRA-1275)
 * remove gossip message size limit (CASSANDRA-1138)
 * parallelize local and remote reads during multiget, and respect snitch
   when determining whether to do local read for CL.ONE (CASSANDRA-1317)
 * fix read repair to use requested consistency level on digest mismatch,
   rather than assuming QUORUM (CASSANDRA-1316)
 * process digest mismatch re-reads in parallel (CASSANDRA-1323)
 * switch hints CF comparator to BytesType (CASSANDRA-1274)


0.6.3
 * retry to make streaming connections up to 8 times. (CASSANDRA-1019)
 * reject describe_ring() calls on invalid keyspaces (CASSANDRA-1111)
 * fix cache size calculation for size of 100% (CASSANDRA-1129)
 * fix cache capacity only being recalculated once (CASSANDRA-1129)
 * remove hourly scan of all hints on the off chance that the gossiper
   missed a status change; instead, expose deliverHintsToEndpoint to JMX
   so it can be done manually, if necessary (CASSANDRA-1141)
 * don't reject reads at CL.ALL (CASSANDRA-1152)
 * reject deletions to supercolumns in CFs containing only standard
   columns (CASSANDRA-1139)
 * avoid preserving login information after client disconnects
   (CASSANDRA-1057)
 * prefer sun jdk to openjdk in debian init script (CASSANDRA-1174)
 * detect partioner config changes between restarts and fail fast
   (CASSANDRA-1146)
 * use generation time to resolve node token reassignment disagreements
   (CASSANDRA-1118)
 * restructure the startup ordering of Gossiper and MessageService to avoid
   timing anomalies (CASSANDRA-1160)
 * detect incomplete commit log hearders (CASSANDRA-1119)
 * force anti-entropy service to stream files on the stream stage to avoid
   sending streams out of order (CASSANDRA-1169)
 * remove inactive stream managers after AES streams files (CASSANDRA-1169)
 * allow removing entire row through batch_mutate Deletion (CASSANDRA-1027)
 * add JMX metrics for row-level bloom filter false positives (CASSANDRA-1212)
 * added a redhat init script to contrib (CASSANDRA-1201)
 * use midpoint when bootstrapping a new machine into range with not
   much data yet instead of random token (CASSANDRA-1112)
 * kill server on OOM in executor stage as well as Thrift (CASSANDRA-1226)
 * remove opportunistic repairs, when two machines with overlapping replica
   responsibilities happen to finish major compactions of the same CF near
   the same time.  repairs are now fully manual (CASSANDRA-1190)
 * add ability to lower compaction priority (default is no change from 0.6.2)
   (CASSANDRA-1181)


0.6.2
 * fix contrib/word_count build. (CASSANDRA-992)
 * split CommitLogExecutorService into BatchCommitLogExecutorService and
   PeriodicCommitLogExecutorService (CASSANDRA-1014)
 * add latency histograms to CFSMBean (CASSANDRA-1024)
 * make resolving timestamp ties deterministic by using value bytes
   as a tiebreaker (CASSANDRA-1039)
 * Add option to turn off Hinted Handoff (CASSANDRA-894)
 * fix windows startup (CASSANDRA-948)
 * make concurrent_reads, concurrent_writes configurable at runtime via JMX
   (CASSANDRA-1060)
 * disable GCInspector on non-Sun JVMs (CASSANDRA-1061)
 * fix tombstone handling in sstable rows with no other data (CASSANDRA-1063)
 * fix size of row in spanned index entries (CASSANDRA-1056)
 * install json2sstable, sstable2json, and sstablekeys to Debian package
 * StreamingService.StreamDestinations wouldn't empty itself after streaming
   finished (CASSANDRA-1076)
 * added Collections.shuffle(splits) before returning the splits in
   ColumnFamilyInputFormat (CASSANDRA-1096)
 * do not recalculate cache capacity post-compaction if it's been manually
   modified (CASSANDRA-1079)
 * better defaults for flush sorter + writer executor queue sizes
   (CASSANDRA-1100)
 * windows scripts for SSTableImport/Export (CASSANDRA-1051)
 * windows script for nodetool (CASSANDRA-1113)
 * expose PhiConvictThreshold (CASSANDRA-1053)
 * make repair of RF==1 a no-op (CASSANDRA-1090)
 * improve default JVM GC options (CASSANDRA-1014)
 * fix SlicePredicate serialization inside Hadoop jobs (CASSANDRA-1049)
 * close Thrift sockets in Hadoop ColumnFamilyRecordReader (CASSANDRA-1081)


0.6.1
 * fix NPE in sstable2json when no excluded keys are given (CASSANDRA-934)
 * keep the replica set constant throughout the read repair process
   (CASSANDRA-937)
 * allow querying getAllRanges with empty token list (CASSANDRA-933)
 * fix command line arguments inversion in clustertool (CASSANDRA-942)
 * fix race condition that could trigger a false-positive assertion
   during post-flush discard of old commitlog segments (CASSANDRA-936)
 * fix neighbor calculation for anti-entropy repair (CASSANDRA-924)
 * perform repair even for small entropy differences (CASSANDRA-924)
 * Use hostnames in CFInputFormat to allow Hadoop's naive string-based
   locality comparisons to work (CASSANDRA-955)
 * cache read-only BufferedRandomAccessFile length to avoid
   3 system calls per invocation (CASSANDRA-950)
 * nodes with IPv6 (and no IPv4) addresses could not join cluster
   (CASSANDRA-969)
 * Retrieve the correct number of undeleted columns, if any, from
   a supercolumn in a row that had been deleted previously (CASSANDRA-920)
 * fix index scans that cross the 2GB mmap boundaries for both mmap
   and standard i/o modes (CASSANDRA-866)
 * expose drain via nodetool (CASSANDRA-978)


0.6.0-RC1
 * JMX drain to flush memtables and run through commit log (CASSANDRA-880)
 * Bootstrapping can skip ranges under the right conditions (CASSANDRA-902)
 * fix merging row versions in range_slice for CL > ONE (CASSANDRA-884)
 * default write ConsistencyLeven chaned from ZERO to ONE
 * fix for index entries spanning mmap buffer boundaries (CASSANDRA-857)
 * use lexical comparison if time part of TimeUUIDs are the same
   (CASSANDRA-907)
 * bound read, mutation, and response stages to fix possible OOM
   during log replay (CASSANDRA-885)
 * Use microseconds-since-epoch (UTC) in cli, instead of milliseconds
 * Treat batch_mutate Deletion with null supercolumn as "apply this predicate
   to top level supercolumns" (CASSANDRA-834)
 * Streaming destination nodes do not update their JMX status (CASSANDRA-916)
 * Fix internal RPC timeout calculation (CASSANDRA-911)
 * Added Pig loadfunc to contrib/pig (CASSANDRA-910)


0.6.0-beta3
 * fix compaction bucketing bug (CASSANDRA-814)
 * update windows batch file (CASSANDRA-824)
 * deprecate KeysCachedFraction configuration directive in favor
   of KeysCached; move to unified-per-CF key cache (CASSANDRA-801)
 * add invalidateRowCache to ColumnFamilyStoreMBean (CASSANDRA-761)
 * send Handoff hints to natural locations to reduce load on
   remaining nodes in a failure scenario (CASSANDRA-822)
 * Add RowWarningThresholdInMB configuration option to warn before very
   large rows get big enough to threaten node stability, and -x option to
   be able to remove them with sstable2json if the warning is unheeded
   until it's too late (CASSANDRA-843)
 * Add logging of GC activity (CASSANDRA-813)
 * fix ConcurrentModificationException in commitlog discard (CASSANDRA-853)
 * Fix hardcoded row count in Hadoop RecordReader (CASSANDRA-837)
 * Add a jmx status to the streaming service and change several DEBUG
   messages to INFO (CASSANDRA-845)
 * fix classpath in cassandra-cli.bat for Windows (CASSANDRA-858)
 * allow re-specifying host, port to cassandra-cli if invalid ones
   are first tried (CASSANDRA-867)
 * fix race condition handling rpc timeout in the coordinator
   (CASSANDRA-864)
 * Remove CalloutLocation and StagingFileDirectory from storage-conf files
   since those settings are no longer used (CASSANDRA-878)
 * Parse a long from RowWarningThresholdInMB instead of an int (CASSANDRA-882)
 * Remove obsolete ControlPort code from DatabaseDescriptor (CASSANDRA-886)
 * move skipBytes side effect out of assert (CASSANDRA-899)
 * add "double getLoad" to StorageServiceMBean (CASSANDRA-898)
 * track row stats per CF at compaction time (CASSANDRA-870)
 * disallow CommitLogDirectory matching a DataFileDirectory (CASSANDRA-888)
 * default key cache size is 200k entries, changed from 10% (CASSANDRA-863)
 * add -Dcassandra-foreground=yes to cassandra.bat
 * exit if cluster name is changed unexpectedly (CASSANDRA-769)


0.6.0-beta1/beta2
 * add batch_mutate thrift command, deprecating batch_insert (CASSANDRA-336)
 * remove get_key_range Thrift API, deprecated in 0.5 (CASSANDRA-710)
 * add optional login() Thrift call for authentication (CASSANDRA-547)
 * support fat clients using gossiper and StorageProxy to perform
   replication in-process [jvm-only] (CASSANDRA-535)
 * support mmapped I/O for reads, on by default on 64bit JVMs
   (CASSANDRA-408, CASSANDRA-669)
 * improve insert concurrency, particularly during Hinted Handoff
   (CASSANDRA-658)
 * faster network code (CASSANDRA-675)
 * stress.py moved to contrib (CASSANDRA-635)
 * row caching [must be explicitly enabled per-CF in config] (CASSANDRA-678)
 * present a useful measure of compaction progress in JMX (CASSANDRA-599)
 * add bin/sstablekeys (CASSNADRA-679)
 * add ConsistencyLevel.ANY (CASSANDRA-687)
 * make removetoken remove nodes from gossip entirely (CASSANDRA-644)
 * add ability to set cache sizes at runtime (CASSANDRA-708)
 * report latency and cache hit rate statistics with lifetime totals
   instead of average over the last minute (CASSANDRA-702)
 * support get_range_slice for RandomPartitioner (CASSANDRA-745)
 * per-keyspace replication factory and replication strategy (CASSANDRA-620)
 * track latency in microseconds (CASSANDRA-733)
 * add describe_ Thrift methods, deprecating get_string_property and
   get_string_list_property
 * jmx interface for tracking operation mode and streams in general.
   (CASSANDRA-709)
 * keep memtables in sorted order to improve range query performance
   (CASSANDRA-799)
 * use while loop instead of recursion when trimming sstables compaction list
   to avoid blowing stack in pathological cases (CASSANDRA-804)
 * basic Hadoop map/reduce support (CASSANDRA-342)


0.5.1
 * ensure all files for an sstable are streamed to the same directory.
   (CASSANDRA-716)
 * more accurate load estimate for bootstrapping (CASSANDRA-762)
 * tolerate dead or unavailable bootstrap target on write (CASSANDRA-731)
 * allow larger numbers of keys (> 140M) in a sstable bloom filter
   (CASSANDRA-790)
 * include jvm argument improvements from CASSANDRA-504 in debian package
 * change streaming chunk size to 32MB to accomodate Windows XP limitations
   (was 64MB) (CASSANDRA-795)
 * fix get_range_slice returning results in the wrong order (CASSANDRA-781)


0.5.0 final
 * avoid attempting to delete temporary bootstrap files twice (CASSANDRA-681)
 * fix bogus NaN in nodeprobe cfstats output (CASSANDRA-646)
 * provide a policy for dealing with single thread executors w/ a full queue
   (CASSANDRA-694)
 * optimize inner read in MessagingService, vastly improving multiple-node
   performance (CASSANDRA-675)
 * wait for table flush before streaming data back to a bootstrapping node.
   (CASSANDRA-696)
 * keep track of bootstrapping sources by table so that bootstrapping doesn't
   give the indication of finishing early (CASSANDRA-673)


0.5.0 RC3
 * commit the correct version of the patch for CASSANDRA-663


0.5.0 RC2 (unreleased)
 * fix bugs in converting get_range_slice results to Thrift
   (CASSANDRA-647, CASSANDRA-649)
 * expose java.util.concurrent.TimeoutException in StorageProxy methods
   (CASSANDRA-600)
 * TcpConnectionManager was holding on to disconnected connections,
   giving the false indication they were being used. (CASSANDRA-651)
 * Remove duplicated write. (CASSANDRA-662)
 * Abort bootstrap if IP is already in the token ring (CASSANDRA-663)
 * increase default commitlog sync period, and wait for last sync to
   finish before submitting another (CASSANDRA-668)


0.5.0 RC1
 * Fix potential NPE in get_range_slice (CASSANDRA-623)
 * add CRC32 to commitlog entries (CASSANDRA-605)
 * fix data streaming on windows (CASSANDRA-630)
 * GC compacted sstables after cleanup and compaction (CASSANDRA-621)
 * Speed up anti-entropy validation (CASSANDRA-629)
 * Fix anti-entropy assertion error (CASSANDRA-639)
 * Fix pending range conflicts when bootstapping or moving
   multiple nodes at once (CASSANDRA-603)
 * Handle obsolete gossip related to node movement in the case where
   one or more nodes is down when the movement occurs (CASSANDRA-572)
 * Include dead nodes in gossip to avoid a variety of problems
   and fix HH to removed nodes (CASSANDRA-634)
 * return an InvalidRequestException for mal-formed SlicePredicates
   (CASSANDRA-643)
 * fix bug determining closest neighbor for use in multiple datacenters
   (CASSANDRA-648)
 * Vast improvements in anticompaction speed (CASSANDRA-607)
 * Speed up log replay and writes by avoiding redundant serializations
   (CASSANDRA-652)


0.5.0 beta 2
 * Bootstrap improvements (several tickets)
 * add nodeprobe repair anti-entropy feature (CASSANDRA-193, CASSANDRA-520)
 * fix possibility of partition when many nodes restart at once
   in clusters with multiple seeds (CASSANDRA-150)
 * fix NPE in get_range_slice when no data is found (CASSANDRA-578)
 * fix potential NPE in hinted handoff (CASSANDRA-585)
 * fix cleanup of local "system" keyspace (CASSANDRA-576)
 * improve computation of cluster load balance (CASSANDRA-554)
 * added super column read/write, column count, and column/row delete to
   cassandra-cli (CASSANDRA-567, CASSANDRA-594)
 * fix returning live subcolumns of deleted supercolumns (CASSANDRA-583)
 * respect JAVA_HOME in bin/ scripts (several tickets)
 * add StorageService.initClient for fat clients on the JVM (CASSANDRA-535)
   (see contrib/client_only for an example of use)
 * make consistency_level functional in get_range_slice (CASSANDRA-568)
 * optimize key deserialization for RandomPartitioner (CASSANDRA-581)
 * avoid GCing tombstones except on major compaction (CASSANDRA-604)
 * increase failure conviction threshold, resulting in less nodes
   incorrectly (and temporarily) marked as down (CASSANDRA-610)
 * respect memtable thresholds during log replay (CASSANDRA-609)
 * support ConsistencyLevel.ALL on read (CASSANDRA-584)
 * add nodeprobe removetoken command (CASSANDRA-564)


0.5.0 beta
 * Allow multiple simultaneous flushes, improving flush throughput
   on multicore systems (CASSANDRA-401)
 * Split up locks to improve write and read throughput on multicore systems
   (CASSANDRA-444, CASSANDRA-414)
 * More efficient use of memory during compaction (CASSANDRA-436)
 * autobootstrap option: when enabled, all non-seed nodes will attempt
   to bootstrap when started, until bootstrap successfully
   completes. -b option is removed.  (CASSANDRA-438)
 * Unless a token is manually specified in the configuration xml,
   a bootstraping node will use a token that gives it half the
   keys from the most-heavily-loaded node in the cluster,
   instead of generating a random token.
   (CASSANDRA-385, CASSANDRA-517)
 * Miscellaneous bootstrap fixes (several tickets)
 * Ability to change a node's token even after it has data on it
   (CASSANDRA-541)
 * Ability to decommission a live node from the ring (CASSANDRA-435)
 * Semi-automatic loadbalancing via nodeprobe (CASSANDRA-192)
 * Add ability to set compaction thresholds at runtime via
   JMX / nodeprobe.  (CASSANDRA-465)
 * Add "comment" field to ColumnFamily definition. (CASSANDRA-481)
 * Additional JMX metrics (CASSANDRA-482)
 * JSON based export and import tools (several tickets)
 * Hinted Handoff fixes (several tickets)
 * Add key cache to improve read performance (CASSANDRA-423)
 * Simplified construction of custom ReplicationStrategy classes
   (CASSANDRA-497)
 * Graphical application (Swing) for ring integrity verification and
   visualization was added to contrib (CASSANDRA-252)
 * Add DCQUORUM, DCQUORUMSYNC consistency levels and corresponding
   ReplicationStrategy / EndpointSnitch classes.  Experimental.
   (CASSANDRA-492)
 * Web client interface added to contrib (CASSANDRA-457)
 * More-efficient flush for Random, CollatedOPP partitioners
   for normal writes (CASSANDRA-446) and bulk load (CASSANDRA-420)
 * Add MemtableFlushAfterMinutes, a global replacement for the old
   per-CF FlushPeriodInMinutes setting (CASSANDRA-463)
 * optimizations to slice reading (CASSANDRA-350) and supercolumn
   queries (CASSANDRA-510)
 * force binding to given listenaddress for nodes with multiple
   interfaces (CASSANDRA-546)
 * stress.py benchmarking tool improvements (several tickets)
 * optimized replica placement code (CASSANDRA-525)
 * faster log replay on restart (CASSANDRA-539, CASSANDRA-540)
 * optimized local-node writes (CASSANDRA-558)
 * added get_range_slice, deprecating get_key_range (CASSANDRA-344)
 * expose TimedOutException to thrift (CASSANDRA-563)


0.4.2
 * Add validation disallowing null keys (CASSANDRA-486)
 * Fix race conditions in TCPConnectionManager (CASSANDRA-487)
 * Fix using non-utf8-aware comparison as a sanity check.
   (CASSANDRA-493)
 * Improve default garbage collector options (CASSANDRA-504)
 * Add "nodeprobe flush" (CASSANDRA-505)
 * remove NotFoundException from get_slice throws list (CASSANDRA-518)
 * fix get (not get_slice) of entire supercolumn (CASSANDRA-508)
 * fix null token during bootstrap (CASSANDRA-501)


0.4.1
 * Fix FlushPeriod columnfamily configuration regression
   (CASSANDRA-455)
 * Fix long column name support (CASSANDRA-460)
 * Fix for serializing a row that only contains tombstones
   (CASSANDRA-458)
 * Fix for discarding unneeded commitlog segments (CASSANDRA-459)
 * Add SnapshotBeforeCompaction configuration option (CASSANDRA-426)
 * Fix compaction abort under insufficient disk space (CASSANDRA-473)
 * Fix reading subcolumn slice from tombstoned CF (CASSANDRA-484)
 * Fix race condition in RVH causing occasional NPE (CASSANDRA-478)


0.4.0
 * fix get_key_range problems when a node is down (CASSANDRA-440)
   and add UnavailableException to more Thrift methods
 * Add example EndPointSnitch contrib code (several tickets)


0.4.0 RC2
 * fix SSTable generation clash during compaction (CASSANDRA-418)
 * reject method calls with null parameters (CASSANDRA-308)
 * properly order ranges in nodeprobe output (CASSANDRA-421)
 * fix logging of certain errors on executor threads (CASSANDRA-425)


0.4.0 RC1
 * Bootstrap feature is live; use -b on startup (several tickets)
 * Added multiget api (CASSANDRA-70)
 * fix Deadlock with SelectorManager.doProcess and TcpConnection.write
   (CASSANDRA-392)
 * remove key cache b/c of concurrency bugs in third-party
   CLHM library (CASSANDRA-405)
 * update non-major compaction logic to use two threshold values
   (CASSANDRA-407)
 * add periodic / batch commitlog sync modes (several tickets)
 * inline BatchMutation into batch_insert params (CASSANDRA-403)
 * allow setting the logging level at runtime via mbean (CASSANDRA-402)
 * change default comparator to BytesType (CASSANDRA-400)
 * add forwards-compatible ConsistencyLevel parameter to get_key_range
   (CASSANDRA-322)
 * r/m special case of blocking for local destination when writing with
   ConsistencyLevel.ZERO (CASSANDRA-399)
 * Fixes to make BinaryMemtable [bulk load interface] useful (CASSANDRA-337);
   see contrib/bmt_example for an example of using it.
 * More JMX properties added (several tickets)
 * Thrift changes (several tickets)
    - Merged _super get methods with the normal ones; return values
      are now of ColumnOrSuperColumn.
    - Similarly, merged batch_insert_super into batch_insert.



0.4.0 beta
 * On-disk data format has changed to allow billions of keys/rows per
   node instead of only millions
 * Multi-keyspace support
 * Scan all sstables for all queries to avoid situations where
   different types of operation on the same ColumnFamily could
   disagree on what data was present
 * Snapshot support via JMX
 * Thrift API has changed a _lot_:
    - removed time-sorted CFs; instead, user-defined comparators
      may be defined on the column names, which are now byte arrays.
      Default comparators are provided for UTF8, Bytes, Ascii, Long (i64),
      and UUID types.
    - removed colon-delimited strings in thrift api in favor of explicit
      structs such as ColumnPath, ColumnParent, etc.  Also normalized
      thrift struct and argument naming.
    - Added columnFamily argument to get_key_range.
    - Change signature of get_slice to accept starting and ending
      columns as well as an offset.  (This allows use of indexes.)
      Added "ascending" flag to allow reasonably-efficient reverse
      scans as well.  Removed get_slice_by_range as redundant.
    - get_key_range operates on one CF at a time
    - changed `block` boolean on insert methods to ConsistencyLevel enum,
      with options of NONE, ONE, QUORUM, and ALL.
    - added similar consistency_level parameter to read methods
    - column-name-set slice with no names given now returns zero columns
      instead of all of them.  ("all" can run your server out of memory.
      use a range-based slice with a high max column count instead.)
 * Removed the web interface. Node information can now be obtained by
   using the newly introduced nodeprobe utility.
 * More JMX stats
 * Remove magic values from internals (e.g. special key to indicate
   when to flush memtables)
 * Rename configuration "table" to "keyspace"
 * Moved to crash-only design; no more shutdown (just kill the process)
 * Lots of bug fixes

Full list of issues resolved in 0.4 is at https://issues.apache.org/jira/secure/IssueNavigator.jspa?reset=true&&pid=12310865&fixfor=12313862&resolution=1&sorter/field=issuekey&sorter/order=DESC


0.3.0 RC3
 * Fix potential deadlock under load in TCPConnection.
   (CASSANDRA-220)


0.3.0 RC2
 * Fix possible data loss when server is stopped after replaying
   log but before new inserts force memtable flush.
   (CASSANDRA-204)
 * Added BUGS file


0.3.0 RC1
 * Range queries on keys, including user-defined key collation
 * Remove support
 * Workarounds for a weird bug in JDK select/register that seems
   particularly common on VM environments. Cassandra should deploy
   fine on EC2 now
 * Much improved infrastructure: the beginnings of a decent test suite
   ("ant test" for unit tests; "nosetests" for system tests), code
   coverage reporting, etc.
 * Expanded node status reporting via JMX
 * Improved error reporting/logging on both server and client
 * Reduced memory footprint in default configuration
 * Combined blocking and non-blocking versions of insert APIs
 * Added FlushPeriodInMinutes configuration parameter to force
   flushing of infrequently-updated ColumnFamilies<|MERGE_RESOLUTION|>--- conflicted
+++ resolved
@@ -1,4 +1,3 @@
-<<<<<<< HEAD
 3.10
  * Fix crossNode value when receiving messages (CASSANDRA-12791)
  * Don't load MX4J beans twice (CASSANDRA-12869)
@@ -100,11 +99,7 @@
  * Restore resumable hints delivery (CASSANDRA-11960)
  * Properly report LWT contention (CASSANDRA-12626)
 Merged from 3.0:
-=======
-3.0.10
  * Make AbstractReplicationStrategy extendable from outside its package (CASSANDRA-12788)
- * Fix CommitLogTest.testDeleteIfNotDirty (CASSANDRA-12854)
->>>>>>> f7aa3714
  * Don't tell users to turn off consistent rangemovements during rebuild. (CASSANDRA-12296)
  * Fix CommitLogTest.testDeleteIfNotDirty (CASSANDRA-12854)
  * Avoid deadlock due to MV lock contention (CASSANDRA-12689)
