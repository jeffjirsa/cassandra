<<<<<<< HEAD
2.1.7
 * Fix bug in cardinality check when compacting (CASSANDRA-9580)
 * Fix memory leak in Ref due to ConcurrentLinkedQueue.remove() behaviour (CASSANDRA-9549)
Merged from 2.0
=======
2.0.17
 * 'WITH WITH' in alter keyspace statements causes NPE (CASSANDRA-9565)
 * Display min timestamp in sstablemetadata viewer (CASSANDRA-6767)


2.0.16:
>>>>>>> c9394226
 * Expose some internals of SelectStatement for inspection (CASSANDRA-9532)
 * ArrivalWindow should use primitives (CASSANDRA-9496)
 * Periodically submit background compaction tasks (CASSANDRA-9592)
 * Set HAS_MORE_PAGES flag to false when PagingState is null (CASSANDRA-9571)
 * Make rebuild only run one at a time (CASSANDRA-9119)


2.1.6
 * (cqlsh) Fix using COPY through SOURCE or -f (CASSANDRA-9083)
 * Fix occasional lack of `system` keyspace in schema tables (CASSANDRA-8487)
 * Use ProtocolError code instead of ServerError code for native protocol
   error responses to unsupported protocol versions (CASSANDRA-9451)
 * Default commitlog_sync_batch_window_in_ms changed to 2ms (CASSANDRA-9504)
 * Fix empty partition assertion in unsorted sstable writing tools (CASSANDRA-9071)
 * Ensure truncate without snapshot cannot produce corrupt responses (CASSANDRA-9388) 
 * Consistent error message when a table mixes counter and non-counter
   columns (CASSANDRA-9492)
 * Avoid getting unreadable keys during anticompaction (CASSANDRA-9508)
 * (cqlsh) Better float precision by default (CASSANDRA-9224)
 * Improve estimated row count (CASSANDRA-9107)
 * Optimize range tombstone memory footprint (CASSANDRA-8603)
 * Use configured gcgs in anticompaction (CASSANDRA-9397)
 * Warn on misuse of unlogged batches (CASSANDRA-9282)
 * Failure detector detects and ignores local pauses (CASSANDRA-9183)
 * Add utility class to support for rate limiting a given log statement (CASSANDRA-9029)
 * Add missing consistency levels to cassandra-stess (CASSANDRA-9361)
 * Fix commitlog getCompletedTasks to not increment (CASSANDRA-9339)
 * Fix for harmless exceptions logged as ERROR (CASSANDRA-8564)
 * Delete processed sstables in sstablesplit/sstableupgrade (CASSANDRA-8606)
 * Improve sstable exclusion from partition tombstones (CASSANDRA-9298)
 * Validate the indexed column rather than the cell's contents for 2i (CASSANDRA-9057)
 * Add support for top-k custom 2i queries (CASSANDRA-8717)
 * Fix error when dropping table during compaction (CASSANDRA-9251)
 * cassandra-stress supports validation operations over user profiles (CASSANDRA-8773)
 * Add support for rate limiting log messages (CASSANDRA-9029)
 * Log the partition key with tombstone warnings (CASSANDRA-8561)
 * Reduce runWithCompactionsDisabled poll interval to 1ms (CASSANDRA-9271)
 * Fix PITR commitlog replay (CASSANDRA-9195)
 * GCInspector logs very different times (CASSANDRA-9124)
 * Fix deleting from an empty list (CASSANDRA-9198)
 * Update tuple and collection types that use a user-defined type when that UDT
   is modified (CASSANDRA-9148, CASSANDRA-9192)
 * Use higher timeout for prepair and snapshot in repair (CASSANDRA-9261)
 * Fix anticompaction blocking ANTI_ENTROPY stage (CASSANDRA-9151)
 * Repair waits for anticompaction to finish (CASSANDRA-9097)
 * Fix streaming not holding ref when stream error (CASSANDRA-9295)
 * Fix canonical view returning early opened SSTables (CASSANDRA-9396)
Merged from 2.0:
 * Don't accumulate more range than necessary in RangeTombstone.Tracker (CASSANDRA-9486)
 * Add broadcast and rpc addresses to system.local (CASSANDRA-9436)
 * Always mark sstable suspect when corrupted (CASSANDRA-9478)
 * Add database users and permissions to CQL3 documentation (CASSANDRA-7558)
 * Allow JVM_OPTS to be passed to standalone tools (CASSANDRA-5969)
 * Fix bad condition in RangeTombstoneList (CASSANDRA-9485)
 * Fix potential StackOverflow when setting CrcCheckChance over JMX (CASSANDRA-9488)
 * Fix null static columns in pages after the first, paged reversed
   queries (CASSANDRA-8502)
 * Fix counting cache serialization in request metrics (CASSANDRA-9466)
 * (cqlsh) Add LOGIN command to switch users (CASSANDRA-7212)
 * Clone SliceQueryFilter in AbstractReadCommand implementations (CASSANDRA-8940)
 * Push correct protocol notification for DROP INDEX (CASSANDRA-9310)
 * token-generator - generated tokens too long (CASSANDRA-9300)
 * Add option not to validate atoms during scrub (CASSANDRA-9406)
 * Fix counting of tombstones for TombstoneOverwhelmingException (CASSANDRA-9299)
 * Fix ReconnectableSnitch reconnecting to peers during upgrade (CASSANDRA-6702)
 * Include keyspace and table name in error log for collections over the size
   limit (CASSANDRA-9286)
 * Avoid potential overlap in LCS with single-partition sstables (CASSANDRA-9322)
 * Log warning message when a table is queried before the schema has fully
   propagated (CASSANDRA-9136)
 * Overload SecondaryIndex#indexes to accept the column definition (CASSANDRA-9314)
 * (cqlsh) Add SERIAL and LOCAL_SERIAL consistency levels (CASSANDRA-8051)
 * Fix index selection during rebuild with certain table layouts (CASSANDRA-9281)
 * Fix partition-level-delete-only workload accounting (CASSANDRA-9194)
 * Allow scrub to handle corrupted compressed chunks (CASSANDRA-9140)
 * Fix assertion error when resetlocalschema is run during repair (CASSANDRA-9249)
 * Disable single sstable tombstone compactions for DTCS by default (CASSANDRA-9234)
 * IncomingTcpConnection thread is not named (CASSANDRA-9262)
 * Close incoming connections when MessagingService is stopped (CASSANDRA-9238)
 * Fix streaming hang when retrying (CASSANDRA-9132)


2.1.5
 * Re-add deprecated cold_reads_to_omit param for backwards compat (CASSANDRA-9203)
 * Make anticompaction visible in compactionstats (CASSANDRA-9098)
 * Improve nodetool getendpoints documentation about the partition
   key parameter (CASSANDRA-6458)
 * Don't check other keyspaces for schema changes when an user-defined
   type is altered (CASSANDRA-9187)
 * Allow takeColumnFamilySnapshot to take a list of tables (CASSANDRA-8348)
 * Limit major sstable operations to their canonical representation (CASSANDRA-8669)
 * cqlsh: Add tests for INSERT and UPDATE tab completion (CASSANDRA-9125)
 * cqlsh: quote column names when needed in COPY FROM inserts (CASSANDRA-9080)
 * Add generate-idea-files target to build.xml (CASSANDRA-9123)
 * Do not load read meter for offline operations (CASSANDRA-9082)
 * cqlsh: Make CompositeType data readable (CASSANDRA-8919)
 * cqlsh: Fix display of triggers (CASSANDRA-9081)
 * Fix NullPointerException when deleting or setting an element by index on
   a null list collection (CASSANDRA-9077)
 * Buffer bloom filter serialization (CASSANDRA-9066)
 * Fix anti-compaction target bloom filter size (CASSANDRA-9060)
 * Make FROZEN and TUPLE unreserved keywords in CQL (CASSANDRA-9047)
 * Prevent AssertionError from SizeEstimatesRecorder (CASSANDRA-9034)
 * Avoid overwriting index summaries for sstables with an older format that
   does not support downsampling; rebuild summaries on startup when this
   is detected (CASSANDRA-8993)
 * Fix potential data loss in CompressedSequentialWriter (CASSANDRA-8949)
 * Make PasswordAuthenticator number of hashing rounds configurable (CASSANDRA-8085)
 * Fix AssertionError when binding nested collections in DELETE (CASSANDRA-8900)
 * Check for overlap with non-early sstables in LCS (CASSANDRA-8739)
 * Only calculate max purgable timestamp if we have to (CASSANDRA-8914)
 * (cqlsh) Greatly improve performance of COPY FROM (CASSANDRA-8225)
 * IndexSummary effectiveIndexInterval is now a guideline, not a rule (CASSANDRA-8993)
 * Use correct bounds for page cache eviction of compressed files (CASSANDRA-8746)
 * SSTableScanner enforces its bounds (CASSANDRA-8946)
 * Cleanup cell equality (CASSANDRA-8947)
 * Introduce intra-cluster message coalescing (CASSANDRA-8692)
 * DatabaseDescriptor throws NPE when rpc_interface is used (CASSANDRA-8839)
 * Don't check if an sstable is live for offline compactions (CASSANDRA-8841)
 * Don't set clientMode in SSTableLoader (CASSANDRA-8238)
 * Fix SSTableRewriter with disabled early open (CASSANDRA-8535)
 * Allow invalidating permissions and cache time (CASSANDRA-8722)
 * Log warning when queries that will require ALLOW FILTERING in Cassandra 3.0
   are executed (CASSANDRA-8418)
 * Fix cassandra-stress so it respects the CL passed in user mode (CASSANDRA-8948)
 * Fix rare NPE in ColumnDefinition#hasIndexOption() (CASSANDRA-8786)
 * cassandra-stress reports per-operation statistics, plus misc (CASSANDRA-8769)
 * Use long for key count in cfstats (CASSANDRA-8913)
 * Make SSTableRewriter.abort() more robust to failure (CASSANDRA-8832)
 * Remove cold_reads_to_omit from STCS (CASSANDRA-8860)
 * Make EstimatedHistogram#percentile() use ceil instead of floor (CASSANDRA-8883)
 * Fix top partitions reporting wrong cardinality (CASSANDRA-8834)
 * Fix rare NPE in KeyCacheSerializer (CASSANDRA-8067)
 * Pick sstables for validation as late as possible inc repairs (CASSANDRA-8366)
 * Fix commitlog getPendingTasks to not increment (CASSANDRA-8862)
 * Fix parallelism adjustment in range and secondary index queries
   when the first fetch does not satisfy the limit (CASSANDRA-8856)
 * Check if the filtered sstables is non-empty in STCS (CASSANDRA-8843)
 * Upgrade java-driver used for cassandra-stress (CASSANDRA-8842)
 * Fix CommitLog.forceRecycleAllSegments() memory access error (CASSANDRA-8812)
 * Improve assertions in Memory (CASSANDRA-8792)
 * Fix SSTableRewriter cleanup (CASSANDRA-8802)
 * Introduce SafeMemory for CompressionMetadata.Writer (CASSANDRA-8758)
 * 'nodetool info' prints exception against older node (CASSANDRA-8796)
 * Ensure SSTableReader.last corresponds exactly with the file end (CASSANDRA-8750)
 * Make SSTableWriter.openEarly more robust and obvious (CASSANDRA-8747)
 * Enforce SSTableReader.first/last (CASSANDRA-8744)
 * Cleanup SegmentedFile API (CASSANDRA-8749)
 * Avoid overlap with early compaction replacement (CASSANDRA-8683)
 * Safer Resource Management++ (CASSANDRA-8707)
 * Write partition size estimates into a system table (CASSANDRA-7688)
 * cqlsh: Fix keys() and full() collection indexes in DESCRIBE output
   (CASSANDRA-8154)
 * Show progress of streaming in nodetool netstats (CASSANDRA-8886)
 * IndexSummaryBuilder utilises offheap memory, and shares data between
   each IndexSummary opened from it (CASSANDRA-8757)
 * markCompacting only succeeds if the exact SSTableReader instances being 
   marked are in the live set (CASSANDRA-8689)
 * cassandra-stress support for varint (CASSANDRA-8882)
 * Fix Adler32 digest for compressed sstables (CASSANDRA-8778)
 * Add nodetool statushandoff/statusbackup (CASSANDRA-8912)
 * Use stdout for progress and stats in sstableloader (CASSANDRA-8982)
 * Correctly identify 2i datadir from older versions (CASSANDRA-9116)
Merged from 2.0:
 * Ignore gossip SYNs after shutdown (CASSANDRA-9238)
 * Avoid overflow when calculating max sstable size in LCS (CASSANDRA-9235)
 * Make sstable blacklisting work with compression (CASSANDRA-9138)
 * Do not attempt to rebuild indexes if no index accepts any column (CASSANDRA-9196)
 * Don't initiate snitch reconnection for dead states (CASSANDRA-7292)
 * Fix ArrayIndexOutOfBoundsException in CQLSSTableWriter (CASSANDRA-8978)
 * Add shutdown gossip state to prevent timeouts during rolling restarts (CASSANDRA-8336)
 * Fix running with java.net.preferIPv6Addresses=true (CASSANDRA-9137)
 * Fix failed bootstrap/replace attempts being persisted in system.peers (CASSANDRA-9180)
 * Flush system.IndexInfo after marking index built (CASSANDRA-9128)
 * Fix updates to min/max_compaction_threshold through cassandra-cli
   (CASSANDRA-8102)
 * Don't include tmp files when doing offline relevel (CASSANDRA-9088)
 * Use the proper CAS WriteType when finishing a previous round during Paxos
   preparation (CASSANDRA-8672)
 * Avoid race in cancelling compactions (CASSANDRA-9070)
 * More aggressive check for expired sstables in DTCS (CASSANDRA-8359)
 * Fix ignored index_interval change in ALTER TABLE statements (CASSANDRA-7976)
 * Do more aggressive compaction in old time windows in DTCS (CASSANDRA-8360)
 * java.lang.AssertionError when reading saved cache (CASSANDRA-8740)
 * "disk full" when running cleanup (CASSANDRA-9036)
 * Lower logging level from ERROR to DEBUG when a scheduled schema pull
   cannot be completed due to a node being down (CASSANDRA-9032)
 * Fix MOVED_NODE client event (CASSANDRA-8516)
 * Allow overriding MAX_OUTSTANDING_REPLAY_COUNT (CASSANDRA-7533)
 * Fix malformed JMX ObjectName containing IPv6 addresses (CASSANDRA-9027)
 * (cqlsh) Allow increasing CSV field size limit through
   cqlshrc config option (CASSANDRA-8934)
 * Stop logging range tombstones when exceeding the threshold
   (CASSANDRA-8559)
 * Fix NullPointerException when nodetool getendpoints is run
   against invalid keyspaces or tables (CASSANDRA-8950)
 * Allow specifying the tmp dir (CASSANDRA-7712)
 * Improve compaction estimated tasks estimation (CASSANDRA-8904)
 * Fix duplicate up/down messages sent to native clients (CASSANDRA-7816)
 * Expose commit log archive status via JMX (CASSANDRA-8734)
 * Provide better exceptions for invalid replication strategy parameters
   (CASSANDRA-8909)
 * Fix regression in mixed single and multi-column relation support for
   SELECT statements (CASSANDRA-8613)
 * Add ability to limit number of native connections (CASSANDRA-8086)
 * Fix CQLSSTableWriter throwing exception and spawning threads
   (CASSANDRA-8808)
 * Fix MT mismatch between empty and GC-able data (CASSANDRA-8979)
 * Fix incorrect validation when snapshotting single table (CASSANDRA-8056)
 * Add offline tool to relevel sstables (CASSANDRA-8301)
 * Preserve stream ID for more protocol errors (CASSANDRA-8848)
 * Fix combining token() function with multi-column relations on
   clustering columns (CASSANDRA-8797)
 * Make CFS.markReferenced() resistant to bad refcounting (CASSANDRA-8829)
 * Fix StreamTransferTask abort/complete bad refcounting (CASSANDRA-8815)
 * Fix AssertionError when querying a DESC clustering ordered
   table with ASC ordering and paging (CASSANDRA-8767)
 * AssertionError: "Memory was freed" when running cleanup (CASSANDRA-8716)
 * Make it possible to set max_sstable_age to fractional days (CASSANDRA-8406)
 * Fix some multi-column relations with indexes on some clustering
   columns (CASSANDRA-8275)
 * Fix memory leak in SSTableSimple*Writer and SSTableReader.validate()
   (CASSANDRA-8748)
 * Throw OOM if allocating memory fails to return a valid pointer (CASSANDRA-8726)
 * Fix SSTableSimpleUnsortedWriter ConcurrentModificationException (CASSANDRA-8619)
 * 'nodetool info' prints exception against older node (CASSANDRA-8796)
 * Ensure SSTableSimpleUnsortedWriter.close() terminates if
   disk writer has crashed (CASSANDRA-8807)


2.1.4
 * Bind JMX to localhost unless explicitly configured otherwise (CASSANDRA-9085)


2.1.3
 * Fix HSHA/offheap_objects corruption (CASSANDRA-8719)
 * Upgrade libthrift to 0.9.2 (CASSANDRA-8685)
 * Don't use the shared ref in sstableloader (CASSANDRA-8704)
 * Purge internal prepared statements if related tables or
   keyspaces are dropped (CASSANDRA-8693)
 * (cqlsh) Handle unicode BOM at start of files (CASSANDRA-8638)
 * Stop compactions before exiting offline tools (CASSANDRA-8623)
 * Update tools/stress/README.txt to match current behaviour (CASSANDRA-7933)
 * Fix schema from Thrift conversion with empty metadata (CASSANDRA-8695)
 * Safer Resource Management (CASSANDRA-7705)
 * Make sure we compact highly overlapping cold sstables with
   STCS (CASSANDRA-8635)
 * rpc_interface and listen_interface generate NPE on startup when specified
   interface doesn't exist (CASSANDRA-8677)
 * Fix ArrayIndexOutOfBoundsException in nodetool cfhistograms (CASSANDRA-8514)
 * Switch from yammer metrics for nodetool cf/proxy histograms (CASSANDRA-8662)
 * Make sure we don't add tmplink files to the compaction
   strategy (CASSANDRA-8580)
 * (cqlsh) Handle maps with blob keys (CASSANDRA-8372)
 * (cqlsh) Handle DynamicCompositeType schemas correctly (CASSANDRA-8563)
 * Duplicate rows returned when in clause has repeated values (CASSANDRA-6706)
 * Add tooling to detect hot partitions (CASSANDRA-7974)
 * Fix cassandra-stress user-mode truncation of partition generation (CASSANDRA-8608)
 * Only stream from unrepaired sstables during inc repair (CASSANDRA-8267)
 * Don't allow starting multiple inc repairs on the same sstables (CASSANDRA-8316)
 * Invalidate prepared BATCH statements when related tables
   or keyspaces are dropped (CASSANDRA-8652)
 * Fix missing results in secondary index queries on collections
   with ALLOW FILTERING (CASSANDRA-8421)
 * Expose EstimatedHistogram metrics for range slices (CASSANDRA-8627)
 * (cqlsh) Escape clqshrc passwords properly (CASSANDRA-8618)
 * Fix NPE when passing wrong argument in ALTER TABLE statement (CASSANDRA-8355)
 * Pig: Refactor and deprecate CqlStorage (CASSANDRA-8599)
 * Don't reuse the same cleanup strategy for all sstables (CASSANDRA-8537)
 * Fix case-sensitivity of index name on CREATE and DROP INDEX
   statements (CASSANDRA-8365)
 * Better detection/logging for corruption in compressed sstables (CASSANDRA-8192)
 * Use the correct repairedAt value when closing writer (CASSANDRA-8570)
 * (cqlsh) Handle a schema mismatch being detected on startup (CASSANDRA-8512)
 * Properly calculate expected write size during compaction (CASSANDRA-8532)
 * Invalidate affected prepared statements when a table's columns
   are altered (CASSANDRA-7910)
 * Stress - user defined writes should populate sequentally (CASSANDRA-8524)
 * Fix regression in SSTableRewriter causing some rows to become unreadable 
   during compaction (CASSANDRA-8429)
 * Run major compactions for repaired/unrepaired in parallel (CASSANDRA-8510)
 * (cqlsh) Fix compression options in DESCRIBE TABLE output when compression
   is disabled (CASSANDRA-8288)
 * (cqlsh) Fix DESCRIBE output after keyspaces are altered (CASSANDRA-7623)
 * Make sure we set lastCompactedKey correctly (CASSANDRA-8463)
 * (cqlsh) Fix output of CONSISTENCY command (CASSANDRA-8507)
 * (cqlsh) Fixed the handling of LIST statements (CASSANDRA-8370)
 * Make sstablescrub check leveled manifest again (CASSANDRA-8432)
 * Check first/last keys in sstable when giving out positions (CASSANDRA-8458)
 * Disable mmap on Windows (CASSANDRA-6993)
 * Add missing ConsistencyLevels to cassandra-stress (CASSANDRA-8253)
 * Add auth support to cassandra-stress (CASSANDRA-7985)
 * Fix ArrayIndexOutOfBoundsException when generating error message
   for some CQL syntax errors (CASSANDRA-8455)
 * Scale memtable slab allocation logarithmically (CASSANDRA-7882)
 * cassandra-stress simultaneous inserts over same seed (CASSANDRA-7964)
 * Reduce cassandra-stress sampling memory requirements (CASSANDRA-7926)
 * Ensure memtable flush cannot expire commit log entries from its future (CASSANDRA-8383)
 * Make read "defrag" async to reclaim memtables (CASSANDRA-8459)
 * Remove tmplink files for offline compactions (CASSANDRA-8321)
 * Reduce maxHintsInProgress (CASSANDRA-8415)
 * BTree updates may call provided update function twice (CASSANDRA-8018)
 * Release sstable references after anticompaction (CASSANDRA-8386)
 * Handle abort() in SSTableRewriter properly (CASSANDRA-8320)
 * Fix high size calculations for prepared statements (CASSANDRA-8231)
 * Centralize shared executors (CASSANDRA-8055)
 * Fix filtering for CONTAINS (KEY) relations on frozen collection
   clustering columns when the query is restricted to a single
   partition (CASSANDRA-8203)
 * Do more aggressive entire-sstable TTL expiry checks (CASSANDRA-8243)
 * Add more log info if readMeter is null (CASSANDRA-8238)
 * add check of the system wall clock time at startup (CASSANDRA-8305)
 * Support for frozen collections (CASSANDRA-7859)
 * Fix overflow on histogram computation (CASSANDRA-8028)
 * Have paxos reuse the timestamp generation of normal queries (CASSANDRA-7801)
 * Fix incremental repair not remove parent session on remote (CASSANDRA-8291)
 * Improve JBOD disk utilization (CASSANDRA-7386)
 * Log failed host when preparing incremental repair (CASSANDRA-8228)
 * Force config client mode in CQLSSTableWriter (CASSANDRA-8281)
 * Fix sstableupgrade throws exception (CASSANDRA-8688)
 * Fix hang when repairing empty keyspace (CASSANDRA-8694)
Merged from 2.0:
 * Fix IllegalArgumentException in dynamic snitch (CASSANDRA-8448)
 * Add support for UPDATE ... IF EXISTS (CASSANDRA-8610)
 * Fix reversal of list prepends (CASSANDRA-8733)
 * Prevent non-zero default_time_to_live on tables with counters
   (CASSANDRA-8678)
 * Fix SSTableSimpleUnsortedWriter ConcurrentModificationException
   (CASSANDRA-8619)
 * Round up time deltas lower than 1ms in BulkLoader (CASSANDRA-8645)
 * Add batch remove iterator to ABSC (CASSANDRA-8414, 8666)
 * Fix isClientMode check in Keyspace (CASSANDRA-8687)
 * Use more efficient slice size for querying internal secondary
   index tables (CASSANDRA-8550)
 * Fix potentially returning deleted rows with range tombstone (CASSANDRA-8558)
 * Check for available disk space before starting a compaction (CASSANDRA-8562)
 * Fix DISTINCT queries with LIMITs or paging when some partitions
   contain only tombstones (CASSANDRA-8490)
 * Introduce background cache refreshing to permissions cache
   (CASSANDRA-8194)
 * Fix race condition in StreamTransferTask that could lead to
   infinite loops and premature sstable deletion (CASSANDRA-7704)
 * Add an extra version check to MigrationTask (CASSANDRA-8462)
 * Ensure SSTableWriter cleans up properly after failure (CASSANDRA-8499)
 * Increase bf true positive count on key cache hit (CASSANDRA-8525)
 * Move MeteredFlusher to its own thread (CASSANDRA-8485)
 * Fix non-distinct results in DISTNCT queries on static columns when
   paging is enabled (CASSANDRA-8087)
 * Move all hints related tasks to hints internal executor (CASSANDRA-8285)
 * Fix paging for multi-partition IN queries (CASSANDRA-8408)
 * Fix MOVED_NODE topology event never being emitted when a node
   moves its token (CASSANDRA-8373)
 * Fix validation of indexes in COMPACT tables (CASSANDRA-8156)
 * Avoid StackOverflowError when a large list of IN values
   is used for a clustering column (CASSANDRA-8410)
 * Fix NPE when writetime() or ttl() calls are wrapped by
   another function call (CASSANDRA-8451)
 * Fix NPE after dropping a keyspace (CASSANDRA-8332)
 * Fix error message on read repair timeouts (CASSANDRA-7947)
 * Default DTCS base_time_seconds changed to 60 (CASSANDRA-8417)
 * Refuse Paxos operation with more than one pending endpoint (CASSANDRA-8346, 8640)
 * Throw correct exception when trying to bind a keyspace or table
   name (CASSANDRA-6952)
 * Make HHOM.compact synchronized (CASSANDRA-8416)
 * cancel latency-sampling task when CF is dropped (CASSANDRA-8401)
 * don't block SocketThread for MessagingService (CASSANDRA-8188)
 * Increase quarantine delay on replacement (CASSANDRA-8260)
 * Expose off-heap memory usage stats (CASSANDRA-7897)
 * Ignore Paxos commits for truncated tables (CASSANDRA-7538)
 * Validate size of indexed column values (CASSANDRA-8280)
 * Make LCS split compaction results over all data directories (CASSANDRA-8329)
 * Fix some failing queries that use multi-column relations
   on COMPACT STORAGE tables (CASSANDRA-8264)
 * Fix InvalidRequestException with ORDER BY (CASSANDRA-8286)
 * Disable SSLv3 for POODLE (CASSANDRA-8265)
 * Fix millisecond timestamps in Tracing (CASSANDRA-8297)
 * Include keyspace name in error message when there are insufficient
   live nodes to stream from (CASSANDRA-8221)
 * Avoid overlap in L1 when L0 contains many nonoverlapping
   sstables (CASSANDRA-8211)
 * Improve PropertyFileSnitch logging (CASSANDRA-8183)
 * Add DC-aware sequential repair (CASSANDRA-8193)
 * Use live sstables in snapshot repair if possible (CASSANDRA-8312)
 * Fix hints serialized size calculation (CASSANDRA-8587)


2.1.2
 * (cqlsh) parse_for_table_meta errors out on queries with undefined
   grammars (CASSANDRA-8262)
 * (cqlsh) Fix SELECT ... TOKEN() function broken in C* 2.1.1 (CASSANDRA-8258)
 * Fix Cassandra crash when running on JDK8 update 40 (CASSANDRA-8209)
 * Optimize partitioner tokens (CASSANDRA-8230)
 * Improve compaction of repaired/unrepaired sstables (CASSANDRA-8004)
 * Make cache serializers pluggable (CASSANDRA-8096)
 * Fix issues with CONTAINS (KEY) queries on secondary indexes
   (CASSANDRA-8147)
 * Fix read-rate tracking of sstables for some queries (CASSANDRA-8239)
 * Fix default timestamp in QueryOptions (CASSANDRA-8246)
 * Set socket timeout when reading remote version (CASSANDRA-8188)
 * Refactor how we track live size (CASSANDRA-7852)
 * Make sure unfinished compaction files are removed (CASSANDRA-8124)
 * Fix shutdown when run as Windows service (CASSANDRA-8136)
 * Fix DESCRIBE TABLE with custom indexes (CASSANDRA-8031)
 * Fix race in RecoveryManagerTest (CASSANDRA-8176)
 * Avoid IllegalArgumentException while sorting sstables in
   IndexSummaryManager (CASSANDRA-8182)
 * Shutdown JVM on file descriptor exhaustion (CASSANDRA-7579)
 * Add 'die' policy for commit log and disk failure (CASSANDRA-7927)
 * Fix installing as service on Windows (CASSANDRA-8115)
 * Fix CREATE TABLE for CQL2 (CASSANDRA-8144)
 * Avoid boxing in ColumnStats min/max trackers (CASSANDRA-8109)
Merged from 2.0:
 * Correctly handle non-text column names in cql3 (CASSANDRA-8178)
 * Fix deletion for indexes on primary key columns (CASSANDRA-8206)
 * Add 'nodetool statusgossip' (CASSANDRA-8125)
 * Improve client notification that nodes are ready for requests (CASSANDRA-7510)
 * Handle negative timestamp in writetime method (CASSANDRA-8139)
 * Pig: Remove errant LIMIT clause in CqlNativeStorage (CASSANDRA-8166)
 * Throw ConfigurationException when hsha is used with the default
   rpc_max_threads setting of 'unlimited' (CASSANDRA-8116)
 * Allow concurrent writing of the same table in the same JVM using
   CQLSSTableWriter (CASSANDRA-7463)
 * Fix totalDiskSpaceUsed calculation (CASSANDRA-8205)


2.1.1
 * Fix spin loop in AtomicSortedColumns (CASSANDRA-7546)
 * Dont notify when replacing tmplink files (CASSANDRA-8157)
 * Fix validation with multiple CONTAINS clause (CASSANDRA-8131)
 * Fix validation of collections in TriggerExecutor (CASSANDRA-8146)
 * Fix IllegalArgumentException when a list of IN values containing tuples
   is passed as a single arg to a prepared statement with the v1 or v2
   protocol (CASSANDRA-8062)
 * Fix ClassCastException in DISTINCT query on static columns with
   query paging (CASSANDRA-8108)
 * Fix NPE on null nested UDT inside a set (CASSANDRA-8105)
 * Fix exception when querying secondary index on set items or map keys
   when some clustering columns are specified (CASSANDRA-8073)
 * Send proper error response when there is an error during native
   protocol message decode (CASSANDRA-8118)
 * Gossip should ignore generation numbers too far in the future (CASSANDRA-8113)
 * Fix NPE when creating a table with frozen sets, lists (CASSANDRA-8104)
 * Fix high memory use due to tracking reads on incrementally opened sstable
   readers (CASSANDRA-8066)
 * Fix EXECUTE request with skipMetadata=false returning no metadata
   (CASSANDRA-8054)
 * Allow concurrent use of CQLBulkOutputFormat (CASSANDRA-7776)
 * Shutdown JVM on OOM (CASSANDRA-7507)
 * Upgrade netty version and enable epoll event loop (CASSANDRA-7761)
 * Don't duplicate sstables smaller than split size when using
   the sstablesplitter tool (CASSANDRA-7616)
 * Avoid re-parsing already prepared statements (CASSANDRA-7923)
 * Fix some Thrift slice deletions and updates of COMPACT STORAGE
   tables with some clustering columns omitted (CASSANDRA-7990)
 * Fix filtering for CONTAINS on sets (CASSANDRA-8033)
 * Properly track added size (CASSANDRA-7239)
 * Allow compilation in java 8 (CASSANDRA-7208)
 * Fix Assertion error on RangeTombstoneList diff (CASSANDRA-8013)
 * Release references to overlapping sstables during compaction (CASSANDRA-7819)
 * Send notification when opening compaction results early (CASSANDRA-8034)
 * Make native server start block until properly bound (CASSANDRA-7885)
 * (cqlsh) Fix IPv6 support (CASSANDRA-7988)
 * Ignore fat clients when checking for endpoint collision (CASSANDRA-7939)
 * Make sstablerepairedset take a list of files (CASSANDRA-7995)
 * (cqlsh) Tab completeion for indexes on map keys (CASSANDRA-7972)
 * (cqlsh) Fix UDT field selection in select clause (CASSANDRA-7891)
 * Fix resource leak in event of corrupt sstable
 * (cqlsh) Add command line option for cqlshrc file path (CASSANDRA-7131)
 * Provide visibility into prepared statements churn (CASSANDRA-7921, CASSANDRA-7930)
 * Invalidate prepared statements when their keyspace or table is
   dropped (CASSANDRA-7566)
 * cassandra-stress: fix support for NetworkTopologyStrategy (CASSANDRA-7945)
 * Fix saving caches when a table is dropped (CASSANDRA-7784)
 * Add better error checking of new stress profile (CASSANDRA-7716)
 * Use ThreadLocalRandom and remove FBUtilities.threadLocalRandom (CASSANDRA-7934)
 * Prevent operator mistakes due to simultaneous bootstrap (CASSANDRA-7069)
 * cassandra-stress supports whitelist mode for node config (CASSANDRA-7658)
 * GCInspector more closely tracks GC; cassandra-stress and nodetool report it (CASSANDRA-7916)
 * nodetool won't output bogus ownership info without a keyspace (CASSANDRA-7173)
 * Add human readable option to nodetool commands (CASSANDRA-5433)
 * Don't try to set repairedAt on old sstables (CASSANDRA-7913)
 * Add metrics for tracking PreparedStatement use (CASSANDRA-7719)
 * (cqlsh) tab-completion for triggers (CASSANDRA-7824)
 * (cqlsh) Support for query paging (CASSANDRA-7514)
 * (cqlsh) Show progress of COPY operations (CASSANDRA-7789)
 * Add syntax to remove multiple elements from a map (CASSANDRA-6599)
 * Support non-equals conditions in lightweight transactions (CASSANDRA-6839)
 * Add IF [NOT] EXISTS to create/drop triggers (CASSANDRA-7606)
 * (cqlsh) Display the current logged-in user (CASSANDRA-7785)
 * (cqlsh) Don't ignore CTRL-C during COPY FROM execution (CASSANDRA-7815)
 * (cqlsh) Order UDTs according to cross-type dependencies in DESCRIBE
   output (CASSANDRA-7659)
 * (cqlsh) Fix handling of CAS statement results (CASSANDRA-7671)
 * (cqlsh) COPY TO/FROM improvements (CASSANDRA-7405)
 * Support list index operations with conditions (CASSANDRA-7499)
 * Add max live/tombstoned cells to nodetool cfstats output (CASSANDRA-7731)
 * Validate IPv6 wildcard addresses properly (CASSANDRA-7680)
 * (cqlsh) Error when tracing query (CASSANDRA-7613)
 * Avoid IOOBE when building SyntaxError message snippet (CASSANDRA-7569)
 * SSTableExport uses correct validator to create string representation of partition
   keys (CASSANDRA-7498)
 * Avoid NPEs when receiving type changes for an unknown keyspace (CASSANDRA-7689)
 * Add support for custom 2i validation (CASSANDRA-7575)
 * Pig support for hadoop CqlInputFormat (CASSANDRA-6454)
 * Add listen_interface and rpc_interface options (CASSANDRA-7417)
 * Improve schema merge performance (CASSANDRA-7444)
 * Adjust MT depth based on # of partition validating (CASSANDRA-5263)
 * Optimise NativeCell comparisons (CASSANDRA-6755)
 * Configurable client timeout for cqlsh (CASSANDRA-7516)
 * Include snippet of CQL query near syntax error in messages (CASSANDRA-7111)
 * Make repair -pr work with -local (CASSANDRA-7450)
 * Fix error in sstableloader with -cph > 1 (CASSANDRA-8007)
 * Fix snapshot repair error on indexed tables (CASSANDRA-8020)
 * Do not exit nodetool repair when receiving JMX NOTIF_LOST (CASSANDRA-7909)
 * Stream to private IP when available (CASSANDRA-8084)
Merged from 2.0:
 * Reject conditions on DELETE unless full PK is given (CASSANDRA-6430)
 * Properly reject the token function DELETE (CASSANDRA-7747)
 * Force batchlog replay before decommissioning a node (CASSANDRA-7446)
 * Fix hint replay with many accumulated expired hints (CASSANDRA-6998)
 * Fix duplicate results in DISTINCT queries on static columns with query
   paging (CASSANDRA-8108)
 * Add DateTieredCompactionStrategy (CASSANDRA-6602)
 * Properly validate ascii and utf8 string literals in CQL queries (CASSANDRA-8101)
 * (cqlsh) Fix autocompletion for alter keyspace (CASSANDRA-8021)
 * Create backup directories for commitlog archiving during startup (CASSANDRA-8111)
 * Reduce totalBlockFor() for LOCAL_* consistency levels (CASSANDRA-8058)
 * Fix merging schemas with re-dropped keyspaces (CASSANDRA-7256)
 * Fix counters in supercolumns during live upgrades from 1.2 (CASSANDRA-7188)
 * Notify DT subscribers when a column family is truncated (CASSANDRA-8088)
 * Add sanity check of $JAVA on startup (CASSANDRA-7676)
 * Schedule fat client schema pull on join (CASSANDRA-7993)
 * Don't reset nodes' versions when closing IncomingTcpConnections
   (CASSANDRA-7734)
 * Record the real messaging version in all cases in OutboundTcpConnection
   (CASSANDRA-8057)
 * SSL does not work in cassandra-cli (CASSANDRA-7899)
 * Fix potential exception when using ReversedType in DynamicCompositeType
   (CASSANDRA-7898)
 * Better validation of collection values (CASSANDRA-7833)
 * Track min/max timestamps correctly (CASSANDRA-7969)
 * Fix possible overflow while sorting CL segments for replay (CASSANDRA-7992)
 * Increase nodetool Xmx (CASSANDRA-7956)
 * Archive any commitlog segments present at startup (CASSANDRA-6904)
 * CrcCheckChance should adjust based on live CFMetadata not 
   sstable metadata (CASSANDRA-7978)
 * token() should only accept columns in the partitioning
   key order (CASSANDRA-6075)
 * Add method to invalidate permission cache via JMX (CASSANDRA-7977)
 * Allow propagating multiple gossip states atomically (CASSANDRA-6125)
 * Log exceptions related to unclean native protocol client disconnects
   at DEBUG or INFO (CASSANDRA-7849)
 * Allow permissions cache to be set via JMX (CASSANDRA-7698)
 * Include schema_triggers CF in readable system resources (CASSANDRA-7967)
 * Fix RowIndexEntry to report correct serializedSize (CASSANDRA-7948)
 * Make CQLSSTableWriter sync within partitions (CASSANDRA-7360)
 * Potentially use non-local replicas in CqlConfigHelper (CASSANDRA-7906)
 * Explicitly disallow mixing multi-column and single-column
   relations on clustering columns (CASSANDRA-7711)
 * Better error message when condition is set on PK column (CASSANDRA-7804)
 * Don't send schema change responses and events for no-op DDL
   statements (CASSANDRA-7600)
 * (Hadoop) fix cluster initialisation for a split fetching (CASSANDRA-7774)
 * Throw InvalidRequestException when queries contain relations on entire
   collection columns (CASSANDRA-7506)
 * (cqlsh) enable CTRL-R history search with libedit (CASSANDRA-7577)
 * (Hadoop) allow ACFRW to limit nodes to local DC (CASSANDRA-7252)
 * (cqlsh) cqlsh should automatically disable tracing when selecting
   from system_traces (CASSANDRA-7641)
 * (Hadoop) Add CqlOutputFormat (CASSANDRA-6927)
 * Don't depend on cassandra config for nodetool ring (CASSANDRA-7508)
 * (cqlsh) Fix failing cqlsh formatting tests (CASSANDRA-7703)
 * Fix IncompatibleClassChangeError from hadoop2 (CASSANDRA-7229)
 * Add 'nodetool sethintedhandoffthrottlekb' (CASSANDRA-7635)
 * (cqlsh) Add tab-completion for CREATE/DROP USER IF [NOT] EXISTS (CASSANDRA-7611)
 * Catch errors when the JVM pulls the rug out from GCInspector (CASSANDRA-5345)
 * cqlsh fails when version number parts are not int (CASSANDRA-7524)
 * Fix NPE when table dropped during streaming (CASSANDRA-7946)
 * Fix wrong progress when streaming uncompressed (CASSANDRA-7878)
 * Fix possible infinite loop in creating repair range (CASSANDRA-7983)
 * Fix unit in nodetool for streaming throughput (CASSANDRA-7375)
Merged from 1.2:
 * Don't index tombstones (CASSANDRA-7828)
 * Improve PasswordAuthenticator default super user setup (CASSANDRA-7788)


2.1.0
 * (cqlsh) Removed "ALTER TYPE <name> RENAME TO <name>" from tab-completion
   (CASSANDRA-7895)
 * Fixed IllegalStateException in anticompaction (CASSANDRA-7892)
 * cqlsh: DESCRIBE support for frozen UDTs, tuples (CASSANDRA-7863)
 * Avoid exposing internal classes over JMX (CASSANDRA-7879)
 * Add null check for keys when freezing collection (CASSANDRA-7869)
 * Improve stress workload realism (CASSANDRA-7519)


2.1.0-rc7
 * Add frozen keyword and require UDT to be frozen (CASSANDRA-7857)
 * Track added sstable size correctly (CASSANDRA-7239)
 * (cqlsh) Fix case insensitivity (CASSANDRA-7834)
 * Fix failure to stream ranges when moving (CASSANDRA-7836)
 * Correctly remove tmplink files (CASSANDRA-7803)
 * (cqlsh) Fix column name formatting for functions, CAS operations,
   and UDT field selections (CASSANDRA-7806)
 * (cqlsh) Fix COPY FROM handling of null/empty primary key
   values (CASSANDRA-7792)
 * Fix ordering of static cells (CASSANDRA-7763)
Merged from 2.0:
 * Forbid re-adding dropped counter columns (CASSANDRA-7831)
 * Fix CFMetaData#isThriftCompatible() for PK-only tables (CASSANDRA-7832)
 * Always reject inequality on the partition key without token()
   (CASSANDRA-7722)
 * Always send Paxos commit to all replicas (CASSANDRA-7479)
 * Make disruptor_thrift_server invocation pool configurable (CASSANDRA-7594)
 * Make repair no-op when RF=1 (CASSANDRA-7864)


2.0.10
 * Don't send schema change responses and events for no-op DDL
   statements (CASSANDRA-7600)
 * (Hadoop) fix cluster initialisation for a split fetching (CASSANDRA-7774)
 * Configure system.paxos with LeveledCompactionStrategy (CASSANDRA-7753)
 * Fix ALTER clustering column type from DateType to TimestampType when
   using DESC clustering order (CASSANRDA-7797)
 * Throw EOFException if we run out of chunks in compressed datafile
   (CASSANDRA-7664)
 * Fix PRSI handling of CQL3 row markers for row cleanup (CASSANDRA-7787)
 * Fix dropping collection when it's the last regular column (CASSANDRA-7744)
 * Properly reject operations on list index with conditions (CASSANDRA-7499)
 * Make StreamReceiveTask thread safe and gc friendly (CASSANDRA-7795)
 * Validate empty cell names from counter updates (CASSANDRA-7798)
Merged from 1.2:
 * Don't allow compacted sstables to be marked as compacting (CASSANDRA-7145)
 * Track expired tombstones (CASSANDRA-7810)


2.1.0-rc6
 * Fix OOM issue from netty caching over time (CASSANDRA-7743)
 * json2sstable couldn't import JSON for CQL table (CASSANDRA-7477)
 * Invalidate all caches on table drop (CASSANDRA-7561)
 * Skip strict endpoint selection for ranges if RF == nodes (CASSANRA-7765)
 * Fix Thrift range filtering without 2ary index lookups (CASSANDRA-7741)
 * Add tracing entries about concurrent range requests (CASSANDRA-7599)
 * (cqlsh) Fix DESCRIBE for NTS keyspaces (CASSANDRA-7729)
 * Remove netty buffer ref-counting (CASSANDRA-7735)
 * Pass mutated cf to index updater for use by PRSI (CASSANDRA-7742)
 * Include stress yaml example in release and deb (CASSANDRA-7717)
 * workaround for netty issue causing corrupted data off the wire (CASSANDRA-7695)
 * cqlsh DESC CLUSTER fails retrieving ring information (CASSANDRA-7687)
 * Fix binding null values inside UDT (CASSANDRA-7685)
 * Fix UDT field selection with empty fields (CASSANDRA-7670)
 * Bogus deserialization of static cells from sstable (CASSANDRA-7684)
 * Fix NPE on compaction leftover cleanup for dropped table (CASSANDRA-7770)
Merged from 2.0:
 * (cqlsh) Wait up to 10 sec for a tracing session (CASSANDRA-7222)
 * Fix NPE in FileCacheService.sizeInBytes (CASSANDRA-7756)
 * Remove duplicates from StorageService.getJoiningNodes (CASSANDRA-7478)
 * Clone token map outside of hot gossip loops (CASSANDRA-7758)
 * Fix MS expiring map timeout for Paxos messages (CASSANDRA-7752)
 * Do not flush on truncate if durable_writes is false (CASSANDRA-7750)
 * Give CRR a default input_cql Statement (CASSANDRA-7226)
 * Better error message when adding a collection with the same name
   than a previously dropped one (CASSANDRA-6276)
 * Fix validation when adding static columns (CASSANDRA-7730)
 * (Thrift) fix range deletion of supercolumns (CASSANDRA-7733)
 * Fix potential AssertionError in RangeTombstoneList (CASSANDRA-7700)
 * Validate arguments of blobAs* functions (CASSANDRA-7707)
 * Fix potential AssertionError with 2ndary indexes (CASSANDRA-6612)
 * Avoid logging CompactionInterrupted at ERROR (CASSANDRA-7694)
 * Minor leak in sstable2jon (CASSANDRA-7709)
 * Add cassandra.auto_bootstrap system property (CASSANDRA-7650)
 * Update java driver (for hadoop) (CASSANDRA-7618)
 * Remove CqlPagingRecordReader/CqlPagingInputFormat (CASSANDRA-7570)
 * Support connecting to ipv6 jmx with nodetool (CASSANDRA-7669)


2.1.0-rc5
 * Reject counters inside user types (CASSANDRA-7672)
 * Switch to notification-based GCInspector (CASSANDRA-7638)
 * (cqlsh) Handle nulls in UDTs and tuples correctly (CASSANDRA-7656)
 * Don't use strict consistency when replacing (CASSANDRA-7568)
 * Fix min/max cell name collection on 2.0 SSTables with range
   tombstones (CASSANDRA-7593)
 * Tolerate min/max cell names of different lengths (CASSANDRA-7651)
 * Filter cached results correctly (CASSANDRA-7636)
 * Fix tracing on the new SEPExecutor (CASSANDRA-7644)
 * Remove shuffle and taketoken (CASSANDRA-7601)
 * Clean up Windows batch scripts (CASSANDRA-7619)
 * Fix native protocol drop user type notification (CASSANDRA-7571)
 * Give read access to system.schema_usertypes to all authenticated users
   (CASSANDRA-7578)
 * (cqlsh) Fix cqlsh display when zero rows are returned (CASSANDRA-7580)
 * Get java version correctly when JAVA_TOOL_OPTIONS is set (CASSANDRA-7572)
 * Fix NPE when dropping index from non-existent keyspace, AssertionError when
   dropping non-existent index with IF EXISTS (CASSANDRA-7590)
 * Fix sstablelevelresetter hang (CASSANDRA-7614)
 * (cqlsh) Fix deserialization of blobs (CASSANDRA-7603)
 * Use "keyspace updated" schema change message for UDT changes in v1 and
   v2 protocols (CASSANDRA-7617)
 * Fix tracing of range slices and secondary index lookups that are local
   to the coordinator (CASSANDRA-7599)
 * Set -Dcassandra.storagedir for all tool shell scripts (CASSANDRA-7587)
 * Don't swap max/min col names when mutating sstable metadata (CASSANDRA-7596)
 * (cqlsh) Correctly handle paged result sets (CASSANDRA-7625)
 * (cqlsh) Improve waiting for a trace to complete (CASSANDRA-7626)
 * Fix tracing of concurrent range slices and 2ary index queries (CASSANDRA-7626)
 * Fix scrub against collection type (CASSANDRA-7665)
Merged from 2.0:
 * Set gc_grace_seconds to seven days for system schema tables (CASSANDRA-7668)
 * SimpleSeedProvider no longer caches seeds forever (CASSANDRA-7663)
 * Always flush on truncate (CASSANDRA-7511)
 * Fix ReversedType(DateType) mapping to native protocol (CASSANDRA-7576)
 * Always merge ranges owned by a single node (CASSANDRA-6930)
 * Track max/min timestamps for range tombstones (CASSANDRA-7647)
 * Fix NPE when listing saved caches dir (CASSANDRA-7632)


2.1.0-rc4
 * Fix word count hadoop example (CASSANDRA-7200)
 * Updated memtable_cleanup_threshold and memtable_flush_writers defaults 
   (CASSANDRA-7551)
 * (Windows) fix startup when WMI memory query fails (CASSANDRA-7505)
 * Anti-compaction proceeds if any part of the repair failed (CASANDRA-7521)
 * Add missing table name to DROP INDEX responses and notifications (CASSANDRA-7539)
 * Bump CQL version to 3.2.0 and update CQL documentation (CASSANDRA-7527)
 * Fix configuration error message when running nodetool ring (CASSANDRA-7508)
 * Support conditional updates, tuple type, and the v3 protocol in cqlsh (CASSANDRA-7509)
 * Handle queries on multiple secondary index types (CASSANDRA-7525)
 * Fix cqlsh authentication with v3 native protocol (CASSANDRA-7564)
 * Fix NPE when unknown prepared statement ID is used (CASSANDRA-7454)
Merged from 2.0:
 * (Windows) force range-based repair to non-sequential mode (CASSANDRA-7541)
 * Fix range merging when DES scores are zero (CASSANDRA-7535)
 * Warn when SSL certificates have expired (CASSANDRA-7528)
 * Fix error when doing reversed queries with static columns (CASSANDRA-7490)
Merged from 1.2:
 * Set correct stream ID on responses when non-Exception Throwables
   are thrown while handling native protocol messages (CASSANDRA-7470)


2.1.0-rc3
 * Consider expiry when reconciling otherwise equal cells (CASSANDRA-7403)
 * Introduce CQL support for stress tool (CASSANDRA-6146)
 * Fix ClassCastException processing expired messages (CASSANDRA-7496)
 * Fix prepared marker for collections inside UDT (CASSANDRA-7472)
 * Remove left-over populate_io_cache_on_flush and replicate_on_write
   uses (CASSANDRA-7493)
 * (Windows) handle spaces in path names (CASSANDRA-7451)
 * Ensure writes have completed after dropping a table, before recycling
   commit log segments (CASSANDRA-7437)
 * Remove left-over rows_per_partition_to_cache (CASSANDRA-7493)
 * Fix error when CONTAINS is used with a bind marker (CASSANDRA-7502)
 * Properly reject unknown UDT field (CASSANDRA-7484)
Merged from 2.0:
 * Fix CC#collectTimeOrderedData() tombstone optimisations (CASSANDRA-7394)
 * Support DISTINCT for static columns and fix behaviour when DISTINC is
   not use (CASSANDRA-7305).
 * Workaround JVM NPE on JMX bind failure (CASSANDRA-7254)
 * Fix race in FileCacheService RemovalListener (CASSANDRA-7278)
 * Fix inconsistent use of consistencyForCommit that allowed LOCAL_QUORUM
   operations to incorrect become full QUORUM (CASSANDRA-7345)
 * Properly handle unrecognized opcodes and flags (CASSANDRA-7440)
 * (Hadoop) close CqlRecordWriter clients when finished (CASSANDRA-7459)
 * Commit disk failure policy (CASSANDRA-7429)
 * Make sure high level sstables get compacted (CASSANDRA-7414)
 * Fix AssertionError when using empty clustering columns and static columns
   (CASSANDRA-7455)
 * Add option to disable STCS in L0 (CASSANDRA-6621)
 * Upgrade to snappy-java 1.0.5.2 (CASSANDRA-7476)


2.1.0-rc2
 * Fix heap size calculation for CompoundSparseCellName and 
   CompoundSparseCellName.WithCollection (CASSANDRA-7421)
 * Allow counter mutations in UNLOGGED batches (CASSANDRA-7351)
 * Modify reconcile logic to always pick a tombstone over a counter cell
   (CASSANDRA-7346)
 * Avoid incremental compaction on Windows (CASSANDRA-7365)
 * Fix exception when querying a composite-keyed table with a collection index
   (CASSANDRA-7372)
 * Use node's host id in place of counter ids (CASSANDRA-7366)
 * Fix error when doing reversed queries with static columns (CASSANDRA-7490)
 * Backport CASSANDRA-6747 (CASSANDRA-7560)
 * Track max/min timestamps for range tombstones (CASSANDRA-7647)
 * Fix NPE when listing saved caches dir (CASSANDRA-7632)
 * Fix sstableloader unable to connect encrypted node (CASSANDRA-7585)
Merged from 1.2:
 * Clone token map outside of hot gossip loops (CASSANDRA-7758)
 * Add stop method to EmbeddedCassandraService (CASSANDRA-7595)
 * Support connecting to ipv6 jmx with nodetool (CASSANDRA-7669)
 * Set gc_grace_seconds to seven days for system schema tables (CASSANDRA-7668)
 * SimpleSeedProvider no longer caches seeds forever (CASSANDRA-7663)
 * Set correct stream ID on responses when non-Exception Throwables
   are thrown while handling native protocol messages (CASSANDRA-7470)
 * Fix row size miscalculation in LazilyCompactedRow (CASSANDRA-7543)
 * Fix race in background compaction check (CASSANDRA-7745)
 * Don't clear out range tombstones during compaction (CASSANDRA-7808)


2.1.0-rc1
 * Revert flush directory (CASSANDRA-6357)
 * More efficient executor service for fast operations (CASSANDRA-4718)
 * Move less common tools into a new cassandra-tools package (CASSANDRA-7160)
 * Support more concurrent requests in native protocol (CASSANDRA-7231)
 * Add tab-completion to debian nodetool packaging (CASSANDRA-6421)
 * Change concurrent_compactors defaults (CASSANDRA-7139)
 * Add PowerShell Windows launch scripts (CASSANDRA-7001)
 * Make commitlog archive+restore more robust (CASSANDRA-6974)
 * Fix marking commitlogsegments clean (CASSANDRA-6959)
 * Add snapshot "manifest" describing files included (CASSANDRA-6326)
 * Parallel streaming for sstableloader (CASSANDRA-3668)
 * Fix bugs in supercolumns handling (CASSANDRA-7138)
 * Fix ClassClassException on composite dense tables (CASSANDRA-7112)
 * Cleanup and optimize collation and slice iterators (CASSANDRA-7107)
 * Upgrade NBHM lib (CASSANDRA-7128)
 * Optimize netty server (CASSANDRA-6861)
 * Fix repair hang when given CF does not exist (CASSANDRA-7189)
 * Allow c* to be shutdown in an embedded mode (CASSANDRA-5635)
 * Add server side batching to native transport (CASSANDRA-5663)
 * Make batchlog replay asynchronous (CASSANDRA-6134)
 * remove unused classes (CASSANDRA-7197)
 * Limit user types to the keyspace they are defined in (CASSANDRA-6643)
 * Add validate method to CollectionType (CASSANDRA-7208)
 * New serialization format for UDT values (CASSANDRA-7209, CASSANDRA-7261)
 * Fix nodetool netstats (CASSANDRA-7270)
 * Fix potential ClassCastException in HintedHandoffManager (CASSANDRA-7284)
 * Use prepared statements internally (CASSANDRA-6975)
 * Fix broken paging state with prepared statement (CASSANDRA-7120)
 * Fix IllegalArgumentException in CqlStorage (CASSANDRA-7287)
 * Allow nulls/non-existant fields in UDT (CASSANDRA-7206)
 * Add Thrift MultiSliceRequest (CASSANDRA-6757, CASSANDRA-7027)
 * Handle overlapping MultiSlices (CASSANDRA-7279)
 * Fix DataOutputTest on Windows (CASSANDRA-7265)
 * Embedded sets in user defined data-types are not updating (CASSANDRA-7267)
 * Add tuple type to CQL/native protocol (CASSANDRA-7248)
 * Fix CqlPagingRecordReader on tables with few rows (CASSANDRA-7322)
Merged from 2.0:
 * Copy compaction options to make sure they are reloaded (CASSANDRA-7290)
 * Add option to do more aggressive tombstone compactions (CASSANDRA-6563)
 * Don't try to compact already-compacting files in HHOM (CASSANDRA-7288)
 * Always reallocate buffers in HSHA (CASSANDRA-6285)
 * (Hadoop) support authentication in CqlRecordReader (CASSANDRA-7221)
 * (Hadoop) Close java driver Cluster in CQLRR.close (CASSANDRA-7228)
 * Warn when 'USING TIMESTAMP' is used on a CAS BATCH (CASSANDRA-7067)
 * return all cpu values from BackgroundActivityMonitor.readAndCompute (CASSANDRA-7183)
 * Correctly delete scheduled range xfers (CASSANDRA-7143)
 * return all cpu values from BackgroundActivityMonitor.readAndCompute (CASSANDRA-7183)  
 * reduce garbage creation in calculatePendingRanges (CASSANDRA-7191)
 * fix c* launch issues on Russian os's due to output of linux 'free' cmd (CASSANDRA-6162)
 * Fix disabling autocompaction (CASSANDRA-7187)
 * Fix potential NumberFormatException when deserializing IntegerType (CASSANDRA-7088)
 * cqlsh can't tab-complete disabling compaction (CASSANDRA-7185)
 * cqlsh: Accept and execute CQL statement(s) from command-line parameter (CASSANDRA-7172)
 * Fix IllegalStateException in CqlPagingRecordReader (CASSANDRA-7198)
 * Fix the InvertedIndex trigger example (CASSANDRA-7211)
 * Add --resolve-ip option to 'nodetool ring' (CASSANDRA-7210)
 * reduce garbage on codec flag deserialization (CASSANDRA-7244) 
 * Fix duplicated error messages on directory creation error at startup (CASSANDRA-5818)
 * Proper null handle for IF with map element access (CASSANDRA-7155)
 * Improve compaction visibility (CASSANDRA-7242)
 * Correctly delete scheduled range xfers (CASSANDRA-7143)
 * Make batchlog replica selection rack-aware (CASSANDRA-6551)
 * Fix CFMetaData#getColumnDefinitionFromColumnName() (CASSANDRA-7074)
 * Fix writetime/ttl functions for static columns (CASSANDRA-7081)
 * Suggest CTRL-C or semicolon after three blank lines in cqlsh (CASSANDRA-7142)
 * Fix 2ndary index queries with DESC clustering order (CASSANDRA-6950)
 * Invalid key cache entries on DROP (CASSANDRA-6525)
 * Fix flapping RecoveryManagerTest (CASSANDRA-7084)
 * Add missing iso8601 patterns for date strings (CASSANDRA-6973)
 * Support selecting multiple rows in a partition using IN (CASSANDRA-6875)
 * Add authentication support to shuffle (CASSANDRA-6484)
 * Swap local and global default read repair chances (CASSANDRA-7320)
 * Add conditional CREATE/DROP USER support (CASSANDRA-7264)
 * Cqlsh counts non-empty lines for "Blank lines" warning (CASSANDRA-7325)
Merged from 1.2:
 * Add Cloudstack snitch (CASSANDRA-7147)
 * Update system.peers correctly when relocating tokens (CASSANDRA-7126)
 * Add Google Compute Engine snitch (CASSANDRA-7132)
 * remove duplicate query for local tokens (CASSANDRA-7182)
 * exit CQLSH with error status code if script fails (CASSANDRA-6344)
 * Fix bug with some IN queries missig results (CASSANDRA-7105)
 * Fix availability validation for LOCAL_ONE CL (CASSANDRA-7319)
 * Hint streaming can cause decommission to fail (CASSANDRA-7219)


2.1.0-beta2
 * Increase default CL space to 8GB (CASSANDRA-7031)
 * Add range tombstones to read repair digests (CASSANDRA-6863)
 * Fix BTree.clear for large updates (CASSANDRA-6943)
 * Fail write instead of logging a warning when unable to append to CL
   (CASSANDRA-6764)
 * Eliminate possibility of CL segment appearing twice in active list 
   (CASSANDRA-6557)
 * Apply DONTNEED fadvise to commitlog segments (CASSANDRA-6759)
 * Switch CRC component to Adler and include it for compressed sstables 
   (CASSANDRA-4165)
 * Allow cassandra-stress to set compaction strategy options (CASSANDRA-6451)
 * Add broadcast_rpc_address option to cassandra.yaml (CASSANDRA-5899)
 * Auto reload GossipingPropertyFileSnitch config (CASSANDRA-5897)
 * Fix overflow of memtable_total_space_in_mb (CASSANDRA-6573)
 * Fix ABTC NPE and apply update function correctly (CASSANDRA-6692)
 * Allow nodetool to use a file or prompt for password (CASSANDRA-6660)
 * Fix AIOOBE when concurrently accessing ABSC (CASSANDRA-6742)
 * Fix assertion error in ALTER TYPE RENAME (CASSANDRA-6705)
 * Scrub should not always clear out repaired status (CASSANDRA-5351)
 * Improve handling of range tombstone for wide partitions (CASSANDRA-6446)
 * Fix ClassCastException for compact table with composites (CASSANDRA-6738)
 * Fix potentially repairing with wrong nodes (CASSANDRA-6808)
 * Change caching option syntax (CASSANDRA-6745)
 * Fix stress to do proper counter reads (CASSANDRA-6835)
 * Fix help message for stress counter_write (CASSANDRA-6824)
 * Fix stress smart Thrift client to pick servers correctly (CASSANDRA-6848)
 * Add logging levels (minimal, normal or verbose) to stress tool (CASSANDRA-6849)
 * Fix race condition in Batch CLE (CASSANDRA-6860)
 * Improve cleanup/scrub/upgradesstables failure handling (CASSANDRA-6774)
 * ByteBuffer write() methods for serializing sstables (CASSANDRA-6781)
 * Proper compare function for CollectionType (CASSANDRA-6783)
 * Update native server to Netty 4 (CASSANDRA-6236)
 * Fix off-by-one error in stress (CASSANDRA-6883)
 * Make OpOrder AutoCloseable (CASSANDRA-6901)
 * Remove sync repair JMX interface (CASSANDRA-6900)
 * Add multiple memory allocation options for memtables (CASSANDRA-6689, 6694)
 * Remove adjusted op rate from stress output (CASSANDRA-6921)
 * Add optimized CF.hasColumns() implementations (CASSANDRA-6941)
 * Serialize batchlog mutations with the version of the target node
   (CASSANDRA-6931)
 * Optimize CounterColumn#reconcile() (CASSANDRA-6953)
 * Properly remove 1.2 sstable support in 2.1 (CASSANDRA-6869)
 * Lock counter cells, not partitions (CASSANDRA-6880)
 * Track presence of legacy counter shards in sstables (CASSANDRA-6888)
 * Ensure safe resource cleanup when replacing sstables (CASSANDRA-6912)
 * Add failure handler to async callback (CASSANDRA-6747)
 * Fix AE when closing SSTable without releasing reference (CASSANDRA-7000)
 * Clean up IndexInfo on keyspace/table drops (CASSANDRA-6924)
 * Only snapshot relative SSTables when sequential repair (CASSANDRA-7024)
 * Require nodetool rebuild_index to specify index names (CASSANDRA-7038)
 * fix cassandra stress errors on reads with native protocol (CASSANDRA-7033)
 * Use OpOrder to guard sstable references for reads (CASSANDRA-6919)
 * Preemptive opening of compaction result (CASSANDRA-6916)
 * Multi-threaded scrub/cleanup/upgradesstables (CASSANDRA-5547)
 * Optimize cellname comparison (CASSANDRA-6934)
 * Native protocol v3 (CASSANDRA-6855)
 * Optimize Cell liveness checks and clean up Cell (CASSANDRA-7119)
 * Support consistent range movements (CASSANDRA-2434)
Merged from 2.0:
 * Avoid race-prone second "scrub" of system keyspace (CASSANDRA-6797)
 * Pool CqlRecordWriter clients by inetaddress rather than Range
   (CASSANDRA-6665)
 * Fix compaction_history timestamps (CASSANDRA-6784)
 * Compare scores of full replica ordering in DES (CASSANDRA-6683)
 * fix CME in SessionInfo updateProgress affecting netstats (CASSANDRA-6577)
 * Allow repairing between specific replicas (CASSANDRA-6440)
 * Allow per-dc enabling of hints (CASSANDRA-6157)
 * Add compatibility for Hadoop 0.2.x (CASSANDRA-5201)
 * Fix EstimatedHistogram races (CASSANDRA-6682)
 * Failure detector correctly converts initial value to nanos (CASSANDRA-6658)
 * Add nodetool taketoken to relocate vnodes (CASSANDRA-4445)
 * Expose bulk loading progress over JMX (CASSANDRA-4757)
 * Correctly handle null with IF conditions and TTL (CASSANDRA-6623)
 * Account for range/row tombstones in tombstone drop
   time histogram (CASSANDRA-6522)
 * Stop CommitLogSegment.close() from calling sync() (CASSANDRA-6652)
 * Make commitlog failure handling configurable (CASSANDRA-6364)
 * Avoid overlaps in LCS (CASSANDRA-6688)
 * Improve support for paginating over composites (CASSANDRA-4851)
 * Fix count(*) queries in a mixed cluster (CASSANDRA-6707)
 * Improve repair tasks(snapshot, differencing) concurrency (CASSANDRA-6566)
 * Fix replaying pre-2.0 commit logs (CASSANDRA-6714)
 * Add static columns to CQL3 (CASSANDRA-6561)
 * Optimize single partition batch statements (CASSANDRA-6737)
 * Disallow post-query re-ordering when paging (CASSANDRA-6722)
 * Fix potential paging bug with deleted columns (CASSANDRA-6748)
 * Fix NPE on BulkLoader caused by losing StreamEvent (CASSANDRA-6636)
 * Fix truncating compression metadata (CASSANDRA-6791)
 * Add CMSClassUnloadingEnabled JVM option (CASSANDRA-6541)
 * Catch memtable flush exceptions during shutdown (CASSANDRA-6735)
 * Fix upgradesstables NPE for non-CF-based indexes (CASSANDRA-6645)
 * Fix UPDATE updating PRIMARY KEY columns implicitly (CASSANDRA-6782)
 * Fix IllegalArgumentException when updating from 1.2 with SuperColumns
   (CASSANDRA-6733)
 * FBUtilities.singleton() should use the CF comparator (CASSANDRA-6778)
 * Fix CQLSStableWriter.addRow(Map<String, Object>) (CASSANDRA-6526)
 * Fix HSHA server introducing corrupt data (CASSANDRA-6285)
 * Fix CAS conditions for COMPACT STORAGE tables (CASSANDRA-6813)
 * Starting threads in OutboundTcpConnectionPool constructor causes race conditions (CASSANDRA-7177)
 * Allow overriding cassandra-rackdc.properties file (CASSANDRA-7072)
 * Set JMX RMI port to 7199 (CASSANDRA-7087)
 * Use LOCAL_QUORUM for data reads at LOCAL_SERIAL (CASSANDRA-6939)
 * Log a warning for large batches (CASSANDRA-6487)
 * Put nodes in hibernate when join_ring is false (CASSANDRA-6961)
 * Avoid early loading of non-system keyspaces before compaction-leftovers 
   cleanup at startup (CASSANDRA-6913)
 * Restrict Windows to parallel repairs (CASSANDRA-6907)
 * (Hadoop) Allow manually specifying start/end tokens in CFIF (CASSANDRA-6436)
 * Fix NPE in MeteredFlusher (CASSANDRA-6820)
 * Fix race processing range scan responses (CASSANDRA-6820)
 * Allow deleting snapshots from dropped keyspaces (CASSANDRA-6821)
 * Add uuid() function (CASSANDRA-6473)
 * Omit tombstones from schema digests (CASSANDRA-6862)
 * Include correct consistencyLevel in LWT timeout (CASSANDRA-6884)
 * Lower chances for losing new SSTables during nodetool refresh and
   ColumnFamilyStore.loadNewSSTables (CASSANDRA-6514)
 * Add support for DELETE ... IF EXISTS to CQL3 (CASSANDRA-5708)
 * Update hadoop_cql3_word_count example (CASSANDRA-6793)
 * Fix handling of RejectedExecution in sync Thrift server (CASSANDRA-6788)
 * Log more information when exceeding tombstone_warn_threshold (CASSANDRA-6865)
 * Fix truncate to not abort due to unreachable fat clients (CASSANDRA-6864)
 * Fix schema concurrency exceptions (CASSANDRA-6841)
 * Fix leaking validator FH in StreamWriter (CASSANDRA-6832)
 * Fix saving triggers to schema (CASSANDRA-6789)
 * Fix trigger mutations when base mutation list is immutable (CASSANDRA-6790)
 * Fix accounting in FileCacheService to allow re-using RAR (CASSANDRA-6838)
 * Fix static counter columns (CASSANDRA-6827)
 * Restore expiring->deleted (cell) compaction optimization (CASSANDRA-6844)
 * Fix CompactionManager.needsCleanup (CASSANDRA-6845)
 * Correctly compare BooleanType values other than 0 and 1 (CASSANDRA-6779)
 * Read message id as string from earlier versions (CASSANDRA-6840)
 * Properly use the Paxos consistency for (non-protocol) batch (CASSANDRA-6837)
 * Add paranoid disk failure option (CASSANDRA-6646)
 * Improve PerRowSecondaryIndex performance (CASSANDRA-6876)
 * Extend triggers to support CAS updates (CASSANDRA-6882)
 * Static columns with IF NOT EXISTS don't always work as expected (CASSANDRA-6873)
 * Fix paging with SELECT DISTINCT (CASSANDRA-6857)
 * Fix UnsupportedOperationException on CAS timeout (CASSANDRA-6923)
 * Improve MeteredFlusher handling of MF-unaffected column families
   (CASSANDRA-6867)
 * Add CqlRecordReader using native pagination (CASSANDRA-6311)
 * Add QueryHandler interface (CASSANDRA-6659)
 * Track liveRatio per-memtable, not per-CF (CASSANDRA-6945)
 * Make sure upgradesstables keeps sstable level (CASSANDRA-6958)
 * Fix LIMIT with static columns (CASSANDRA-6956)
 * Fix clash with CQL column name in thrift validation (CASSANDRA-6892)
 * Fix error with super columns in mixed 1.2-2.0 clusters (CASSANDRA-6966)
 * Fix bad skip of sstables on slice query with composite start/finish (CASSANDRA-6825)
 * Fix unintended update with conditional statement (CASSANDRA-6893)
 * Fix map element access in IF (CASSANDRA-6914)
 * Avoid costly range calculations for range queries on system keyspaces
   (CASSANDRA-6906)
 * Fix SSTable not released if stream session fails (CASSANDRA-6818)
 * Avoid build failure due to ANTLR timeout (CASSANDRA-6991)
 * Queries on compact tables can return more rows that requested (CASSANDRA-7052)
 * USING TIMESTAMP for batches does not work (CASSANDRA-7053)
 * Fix performance regression from CASSANDRA-5614 (CASSANDRA-6949)
 * Ensure that batchlog and hint timeouts do not produce hints (CASSANDRA-7058)
 * Merge groupable mutations in TriggerExecutor#execute() (CASSANDRA-7047)
 * Plug holes in resource release when wiring up StreamSession (CASSANDRA-7073)
 * Re-add parameter columns to tracing session (CASSANDRA-6942)
 * Preserves CQL metadata when updating table from thrift (CASSANDRA-6831)
Merged from 1.2:
 * Fix nodetool display with vnodes (CASSANDRA-7082)
 * Add UNLOGGED, COUNTER options to BATCH documentation (CASSANDRA-6816)
 * add extra SSL cipher suites (CASSANDRA-6613)
 * fix nodetool getsstables for blob PK (CASSANDRA-6803)
 * Fix BatchlogManager#deleteBatch() use of millisecond timestamps
   (CASSANDRA-6822)
 * Continue assassinating even if the endpoint vanishes (CASSANDRA-6787)
 * Schedule schema pulls on change (CASSANDRA-6971)
 * Non-droppable verbs shouldn't be dropped from OTC (CASSANDRA-6980)
 * Shutdown batchlog executor in SS#drain() (CASSANDRA-7025)
 * Fix batchlog to account for CF truncation records (CASSANDRA-6999)
 * Fix CQLSH parsing of functions and BLOB literals (CASSANDRA-7018)
 * Properly load trustore in the native protocol (CASSANDRA-6847)
 * Always clean up references in SerializingCache (CASSANDRA-6994)
 * Don't shut MessagingService down when replacing a node (CASSANDRA-6476)
 * fix npe when doing -Dcassandra.fd_initial_value_ms (CASSANDRA-6751)


2.1.0-beta1
 * Add flush directory distinct from compaction directories (CASSANDRA-6357)
 * Require JNA by default (CASSANDRA-6575)
 * add listsnapshots command to nodetool (CASSANDRA-5742)
 * Introduce AtomicBTreeColumns (CASSANDRA-6271, 6692)
 * Multithreaded commitlog (CASSANDRA-3578)
 * allocate fixed index summary memory pool and resample cold index summaries 
   to use less memory (CASSANDRA-5519)
 * Removed multithreaded compaction (CASSANDRA-6142)
 * Parallelize fetching rows for low-cardinality indexes (CASSANDRA-1337)
 * change logging from log4j to logback (CASSANDRA-5883)
 * switch to LZ4 compression for internode communication (CASSANDRA-5887)
 * Stop using Thrift-generated Index* classes internally (CASSANDRA-5971)
 * Remove 1.2 network compatibility code (CASSANDRA-5960)
 * Remove leveled json manifest migration code (CASSANDRA-5996)
 * Remove CFDefinition (CASSANDRA-6253)
 * Use AtomicIntegerFieldUpdater in RefCountedMemory (CASSANDRA-6278)
 * User-defined types for CQL3 (CASSANDRA-5590)
 * Use of o.a.c.metrics in nodetool (CASSANDRA-5871, 6406)
 * Batch read from OTC's queue and cleanup (CASSANDRA-1632)
 * Secondary index support for collections (CASSANDRA-4511, 6383)
 * SSTable metadata(Stats.db) format change (CASSANDRA-6356)
 * Push composites support in the storage engine
   (CASSANDRA-5417, CASSANDRA-6520)
 * Add snapshot space used to cfstats (CASSANDRA-6231)
 * Add cardinality estimator for key count estimation (CASSANDRA-5906)
 * CF id is changed to be non-deterministic. Data dir/key cache are created
   uniquely for CF id (CASSANDRA-5202)
 * New counters implementation (CASSANDRA-6504)
 * Replace UnsortedColumns, EmptyColumns, TreeMapBackedSortedColumns with new
   ArrayBackedSortedColumns (CASSANDRA-6630, CASSANDRA-6662, CASSANDRA-6690)
 * Add option to use row cache with a given amount of rows (CASSANDRA-5357)
 * Avoid repairing already repaired data (CASSANDRA-5351)
 * Reject counter updates with USING TTL/TIMESTAMP (CASSANDRA-6649)
 * Replace index_interval with min/max_index_interval (CASSANDRA-6379)
 * Lift limitation that order by columns must be selected for IN queries (CASSANDRA-4911)


2.0.5
 * Reduce garbage generated by bloom filter lookups (CASSANDRA-6609)
 * Add ks.cf names to tombstone logging (CASSANDRA-6597)
 * Use LOCAL_QUORUM for LWT operations at LOCAL_SERIAL (CASSANDRA-6495)
 * Wait for gossip to settle before accepting client connections (CASSANDRA-4288)
 * Delete unfinished compaction incrementally (CASSANDRA-6086)
 * Allow specifying custom secondary index options in CQL3 (CASSANDRA-6480)
 * Improve replica pinning for cache efficiency in DES (CASSANDRA-6485)
 * Fix LOCAL_SERIAL from thrift (CASSANDRA-6584)
 * Don't special case received counts in CAS timeout exceptions (CASSANDRA-6595)
 * Add support for 2.1 global counter shards (CASSANDRA-6505)
 * Fix NPE when streaming connection is not yet established (CASSANDRA-6210)
 * Avoid rare duplicate read repair triggering (CASSANDRA-6606)
 * Fix paging discardFirst (CASSANDRA-6555)
 * Fix ArrayIndexOutOfBoundsException in 2ndary index query (CASSANDRA-6470)
 * Release sstables upon rebuilding 2i (CASSANDRA-6635)
 * Add AbstractCompactionStrategy.startup() method (CASSANDRA-6637)
 * SSTableScanner may skip rows during cleanup (CASSANDRA-6638)
 * sstables from stalled repair sessions can resurrect deleted data (CASSANDRA-6503)
 * Switch stress to use ITransportFactory (CASSANDRA-6641)
 * Fix IllegalArgumentException during prepare (CASSANDRA-6592)
 * Fix possible loss of 2ndary index entries during compaction (CASSANDRA-6517)
 * Fix direct Memory on architectures that do not support unaligned long access
   (CASSANDRA-6628)
 * Let scrub optionally skip broken counter partitions (CASSANDRA-5930)
Merged from 1.2:
 * fsync compression metadata (CASSANDRA-6531)
 * Validate CF existence on execution for prepared statement (CASSANDRA-6535)
 * Add ability to throttle batchlog replay (CASSANDRA-6550)
 * Fix executing LOCAL_QUORUM with SimpleStrategy (CASSANDRA-6545)
 * Avoid StackOverflow when using large IN queries (CASSANDRA-6567)
 * Nodetool upgradesstables includes secondary indexes (CASSANDRA-6598)
 * Paginate batchlog replay (CASSANDRA-6569)
 * skip blocking on streaming during drain (CASSANDRA-6603)
 * Improve error message when schema doesn't match loaded sstable (CASSANDRA-6262)
 * Add properties to adjust FD initial value and max interval (CASSANDRA-4375)
 * Fix preparing with batch and delete from collection (CASSANDRA-6607)
 * Fix ABSC reverse iterator's remove() method (CASSANDRA-6629)
 * Handle host ID conflicts properly (CASSANDRA-6615)
 * Move handling of migration event source to solve bootstrap race. (CASSANDRA-6648)
 * Make sure compaction throughput value doesn't overflow with int math (CASSANDRA-6647)


2.0.4
 * Allow removing snapshots of no-longer-existing CFs (CASSANDRA-6418)
 * add StorageService.stopDaemon() (CASSANDRA-4268)
 * add IRE for invalid CF supplied to get_count (CASSANDRA-5701)
 * add client encryption support to sstableloader (CASSANDRA-6378)
 * Fix accept() loop for SSL sockets post-shutdown (CASSANDRA-6468)
 * Fix size-tiered compaction in LCS L0 (CASSANDRA-6496)
 * Fix assertion failure in filterColdSSTables (CASSANDRA-6483)
 * Fix row tombstones in larger-than-memory compactions (CASSANDRA-6008)
 * Fix cleanup ClassCastException (CASSANDRA-6462)
 * Reduce gossip memory use by interning VersionedValue strings (CASSANDRA-6410)
 * Allow specifying datacenters to participate in a repair (CASSANDRA-6218)
 * Fix divide-by-zero in PCI (CASSANDRA-6403)
 * Fix setting last compacted key in the wrong level for LCS (CASSANDRA-6284)
 * Add millisecond precision formats to the timestamp parser (CASSANDRA-6395)
 * Expose a total memtable size metric for a CF (CASSANDRA-6391)
 * cqlsh: handle symlinks properly (CASSANDRA-6425)
 * Fix potential infinite loop when paging query with IN (CASSANDRA-6464)
 * Fix assertion error in AbstractQueryPager.discardFirst (CASSANDRA-6447)
 * Fix streaming older SSTable yields unnecessary tombstones (CASSANDRA-6527)
Merged from 1.2:
 * Improved error message on bad properties in DDL queries (CASSANDRA-6453)
 * Randomize batchlog candidates selection (CASSANDRA-6481)
 * Fix thundering herd on endpoint cache invalidation (CASSANDRA-6345, 6485)
 * Improve batchlog write performance with vnodes (CASSANDRA-6488)
 * cqlsh: quote single quotes in strings inside collections (CASSANDRA-6172)
 * Improve gossip performance for typical messages (CASSANDRA-6409)
 * Throw IRE if a prepared statement has more markers than supported 
   (CASSANDRA-5598)
 * Expose Thread metrics for the native protocol server (CASSANDRA-6234)
 * Change snapshot response message verb to INTERNAL to avoid dropping it 
   (CASSANDRA-6415)
 * Warn when collection read has > 65K elements (CASSANDRA-5428)
 * Fix cache persistence when both row and key cache are enabled 
   (CASSANDRA-6413)
 * (Hadoop) add describe_local_ring (CASSANDRA-6268)
 * Fix handling of concurrent directory creation failure (CASSANDRA-6459)
 * Allow executing CREATE statements multiple times (CASSANDRA-6471)
 * Don't send confusing info with timeouts (CASSANDRA-6491)
 * Don't resubmit counter mutation runnables internally (CASSANDRA-6427)
 * Don't drop local mutations without a hint (CASSANDRA-6510)
 * Don't allow null max_hint_window_in_ms (CASSANDRA-6419)
 * Validate SliceRange start and finish lengths (CASSANDRA-6521)


2.0.3
 * Fix FD leak on slice read path (CASSANDRA-6275)
 * Cancel read meter task when closing SSTR (CASSANDRA-6358)
 * free off-heap IndexSummary during bulk (CASSANDRA-6359)
 * Recover from IOException in accept() thread (CASSANDRA-6349)
 * Improve Gossip tolerance of abnormally slow tasks (CASSANDRA-6338)
 * Fix trying to hint timed out counter writes (CASSANDRA-6322)
 * Allow restoring specific columnfamilies from archived CL (CASSANDRA-4809)
 * Avoid flushing compaction_history after each operation (CASSANDRA-6287)
 * Fix repair assertion error when tombstones expire (CASSANDRA-6277)
 * Skip loading corrupt key cache (CASSANDRA-6260)
 * Fixes for compacting larger-than-memory rows (CASSANDRA-6274)
 * Compact hottest sstables first and optionally omit coldest from
   compaction entirely (CASSANDRA-6109)
 * Fix modifying column_metadata from thrift (CASSANDRA-6182)
 * cqlsh: fix LIST USERS output (CASSANDRA-6242)
 * Add IRequestSink interface (CASSANDRA-6248)
 * Update memtable size while flushing (CASSANDRA-6249)
 * Provide hooks around CQL2/CQL3 statement execution (CASSANDRA-6252)
 * Require Permission.SELECT for CAS updates (CASSANDRA-6247)
 * New CQL-aware SSTableWriter (CASSANDRA-5894)
 * Reject CAS operation when the protocol v1 is used (CASSANDRA-6270)
 * Correctly throw error when frame too large (CASSANDRA-5981)
 * Fix serialization bug in PagedRange with 2ndary indexes (CASSANDRA-6299)
 * Fix CQL3 table validation in Thrift (CASSANDRA-6140)
 * Fix bug missing results with IN clauses (CASSANDRA-6327)
 * Fix paging with reversed slices (CASSANDRA-6343)
 * Set minTimestamp correctly to be able to drop expired sstables (CASSANDRA-6337)
 * Support NaN and Infinity as float literals (CASSANDRA-6003)
 * Remove RF from nodetool ring output (CASSANDRA-6289)
 * Fix attempting to flush empty rows (CASSANDRA-6374)
 * Fix potential out of bounds exception when paging (CASSANDRA-6333)
Merged from 1.2:
 * Optimize FD phi calculation (CASSANDRA-6386)
 * Improve initial FD phi estimate when starting up (CASSANDRA-6385)
 * Don't list CQL3 table in CLI describe even if named explicitely 
   (CASSANDRA-5750)
 * Invalidate row cache when dropping CF (CASSANDRA-6351)
 * add non-jamm path for cached statements (CASSANDRA-6293)
 * add windows bat files for shell commands (CASSANDRA-6145)
 * Require logging in for Thrift CQL2/3 statement preparation (CASSANDRA-6254)
 * restrict max_num_tokens to 1536 (CASSANDRA-6267)
 * Nodetool gets default JMX port from cassandra-env.sh (CASSANDRA-6273)
 * make calculatePendingRanges asynchronous (CASSANDRA-6244)
 * Remove blocking flushes in gossip thread (CASSANDRA-6297)
 * Fix potential socket leak in connectionpool creation (CASSANDRA-6308)
 * Allow LOCAL_ONE/LOCAL_QUORUM to work with SimpleStrategy (CASSANDRA-6238)
 * cqlsh: handle 'null' as session duration (CASSANDRA-6317)
 * Fix json2sstable handling of range tombstones (CASSANDRA-6316)
 * Fix missing one row in reverse query (CASSANDRA-6330)
 * Fix reading expired row value from row cache (CASSANDRA-6325)
 * Fix AssertionError when doing set element deletion (CASSANDRA-6341)
 * Make CL code for the native protocol match the one in C* 2.0
   (CASSANDRA-6347)
 * Disallow altering CQL3 table from thrift (CASSANDRA-6370)
 * Fix size computation of prepared statement (CASSANDRA-6369)


2.0.2
 * Update FailureDetector to use nanontime (CASSANDRA-4925)
 * Fix FileCacheService regressions (CASSANDRA-6149)
 * Never return WriteTimeout for CL.ANY (CASSANDRA-6132)
 * Fix race conditions in bulk loader (CASSANDRA-6129)
 * Add configurable metrics reporting (CASSANDRA-4430)
 * drop queries exceeding a configurable number of tombstones (CASSANDRA-6117)
 * Track and persist sstable read activity (CASSANDRA-5515)
 * Fixes for speculative retry (CASSANDRA-5932, CASSANDRA-6194)
 * Improve memory usage of metadata min/max column names (CASSANDRA-6077)
 * Fix thrift validation refusing row markers on CQL3 tables (CASSANDRA-6081)
 * Fix insertion of collections with CAS (CASSANDRA-6069)
 * Correctly send metadata on SELECT COUNT (CASSANDRA-6080)
 * Track clients' remote addresses in ClientState (CASSANDRA-6070)
 * Create snapshot dir if it does not exist when migrating
   leveled manifest (CASSANDRA-6093)
 * make sequential nodetool repair the default (CASSANDRA-5950)
 * Add more hooks for compaction strategy implementations (CASSANDRA-6111)
 * Fix potential NPE on composite 2ndary indexes (CASSANDRA-6098)
 * Delete can potentially be skipped in batch (CASSANDRA-6115)
 * Allow alter keyspace on system_traces (CASSANDRA-6016)
 * Disallow empty column names in cql (CASSANDRA-6136)
 * Use Java7 file-handling APIs and fix file moving on Windows (CASSANDRA-5383)
 * Save compaction history to system keyspace (CASSANDRA-5078)
 * Fix NPE if StorageService.getOperationMode() is executed before full startup (CASSANDRA-6166)
 * CQL3: support pre-epoch longs for TimestampType (CASSANDRA-6212)
 * Add reloadtriggers command to nodetool (CASSANDRA-4949)
 * cqlsh: ignore empty 'value alias' in DESCRIBE (CASSANDRA-6139)
 * Fix sstable loader (CASSANDRA-6205)
 * Reject bootstrapping if the node already exists in gossip (CASSANDRA-5571)
 * Fix NPE while loading paxos state (CASSANDRA-6211)
 * cqlsh: add SHOW SESSION <tracing-session> command (CASSANDRA-6228)
Merged from 1.2:
 * (Hadoop) Require CFRR batchSize to be at least 2 (CASSANDRA-6114)
 * Add a warning for small LCS sstable size (CASSANDRA-6191)
 * Add ability to list specific KS/CF combinations in nodetool cfstats (CASSANDRA-4191)
 * Mark CF clean if a mutation raced the drop and got it marked dirty (CASSANDRA-5946)
 * Add a LOCAL_ONE consistency level (CASSANDRA-6202)
 * Limit CQL prepared statement cache by size instead of count (CASSANDRA-6107)
 * Tracing should log write failure rather than raw exceptions (CASSANDRA-6133)
 * lock access to TM.endpointToHostIdMap (CASSANDRA-6103)
 * Allow estimated memtable size to exceed slab allocator size (CASSANDRA-6078)
 * Start MeteredFlusher earlier to prevent OOM during CL replay (CASSANDRA-6087)
 * Avoid sending Truncate command to fat clients (CASSANDRA-6088)
 * Allow where clause conditions to be in parenthesis (CASSANDRA-6037)
 * Do not open non-ssl storage port if encryption option is all (CASSANDRA-3916)
 * Move batchlog replay to its own executor (CASSANDRA-6079)
 * Add tombstone debug threshold and histogram (CASSANDRA-6042, 6057)
 * Enable tcp keepalive on incoming connections (CASSANDRA-4053)
 * Fix fat client schema pull NPE (CASSANDRA-6089)
 * Fix memtable flushing for indexed tables (CASSANDRA-6112)
 * Fix skipping columns with multiple slices (CASSANDRA-6119)
 * Expose connected thrift + native client counts (CASSANDRA-5084)
 * Optimize auth setup (CASSANDRA-6122)
 * Trace index selection (CASSANDRA-6001)
 * Update sstablesPerReadHistogram to use biased sampling (CASSANDRA-6164)
 * Log UnknownColumnfamilyException when closing socket (CASSANDRA-5725)
 * Properly error out on CREATE INDEX for counters table (CASSANDRA-6160)
 * Handle JMX notification failure for repair (CASSANDRA-6097)
 * (Hadoop) Fetch no more than 128 splits in parallel (CASSANDRA-6169)
 * stress: add username/password authentication support (CASSANDRA-6068)
 * Fix indexed queries with row cache enabled on parent table (CASSANDRA-5732)
 * Fix compaction race during columnfamily drop (CASSANDRA-5957)
 * Fix validation of empty column names for compact tables (CASSANDRA-6152)
 * Skip replaying mutations that pass CRC but fail to deserialize (CASSANDRA-6183)
 * Rework token replacement to use replace_address (CASSANDRA-5916)
 * Fix altering column types (CASSANDRA-6185)
 * cqlsh: fix CREATE/ALTER WITH completion (CASSANDRA-6196)
 * add windows bat files for shell commands (CASSANDRA-6145)
 * Fix potential stack overflow during range tombstones insertion (CASSANDRA-6181)
 * (Hadoop) Make LOCAL_ONE the default consistency level (CASSANDRA-6214)


2.0.1
 * Fix bug that could allow reading deleted data temporarily (CASSANDRA-6025)
 * Improve memory use defaults (CASSANDRA-6059)
 * Make ThriftServer more easlly extensible (CASSANDRA-6058)
 * Remove Hadoop dependency from ITransportFactory (CASSANDRA-6062)
 * add file_cache_size_in_mb setting (CASSANDRA-5661)
 * Improve error message when yaml contains invalid properties (CASSANDRA-5958)
 * Improve leveled compaction's ability to find non-overlapping L0 compactions
   to work on concurrently (CASSANDRA-5921)
 * Notify indexer of columns shadowed by range tombstones (CASSANDRA-5614)
 * Log Merkle tree stats (CASSANDRA-2698)
 * Switch from crc32 to adler32 for compressed sstable checksums (CASSANDRA-5862)
 * Improve offheap memcpy performance (CASSANDRA-5884)
 * Use a range aware scanner for cleanup (CASSANDRA-2524)
 * Cleanup doesn't need to inspect sstables that contain only local data
   (CASSANDRA-5722)
 * Add ability for CQL3 to list partition keys (CASSANDRA-4536)
 * Improve native protocol serialization (CASSANDRA-5664)
 * Upgrade Thrift to 0.9.1 (CASSANDRA-5923)
 * Require superuser status for adding triggers (CASSANDRA-5963)
 * Make standalone scrubber handle old and new style leveled manifest
   (CASSANDRA-6005)
 * Fix paxos bugs (CASSANDRA-6012, 6013, 6023)
 * Fix paged ranges with multiple replicas (CASSANDRA-6004)
 * Fix potential AssertionError during tracing (CASSANDRA-6041)
 * Fix NPE in sstablesplit (CASSANDRA-6027)
 * Migrate pre-2.0 key/value/column aliases to system.schema_columns
   (CASSANDRA-6009)
 * Paging filter empty rows too agressively (CASSANDRA-6040)
 * Support variadic parameters for IN clauses (CASSANDRA-4210)
 * cqlsh: return the result of CAS writes (CASSANDRA-5796)
 * Fix validation of IN clauses with 2ndary indexes (CASSANDRA-6050)
 * Support named bind variables in CQL (CASSANDRA-6033)
Merged from 1.2:
 * Allow cache-keys-to-save to be set at runtime (CASSANDRA-5980)
 * Avoid second-guessing out-of-space state (CASSANDRA-5605)
 * Tuning knobs for dealing with large blobs and many CFs (CASSANDRA-5982)
 * (Hadoop) Fix CQLRW for thrift tables (CASSANDRA-6002)
 * Fix possible divide-by-zero in HHOM (CASSANDRA-5990)
 * Allow local batchlog writes for CL.ANY (CASSANDRA-5967)
 * Upgrade metrics-core to version 2.2.0 (CASSANDRA-5947)
 * Fix CqlRecordWriter with composite keys (CASSANDRA-5949)
 * Add snitch, schema version, cluster, partitioner to JMX (CASSANDRA-5881)
 * Allow disabling SlabAllocator (CASSANDRA-5935)
 * Make user-defined compaction JMX blocking (CASSANDRA-4952)
 * Fix streaming does not transfer wrapped range (CASSANDRA-5948)
 * Fix loading index summary containing empty key (CASSANDRA-5965)
 * Correctly handle limits in CompositesSearcher (CASSANDRA-5975)
 * Pig: handle CQL collections (CASSANDRA-5867)
 * Pass the updated cf to the PRSI index() method (CASSANDRA-5999)
 * Allow empty CQL3 batches (as no-op) (CASSANDRA-5994)
 * Support null in CQL3 functions (CASSANDRA-5910)
 * Replace the deprecated MapMaker with CacheLoader (CASSANDRA-6007)
 * Add SSTableDeletingNotification to DataTracker (CASSANDRA-6010)
 * Fix snapshots in use get deleted during snapshot repair (CASSANDRA-6011)
 * Move hints and exception count to o.a.c.metrics (CASSANDRA-6017)
 * Fix memory leak in snapshot repair (CASSANDRA-6047)
 * Fix sstable2sjon for CQL3 tables (CASSANDRA-5852)


2.0.0
 * Fix thrift validation when inserting into CQL3 tables (CASSANDRA-5138)
 * Fix periodic memtable flushing behavior with clean memtables (CASSANDRA-5931)
 * Fix dateOf() function for pre-2.0 timestamp columns (CASSANDRA-5928)
 * Fix SSTable unintentionally loads BF when opened for batch (CASSANDRA-5938)
 * Add stream session progress to JMX (CASSANDRA-4757)
 * Fix NPE during CAS operation (CASSANDRA-5925)
Merged from 1.2:
 * Fix getBloomFilterDiskSpaceUsed for AlwaysPresentFilter (CASSANDRA-5900)
 * Don't announce schema version until we've loaded the changes locally
   (CASSANDRA-5904)
 * Fix to support off heap bloom filters size greater than 2 GB (CASSANDRA-5903)
 * Properly handle parsing huge map and set literals (CASSANDRA-5893)


2.0.0-rc2
 * enable vnodes by default (CASSANDRA-5869)
 * fix CAS contention timeout (CASSANDRA-5830)
 * fix HsHa to respect max frame size (CASSANDRA-4573)
 * Fix (some) 2i on composite components omissions (CASSANDRA-5851)
 * cqlsh: add DESCRIBE FULL SCHEMA variant (CASSANDRA-5880)
Merged from 1.2:
 * Correctly validate sparse composite cells in scrub (CASSANDRA-5855)
 * Add KeyCacheHitRate metric to CF metrics (CASSANDRA-5868)
 * cqlsh: add support for multiline comments (CASSANDRA-5798)
 * Handle CQL3 SELECT duplicate IN restrictions on clustering columns
   (CASSANDRA-5856)


2.0.0-rc1
 * improve DecimalSerializer performance (CASSANDRA-5837)
 * fix potential spurious wakeup in AsyncOneResponse (CASSANDRA-5690)
 * fix schema-related trigger issues (CASSANDRA-5774)
 * Better validation when accessing CQL3 table from thrift (CASSANDRA-5138)
 * Fix assertion error during repair (CASSANDRA-5801)
 * Fix range tombstone bug (CASSANDRA-5805)
 * DC-local CAS (CASSANDRA-5797)
 * Add a native_protocol_version column to the system.local table (CASSANRDA-5819)
 * Use index_interval from cassandra.yaml when upgraded (CASSANDRA-5822)
 * Fix buffer underflow on socket close (CASSANDRA-5792)
Merged from 1.2:
 * Fix reading DeletionTime from 1.1-format sstables (CASSANDRA-5814)
 * cqlsh: add collections support to COPY (CASSANDRA-5698)
 * retry important messages for any IOException (CASSANDRA-5804)
 * Allow empty IN relations in SELECT/UPDATE/DELETE statements (CASSANDRA-5626)
 * cqlsh: fix crashing on Windows due to libedit detection (CASSANDRA-5812)
 * fix bulk-loading compressed sstables (CASSANDRA-5820)
 * (Hadoop) fix quoting in CqlPagingRecordReader and CqlRecordWriter 
   (CASSANDRA-5824)
 * update default LCS sstable size to 160MB (CASSANDRA-5727)
 * Allow compacting 2Is via nodetool (CASSANDRA-5670)
 * Hex-encode non-String keys in OPP (CASSANDRA-5793)
 * nodetool history logging (CASSANDRA-5823)
 * (Hadoop) fix support for Thrift tables in CqlPagingRecordReader 
   (CASSANDRA-5752)
 * add "all time blocked" to StatusLogger output (CASSANDRA-5825)
 * Future-proof inter-major-version schema migrations (CASSANDRA-5845)
 * (Hadoop) add CqlPagingRecordReader support for ReversedType in Thrift table
   (CASSANDRA-5718)
 * Add -no-snapshot option to scrub (CASSANDRA-5891)
 * Fix to support off heap bloom filters size greater than 2 GB (CASSANDRA-5903)
 * Properly handle parsing huge map and set literals (CASSANDRA-5893)
 * Fix LCS L0 compaction may overlap in L1 (CASSANDRA-5907)
 * New sstablesplit tool to split large sstables offline (CASSANDRA-4766)
 * Fix potential deadlock in native protocol server (CASSANDRA-5926)
 * Disallow incompatible type change in CQL3 (CASSANDRA-5882)
Merged from 1.1:
 * Correctly validate sparse composite cells in scrub (CASSANDRA-5855)


2.0.0-beta2
 * Replace countPendingHints with Hints Created metric (CASSANDRA-5746)
 * Allow nodetool with no args, and with help to run without a server (CASSANDRA-5734)
 * Cleanup AbstractType/TypeSerializer classes (CASSANDRA-5744)
 * Remove unimplemented cli option schema-mwt (CASSANDRA-5754)
 * Support range tombstones in thrift (CASSANDRA-5435)
 * Normalize table-manipulating CQL3 statements' class names (CASSANDRA-5759)
 * cqlsh: add missing table options to DESCRIBE output (CASSANDRA-5749)
 * Fix assertion error during repair (CASSANDRA-5757)
 * Fix bulkloader (CASSANDRA-5542)
 * Add LZ4 compression to the native protocol (CASSANDRA-5765)
 * Fix bugs in the native protocol v2 (CASSANDRA-5770)
 * CAS on 'primary key only' table (CASSANDRA-5715)
 * Support streaming SSTables of old versions (CASSANDRA-5772)
 * Always respect protocol version in native protocol (CASSANDRA-5778)
 * Fix ConcurrentModificationException during streaming (CASSANDRA-5782)
 * Update deletion timestamp in Commit#updatesWithPaxosTime (CASSANDRA-5787)
 * Thrift cas() method crashes if input columns are not sorted (CASSANDRA-5786)
 * Order columns names correctly when querying for CAS (CASSANDRA-5788)
 * Fix streaming retry (CASSANDRA-5775)
Merged from 1.2:
 * if no seeds can be a reached a node won't start in a ring by itself (CASSANDRA-5768)
 * add cassandra.unsafesystem property (CASSANDRA-5704)
 * (Hadoop) quote identifiers in CqlPagingRecordReader (CASSANDRA-5763)
 * Add replace_node functionality for vnodes (CASSANDRA-5337)
 * Add timeout events to query traces (CASSANDRA-5520)
 * Fix serialization of the LEFT gossip value (CASSANDRA-5696)
 * Pig: support for cql3 tables (CASSANDRA-5234)
 * Fix skipping range tombstones with reverse queries (CASSANDRA-5712)
 * Expire entries out of ThriftSessionManager (CASSANDRA-5719)
 * Don't keep ancestor information in memory (CASSANDRA-5342)
 * Expose native protocol server status in nodetool info (CASSANDRA-5735)
 * Fix pathetic performance of range tombstones (CASSANDRA-5677)
 * Fix querying with an empty (impossible) range (CASSANDRA-5573)
 * cqlsh: handle CUSTOM 2i in DESCRIBE output (CASSANDRA-5760)
 * Fix minor bug in Range.intersects(Bound) (CASSANDRA-5771)
 * cqlsh: handle disabled compression in DESCRIBE output (CASSANDRA-5766)
 * Ensure all UP events are notified on the native protocol (CASSANDRA-5769)
 * Fix formatting of sstable2json with multiple -k arguments (CASSANDRA-5781)
 * Don't rely on row marker for queries in general to hide lost markers
   after TTL expires (CASSANDRA-5762)
 * Sort nodetool help output (CASSANDRA-5776)
 * Fix column expiring during 2 phases compaction (CASSANDRA-5799)
 * now() is being rejected in INSERTs when inside collections (CASSANDRA-5795)


2.0.0-beta1
 * Add support for indexing clustered columns (CASSANDRA-5125)
 * Removed on-heap row cache (CASSANDRA-5348)
 * use nanotime consistently for node-local timeouts (CASSANDRA-5581)
 * Avoid unnecessary second pass on name-based queries (CASSANDRA-5577)
 * Experimental triggers (CASSANDRA-1311)
 * JEMalloc support for off-heap allocation (CASSANDRA-3997)
 * Single-pass compaction (CASSANDRA-4180)
 * Removed token range bisection (CASSANDRA-5518)
 * Removed compatibility with pre-1.2.5 sstables and network messages
   (CASSANDRA-5511)
 * removed PBSPredictor (CASSANDRA-5455)
 * CAS support (CASSANDRA-5062, 5441, 5442, 5443, 5619, 5667)
 * Leveled compaction performs size-tiered compactions in L0 
   (CASSANDRA-5371, 5439)
 * Add yaml network topology snitch for mixed ec2/other envs (CASSANDRA-5339)
 * Log when a node is down longer than the hint window (CASSANDRA-4554)
 * Optimize tombstone creation for ExpiringColumns (CASSANDRA-4917)
 * Improve LeveledScanner work estimation (CASSANDRA-5250, 5407)
 * Replace compaction lock with runWithCompactionsDisabled (CASSANDRA-3430)
 * Change Message IDs to ints (CASSANDRA-5307)
 * Move sstable level information into the Stats component, removing the
   need for a separate Manifest file (CASSANDRA-4872)
 * avoid serializing to byte[] on commitlog append (CASSANDRA-5199)
 * make index_interval configurable per columnfamily (CASSANDRA-3961, CASSANDRA-5650)
 * add default_time_to_live (CASSANDRA-3974)
 * add memtable_flush_period_in_ms (CASSANDRA-4237)
 * replace supercolumns internally by composites (CASSANDRA-3237, 5123)
 * upgrade thrift to 0.9.0 (CASSANDRA-3719)
 * drop unnecessary keyspace parameter from user-defined compaction API 
   (CASSANDRA-5139)
 * more robust solution to incomplete compactions + counters (CASSANDRA-5151)
 * Change order of directory searching for c*.in.sh (CASSANDRA-3983)
 * Add tool to reset SSTable compaction level for LCS (CASSANDRA-5271)
 * Allow custom configuration loader (CASSANDRA-5045)
 * Remove memory emergency pressure valve logic (CASSANDRA-3534)
 * Reduce request latency with eager retry (CASSANDRA-4705)
 * cqlsh: Remove ASSUME command (CASSANDRA-5331)
 * Rebuild BF when loading sstables if bloom_filter_fp_chance
   has changed since compaction (CASSANDRA-5015)
 * remove row-level bloom filters (CASSANDRA-4885)
 * Change Kernel Page Cache skipping into row preheating (disabled by default)
   (CASSANDRA-4937)
 * Improve repair by deciding on a gcBefore before sending
   out TreeRequests (CASSANDRA-4932)
 * Add an official way to disable compactions (CASSANDRA-5074)
 * Reenable ALTER TABLE DROP with new semantics (CASSANDRA-3919)
 * Add binary protocol versioning (CASSANDRA-5436)
 * Swap THshaServer for TThreadedSelectorServer (CASSANDRA-5530)
 * Add alias support to SELECT statement (CASSANDRA-5075)
 * Don't create empty RowMutations in CommitLogReplayer (CASSANDRA-5541)
 * Use range tombstones when dropping cfs/columns from schema (CASSANDRA-5579)
 * cqlsh: drop CQL2/CQL3-beta support (CASSANDRA-5585)
 * Track max/min column names in sstables to be able to optimize slice
   queries (CASSANDRA-5514, CASSANDRA-5595, CASSANDRA-5600)
 * Binary protocol: allow batching already prepared statements (CASSANDRA-4693)
 * Allow preparing timestamp, ttl and limit in CQL3 queries (CASSANDRA-4450)
 * Support native link w/o JNA in Java7 (CASSANDRA-3734)
 * Use SASL authentication in binary protocol v2 (CASSANDRA-5545)
 * Replace Thrift HsHa with LMAX Disruptor based implementation (CASSANDRA-5582)
 * cqlsh: Add row count to SELECT output (CASSANDRA-5636)
 * Include a timestamp with all read commands to determine column expiration
   (CASSANDRA-5149)
 * Streaming 2.0 (CASSANDRA-5286, 5699)
 * Conditional create/drop ks/table/index statements in CQL3 (CASSANDRA-2737)
 * more pre-table creation property validation (CASSANDRA-5693)
 * Redesign repair messages (CASSANDRA-5426)
 * Fix ALTER RENAME post-5125 (CASSANDRA-5702)
 * Disallow renaming a 2ndary indexed column (CASSANDRA-5705)
 * Rename Table to Keyspace (CASSANDRA-5613)
 * Ensure changing column_index_size_in_kb on different nodes don't corrupt the
   sstable (CASSANDRA-5454)
 * Move resultset type information into prepare, not execute (CASSANDRA-5649)
 * Auto paging in binary protocol (CASSANDRA-4415, 5714)
 * Don't tie client side use of AbstractType to JDBC (CASSANDRA-4495)
 * Adds new TimestampType to replace DateType (CASSANDRA-5723, CASSANDRA-5729)
Merged from 1.2:
 * make starting native protocol server idempotent (CASSANDRA-5728)
 * Fix loading key cache when a saved entry is no longer valid (CASSANDRA-5706)
 * Fix serialization of the LEFT gossip value (CASSANDRA-5696)
 * cqlsh: Don't show 'null' in place of empty values (CASSANDRA-5675)
 * Race condition in detecting version on a mixed 1.1/1.2 cluster
   (CASSANDRA-5692)
 * Fix skipping range tombstones with reverse queries (CASSANDRA-5712)
 * Expire entries out of ThriftSessionManager (CASSANRDA-5719)
 * Don't keep ancestor information in memory (CASSANDRA-5342)
 * cqlsh: fix handling of semicolons inside BATCH queries (CASSANDRA-5697)


1.2.6
 * Fix tracing when operation completes before all responses arrive 
   (CASSANDRA-5668)
 * Fix cross-DC mutation forwarding (CASSANDRA-5632)
 * Reduce SSTableLoader memory usage (CASSANDRA-5555)
 * Scale hinted_handoff_throttle_in_kb to cluster size (CASSANDRA-5272)
 * (Hadoop) Add CQL3 input/output formats (CASSANDRA-4421, 5622)
 * (Hadoop) Fix InputKeyRange in CFIF (CASSANDRA-5536)
 * Fix dealing with ridiculously large max sstable sizes in LCS (CASSANDRA-5589)
 * Ignore pre-truncate hints (CASSANDRA-4655)
 * Move System.exit on OOM into a separate thread (CASSANDRA-5273)
 * Write row markers when serializing schema (CASSANDRA-5572)
 * Check only SSTables for the requested range when streaming (CASSANDRA-5569)
 * Improve batchlog replay behavior and hint ttl handling (CASSANDRA-5314)
 * Exclude localTimestamp from validation for tombstones (CASSANDRA-5398)
 * cqlsh: add custom prompt support (CASSANDRA-5539)
 * Reuse prepared statements in hot auth queries (CASSANDRA-5594)
 * cqlsh: add vertical output option (see EXPAND) (CASSANDRA-5597)
 * Add a rate limit option to stress (CASSANDRA-5004)
 * have BulkLoader ignore snapshots directories (CASSANDRA-5587) 
 * fix SnitchProperties logging context (CASSANDRA-5602)
 * Expose whether jna is enabled and memory is locked via JMX (CASSANDRA-5508)
 * cqlsh: fix COPY FROM with ReversedType (CASSANDRA-5610)
 * Allow creating CUSTOM indexes on collections (CASSANDRA-5615)
 * Evaluate now() function at execution time (CASSANDRA-5616)
 * Expose detailed read repair metrics (CASSANDRA-5618)
 * Correct blob literal + ReversedType parsing (CASSANDRA-5629)
 * Allow GPFS to prefer the internal IP like EC2MRS (CASSANDRA-5630)
 * fix help text for -tspw cassandra-cli (CASSANDRA-5643)
 * don't throw away initial causes exceptions for internode encryption issues 
   (CASSANDRA-5644)
 * Fix message spelling errors for cql select statements (CASSANDRA-5647)
 * Suppress custom exceptions thru jmx (CASSANDRA-5652)
 * Update CREATE CUSTOM INDEX syntax (CASSANDRA-5639)
 * Fix PermissionDetails.equals() method (CASSANDRA-5655)
 * Never allow partition key ranges in CQL3 without token() (CASSANDRA-5666)
 * Gossiper incorrectly drops AppState for an upgrading node (CASSANDRA-5660)
 * Connection thrashing during multi-region ec2 during upgrade, due to 
   messaging version (CASSANDRA-5669)
 * Avoid over reconnecting in EC2MRS (CASSANDRA-5678)
 * Fix ReadResponseSerializer.serializedSize() for digest reads (CASSANDRA-5476)
 * allow sstable2json on 2i CFs (CASSANDRA-5694)
Merged from 1.1:
 * Remove buggy thrift max message length option (CASSANDRA-5529)
 * Fix NPE in Pig's widerow mode (CASSANDRA-5488)
 * Add split size parameter to Pig and disable split combination (CASSANDRA-5544)


1.2.5
 * make BytesToken.toString only return hex bytes (CASSANDRA-5566)
 * Ensure that submitBackground enqueues at least one task (CASSANDRA-5554)
 * fix 2i updates with identical values and timestamps (CASSANDRA-5540)
 * fix compaction throttling bursty-ness (CASSANDRA-4316)
 * reduce memory consumption of IndexSummary (CASSANDRA-5506)
 * remove per-row column name bloom filters (CASSANDRA-5492)
 * Include fatal errors in trace events (CASSANDRA-5447)
 * Ensure that PerRowSecondaryIndex is notified of row-level deletes
   (CASSANDRA-5445)
 * Allow empty blob literals in CQL3 (CASSANDRA-5452)
 * Fix streaming RangeTombstones at column index boundary (CASSANDRA-5418)
 * Fix preparing statements when current keyspace is not set (CASSANDRA-5468)
 * Fix SemanticVersion.isSupportedBy minor/patch handling (CASSANDRA-5496)
 * Don't provide oldCfId for post-1.1 system cfs (CASSANDRA-5490)
 * Fix primary range ignores replication strategy (CASSANDRA-5424)
 * Fix shutdown of binary protocol server (CASSANDRA-5507)
 * Fix repair -snapshot not working (CASSANDRA-5512)
 * Set isRunning flag later in binary protocol server (CASSANDRA-5467)
 * Fix use of CQL3 functions with descending clustering order (CASSANDRA-5472)
 * Disallow renaming columns one at a time for thrift table in CQL3
   (CASSANDRA-5531)
 * cqlsh: add CLUSTERING ORDER BY support to DESCRIBE (CASSANDRA-5528)
 * Add custom secondary index support to CQL3 (CASSANDRA-5484)
 * Fix repair hanging silently on unexpected error (CASSANDRA-5229)
 * Fix Ec2Snitch regression introduced by CASSANDRA-5171 (CASSANDRA-5432)
 * Add nodetool enablebackup/disablebackup (CASSANDRA-5556)
 * cqlsh: fix DESCRIBE after case insensitive USE (CASSANDRA-5567)
Merged from 1.1
 * Add retry mechanism to OTC for non-droppable_verbs (CASSANDRA-5393)
 * Use allocator information to improve memtable memory usage estimate
   (CASSANDRA-5497)
 * Fix trying to load deleted row into row cache on startup (CASSANDRA-4463)
 * fsync leveled manifest to avoid corruption (CASSANDRA-5535)
 * Fix Bound intersection computation (CASSANDRA-5551)
 * sstablescrub now respects max memory size in cassandra.in.sh (CASSANDRA-5562)


1.2.4
 * Ensure that PerRowSecondaryIndex updates see the most recent values
   (CASSANDRA-5397)
 * avoid duplicate index entries ind PrecompactedRow and 
   ParallelCompactionIterable (CASSANDRA-5395)
 * remove the index entry on oldColumn when new column is a tombstone 
   (CASSANDRA-5395)
 * Change default stream throughput from 400 to 200 mbps (CASSANDRA-5036)
 * Gossiper logs DOWN for symmetry with UP (CASSANDRA-5187)
 * Fix mixing prepared statements between keyspaces (CASSANDRA-5352)
 * Fix consistency level during bootstrap - strike 3 (CASSANDRA-5354)
 * Fix transposed arguments in AlreadyExistsException (CASSANDRA-5362)
 * Improve asynchronous hint delivery (CASSANDRA-5179)
 * Fix Guava dependency version (12.0 -> 13.0.1) for Maven (CASSANDRA-5364)
 * Validate that provided CQL3 collection value are < 64K (CASSANDRA-5355)
 * Make upgradeSSTable skip current version sstables by default (CASSANDRA-5366)
 * Optimize min/max timestamp collection (CASSANDRA-5373)
 * Invalid streamId in cql binary protocol when using invalid CL 
   (CASSANDRA-5164)
 * Fix validation for IN where clauses with collections (CASSANDRA-5376)
 * Copy resultSet on count query to avoid ConcurrentModificationException 
   (CASSANDRA-5382)
 * Correctly typecheck in CQL3 even with ReversedType (CASSANDRA-5386)
 * Fix streaming compressed files when using encryption (CASSANDRA-5391)
 * cassandra-all 1.2.0 pom missing netty dependency (CASSANDRA-5392)
 * Fix writetime/ttl functions on null values (CASSANDRA-5341)
 * Fix NPE during cql3 select with token() (CASSANDRA-5404)
 * IndexHelper.skipBloomFilters won't skip non-SHA filters (CASSANDRA-5385)
 * cqlsh: Print maps ordered by key, sort sets (CASSANDRA-5413)
 * Add null syntax support in CQL3 for inserts (CASSANDRA-3783)
 * Allow unauthenticated set_keyspace() calls (CASSANDRA-5423)
 * Fix potential incremental backups race (CASSANDRA-5410)
 * Fix prepared BATCH statements with batch-level timestamps (CASSANDRA-5415)
 * Allow overriding superuser setup delay (CASSANDRA-5430)
 * cassandra-shuffle with JMX usernames and passwords (CASSANDRA-5431)
Merged from 1.1:
 * cli: Quote ks and cf names in schema output when needed (CASSANDRA-5052)
 * Fix bad default for min/max timestamp in SSTableMetadata (CASSANDRA-5372)
 * Fix cf name extraction from manifest in Directories.migrateFile() 
   (CASSANDRA-5242)
 * Support pluggable internode authentication (CASSANDRA-5401)


1.2.3
 * add check for sstable overlap within a level on startup (CASSANDRA-5327)
 * replace ipv6 colons in jmx object names (CASSANDRA-5298, 5328)
 * Avoid allocating SSTableBoundedScanner during repair when the range does 
   not intersect the sstable (CASSANDRA-5249)
 * Don't lowercase property map keys (this breaks NTS) (CASSANDRA-5292)
 * Fix composite comparator with super columns (CASSANDRA-5287)
 * Fix insufficient validation of UPDATE queries against counter cfs
   (CASSANDRA-5300)
 * Fix PropertyFileSnitch default DC/Rack behavior (CASSANDRA-5285)
 * Handle null values when executing prepared statement (CASSANDRA-5081)
 * Add netty to pom dependencies (CASSANDRA-5181)
 * Include type arguments in Thrift CQLPreparedResult (CASSANDRA-5311)
 * Fix compaction not removing columns when bf_fp_ratio is 1 (CASSANDRA-5182)
 * cli: Warn about missing CQL3 tables in schema descriptions (CASSANDRA-5309)
 * Re-enable unknown option in replication/compaction strategies option for
   backward compatibility (CASSANDRA-4795)
 * Add binary protocol support to stress (CASSANDRA-4993)
 * cqlsh: Fix COPY FROM value quoting and null handling (CASSANDRA-5305)
 * Fix repair -pr for vnodes (CASSANDRA-5329)
 * Relax CL for auth queries for non-default users (CASSANDRA-5310)
 * Fix AssertionError during repair (CASSANDRA-5245)
 * Don't announce migrations to pre-1.2 nodes (CASSANDRA-5334)
Merged from 1.1:
 * Update offline scrub for 1.0 -> 1.1 directory structure (CASSANDRA-5195)
 * add tmp flag to Descriptor hashcode (CASSANDRA-4021)
 * fix logging of "Found table data in data directories" when only system tables
   are present (CASSANDRA-5289)
 * cli: Add JMX authentication support (CASSANDRA-5080)
 * nodetool: ability to repair specific range (CASSANDRA-5280)
 * Fix possible assertion triggered in SliceFromReadCommand (CASSANDRA-5284)
 * cqlsh: Add inet type support on Windows (ipv4-only) (CASSANDRA-4801)
 * Fix race when initializing ColumnFamilyStore (CASSANDRA-5350)
 * Add UseTLAB JVM flag (CASSANDRA-5361)


1.2.2
 * fix potential for multiple concurrent compactions of the same sstables
   (CASSANDRA-5256)
 * avoid no-op caching of byte[] on commitlog append (CASSANDRA-5199)
 * fix symlinks under data dir not working (CASSANDRA-5185)
 * fix bug in compact storage metadata handling (CASSANDRA-5189)
 * Validate login for USE queries (CASSANDRA-5207)
 * cli: remove default username and password (CASSANDRA-5208)
 * configure populate_io_cache_on_flush per-CF (CASSANDRA-4694)
 * allow configuration of internode socket buffer (CASSANDRA-3378)
 * Make sstable directory picking blacklist-aware again (CASSANDRA-5193)
 * Correctly expire gossip states for edge cases (CASSANDRA-5216)
 * Improve handling of directory creation failures (CASSANDRA-5196)
 * Expose secondary indicies to the rest of nodetool (CASSANDRA-4464)
 * Binary protocol: avoid sending notification for 0.0.0.0 (CASSANDRA-5227)
 * add UseCondCardMark XX jvm settings on jdk 1.7 (CASSANDRA-4366)
 * CQL3 refactor to allow conversion function (CASSANDRA-5226)
 * Fix drop of sstables in some circumstance (CASSANDRA-5232)
 * Implement caching of authorization results (CASSANDRA-4295)
 * Add support for LZ4 compression (CASSANDRA-5038)
 * Fix missing columns in wide rows queries (CASSANDRA-5225)
 * Simplify auth setup and make system_auth ks alterable (CASSANDRA-5112)
 * Stop compactions from hanging during bootstrap (CASSANDRA-5244)
 * fix compressed streaming sending extra chunk (CASSANDRA-5105)
 * Add CQL3-based implementations of IAuthenticator and IAuthorizer
   (CASSANDRA-4898)
 * Fix timestamp-based tomstone removal logic (CASSANDRA-5248)
 * cli: Add JMX authentication support (CASSANDRA-5080)
 * Fix forceFlush behavior (CASSANDRA-5241)
 * cqlsh: Add username autocompletion (CASSANDRA-5231)
 * Fix CQL3 composite partition key error (CASSANDRA-5240)
 * Allow IN clause on last clustering key (CASSANDRA-5230)
Merged from 1.1:
 * fix start key/end token validation for wide row iteration (CASSANDRA-5168)
 * add ConfigHelper support for Thrift frame and max message sizes (CASSANDRA-5188)
 * fix nodetool repair not fail on node down (CASSANDRA-5203)
 * always collect tombstone hints (CASSANDRA-5068)
 * Fix error when sourcing file in cqlsh (CASSANDRA-5235)


1.2.1
 * stream undelivered hints on decommission (CASSANDRA-5128)
 * GossipingPropertyFileSnitch loads saved dc/rack info if needed (CASSANDRA-5133)
 * drain should flush system CFs too (CASSANDRA-4446)
 * add inter_dc_tcp_nodelay setting (CASSANDRA-5148)
 * re-allow wrapping ranges for start_token/end_token range pairitspwng (CASSANDRA-5106)
 * fix validation compaction of empty rows (CASSANDRA-5136)
 * nodetool methods to enable/disable hint storage/delivery (CASSANDRA-4750)
 * disallow bloom filter false positive chance of 0 (CASSANDRA-5013)
 * add threadpool size adjustment methods to JMXEnabledThreadPoolExecutor and 
   CompactionManagerMBean (CASSANDRA-5044)
 * fix hinting for dropped local writes (CASSANDRA-4753)
 * off-heap cache doesn't need mutable column container (CASSANDRA-5057)
 * apply disk_failure_policy to bad disks on initial directory creation 
   (CASSANDRA-4847)
 * Optimize name-based queries to use ArrayBackedSortedColumns (CASSANDRA-5043)
 * Fall back to old manifest if most recent is unparseable (CASSANDRA-5041)
 * pool [Compressed]RandomAccessReader objects on the partitioned read path
   (CASSANDRA-4942)
 * Add debug logging to list filenames processed by Directories.migrateFile 
   method (CASSANDRA-4939)
 * Expose black-listed directories via JMX (CASSANDRA-4848)
 * Log compaction merge counts (CASSANDRA-4894)
 * Minimize byte array allocation by AbstractData{Input,Output} (CASSANDRA-5090)
 * Add SSL support for the binary protocol (CASSANDRA-5031)
 * Allow non-schema system ks modification for shuffle to work (CASSANDRA-5097)
 * cqlsh: Add default limit to SELECT statements (CASSANDRA-4972)
 * cqlsh: fix DESCRIBE for 1.1 cfs in CQL3 (CASSANDRA-5101)
 * Correctly gossip with nodes >= 1.1.7 (CASSANDRA-5102)
 * Ensure CL guarantees on digest mismatch (CASSANDRA-5113)
 * Validate correctly selects on composite partition key (CASSANDRA-5122)
 * Fix exception when adding collection (CASSANDRA-5117)
 * Handle states for non-vnode clusters correctly (CASSANDRA-5127)
 * Refuse unrecognized replication and compaction strategy options (CASSANDRA-4795)
 * Pick the correct value validator in sstable2json for cql3 tables (CASSANDRA-5134)
 * Validate login for describe_keyspace, describe_keyspaces and set_keyspace
   (CASSANDRA-5144)
 * Fix inserting empty maps (CASSANDRA-5141)
 * Don't remove tokens from System table for node we know (CASSANDRA-5121)
 * fix streaming progress report for compresed files (CASSANDRA-5130)
 * Coverage analysis for low-CL queries (CASSANDRA-4858)
 * Stop interpreting dates as valid timeUUID value (CASSANDRA-4936)
 * Adds E notation for floating point numbers (CASSANDRA-4927)
 * Detect (and warn) unintentional use of the cql2 thrift methods when cql3 was
   intended (CASSANDRA-5172)
 * cli: Quote ks and cf names in schema output when needed (CASSANDRA-5052)
 * Fix cf name extraction from manifest in Directories.migrateFile() (CASSANDRA-5242)
 * Replace mistaken usage of commons-logging with slf4j (CASSANDRA-5464)
 * Ensure Jackson dependency matches lib (CASSANDRA-5126)
 * Expose droppable tombstone ratio stats over JMX (CASSANDRA-5159)
Merged from 1.1:
 * Simplify CompressedRandomAccessReader to work around JDK FD bug (CASSANDRA-5088)
 * Improve handling a changing target throttle rate mid-compaction (CASSANDRA-5087)
 * Pig: correctly decode row keys in widerow mode (CASSANDRA-5098)
 * nodetool repair command now prints progress (CASSANDRA-4767)
 * fix user defined compaction to run against 1.1 data directory (CASSANDRA-5118)
 * Fix CQL3 BATCH authorization caching (CASSANDRA-5145)
 * fix get_count returns incorrect value with TTL (CASSANDRA-5099)
 * better handling for mid-compaction failure (CASSANDRA-5137)
 * convert default marshallers list to map for better readability (CASSANDRA-5109)
 * fix ConcurrentModificationException in getBootstrapSource (CASSANDRA-5170)
 * fix sstable maxtimestamp for row deletes and pre-1.1.1 sstables (CASSANDRA-5153)
 * Fix thread growth on node removal (CASSANDRA-5175)
 * Make Ec2Region's datacenter name configurable (CASSANDRA-5155)


1.2.0
 * Disallow counters in collections (CASSANDRA-5082)
 * cqlsh: add unit tests (CASSANDRA-3920)
 * fix default bloom_filter_fp_chance for LeveledCompactionStrategy (CASSANDRA-5093)
Merged from 1.1:
 * add validation for get_range_slices with start_key and end_token (CASSANDRA-5089)


1.2.0-rc2
 * fix nodetool ownership display with vnodes (CASSANDRA-5065)
 * cqlsh: add DESCRIBE KEYSPACES command (CASSANDRA-5060)
 * Fix potential infinite loop when reloading CFS (CASSANDRA-5064)
 * Fix SimpleAuthorizer example (CASSANDRA-5072)
 * cqlsh: force CL.ONE for tracing and system.schema* queries (CASSANDRA-5070)
 * Includes cassandra-shuffle in the debian package (CASSANDRA-5058)
Merged from 1.1:
 * fix multithreaded compaction deadlock (CASSANDRA-4492)
 * fix temporarily missing schema after upgrade from pre-1.1.5 (CASSANDRA-5061)
 * Fix ALTER TABLE overriding compression options with defaults
   (CASSANDRA-4996, 5066)
 * fix specifying and altering crc_check_chance (CASSANDRA-5053)
 * fix Murmur3Partitioner ownership% calculation (CASSANDRA-5076)
 * Don't expire columns sooner than they should in 2ndary indexes (CASSANDRA-5079)


1.2-rc1
 * rename rpc_timeout settings to request_timeout (CASSANDRA-5027)
 * add BF with 0.1 FP to LCS by default (CASSANDRA-5029)
 * Fix preparing insert queries (CASSANDRA-5016)
 * Fix preparing queries with counter increment (CASSANDRA-5022)
 * Fix preparing updates with collections (CASSANDRA-5017)
 * Don't generate UUID based on other node address (CASSANDRA-5002)
 * Fix message when trying to alter a clustering key type (CASSANDRA-5012)
 * Update IAuthenticator to match the new IAuthorizer (CASSANDRA-5003)
 * Fix inserting only a key in CQL3 (CASSANDRA-5040)
 * Fix CQL3 token() function when used with strings (CASSANDRA-5050)
Merged from 1.1:
 * reduce log spam from invalid counter shards (CASSANDRA-5026)
 * Improve schema propagation performance (CASSANDRA-5025)
 * Fix for IndexHelper.IndexFor throws OOB Exception (CASSANDRA-5030)
 * cqlsh: make it possible to describe thrift CFs (CASSANDRA-4827)
 * cqlsh: fix timestamp formatting on some platforms (CASSANDRA-5046)


1.2-beta3
 * make consistency level configurable in cqlsh (CASSANDRA-4829)
 * fix cqlsh rendering of blob fields (CASSANDRA-4970)
 * fix cqlsh DESCRIBE command (CASSANDRA-4913)
 * save truncation position in system table (CASSANDRA-4906)
 * Move CompressionMetadata off-heap (CASSANDRA-4937)
 * allow CLI to GET cql3 columnfamily data (CASSANDRA-4924)
 * Fix rare race condition in getExpireTimeForEndpoint (CASSANDRA-4402)
 * acquire references to overlapping sstables during compaction so bloom filter
   doesn't get free'd prematurely (CASSANDRA-4934)
 * Don't share slice query filter in CQL3 SelectStatement (CASSANDRA-4928)
 * Separate tracing from Log4J (CASSANDRA-4861)
 * Exclude gcable tombstones from merkle-tree computation (CASSANDRA-4905)
 * Better printing of AbstractBounds for tracing (CASSANDRA-4931)
 * Optimize mostRecentTombstone check in CC.collectAllData (CASSANDRA-4883)
 * Change stream session ID to UUID to avoid collision from same node (CASSANDRA-4813)
 * Use Stats.db when bulk loading if present (CASSANDRA-4957)
 * Skip repair on system_trace and keyspaces with RF=1 (CASSANDRA-4956)
 * (cql3) Remove arbitrary SELECT limit (CASSANDRA-4918)
 * Correctly handle prepared operation on collections (CASSANDRA-4945)
 * Fix CQL3 LIMIT (CASSANDRA-4877)
 * Fix Stress for CQL3 (CASSANDRA-4979)
 * Remove cassandra specific exceptions from JMX interface (CASSANDRA-4893)
 * (CQL3) Force using ALLOW FILTERING on potentially inefficient queries (CASSANDRA-4915)
 * (cql3) Fix adding column when the table has collections (CASSANDRA-4982)
 * (cql3) Fix allowing collections with compact storage (CASSANDRA-4990)
 * (cql3) Refuse ttl/writetime function on collections (CASSANDRA-4992)
 * Replace IAuthority with new IAuthorizer (CASSANDRA-4874)
 * clqsh: fix KEY pseudocolumn escaping when describing Thrift tables
   in CQL3 mode (CASSANDRA-4955)
 * add basic authentication support for Pig CassandraStorage (CASSANDRA-3042)
 * fix CQL2 ALTER TABLE compaction_strategy_class altering (CASSANDRA-4965)
Merged from 1.1:
 * Fall back to old describe_splits if d_s_ex is not available (CASSANDRA-4803)
 * Improve error reporting when streaming ranges fail (CASSANDRA-5009)
 * Fix cqlsh timestamp formatting of timezone info (CASSANDRA-4746)
 * Fix assertion failure with leveled compaction (CASSANDRA-4799)
 * Check for null end_token in get_range_slice (CASSANDRA-4804)
 * Remove all remnants of removed nodes (CASSANDRA-4840)
 * Add aut-reloading of the log4j file in debian package (CASSANDRA-4855)
 * Fix estimated row cache entry size (CASSANDRA-4860)
 * reset getRangeSlice filter after finishing a row for get_paged_slice
   (CASSANDRA-4919)
 * expunge row cache post-truncate (CASSANDRA-4940)
 * Allow static CF definition with compact storage (CASSANDRA-4910)
 * Fix endless loop/compaction of schema_* CFs due to broken timestamps (CASSANDRA-4880)
 * Fix 'wrong class type' assertion in CounterColumn (CASSANDRA-4976)


1.2-beta2
 * fp rate of 1.0 disables BF entirely; LCS defaults to 1.0 (CASSANDRA-4876)
 * off-heap bloom filters for row keys (CASSANDRA_4865)
 * add extension point for sstable components (CASSANDRA-4049)
 * improve tracing output (CASSANDRA-4852, 4862)
 * make TRACE verb droppable (CASSANDRA-4672)
 * fix BulkLoader recognition of CQL3 columnfamilies (CASSANDRA-4755)
 * Sort commitlog segments for replay by id instead of mtime (CASSANDRA-4793)
 * Make hint delivery asynchronous (CASSANDRA-4761)
 * Pluggable Thrift transport factories for CLI and cqlsh (CASSANDRA-4609, 4610)
 * cassandra-cli: allow Double value type to be inserted to a column (CASSANDRA-4661)
 * Add ability to use custom TServerFactory implementations (CASSANDRA-4608)
 * optimize batchlog flushing to skip successful batches (CASSANDRA-4667)
 * include metadata for system keyspace itself in schema tables (CASSANDRA-4416)
 * add check to PropertyFileSnitch to verify presence of location for
   local node (CASSANDRA-4728)
 * add PBSPredictor consistency modeler (CASSANDRA-4261)
 * remove vestiges of Thrift unframed mode (CASSANDRA-4729)
 * optimize single-row PK lookups (CASSANDRA-4710)
 * adjust blockFor calculation to account for pending ranges due to node 
   movement (CASSANDRA-833)
 * Change CQL version to 3.0.0 and stop accepting 3.0.0-beta1 (CASSANDRA-4649)
 * (CQL3) Make prepared statement global instead of per connection 
   (CASSANDRA-4449)
 * Fix scrubbing of CQL3 created tables (CASSANDRA-4685)
 * (CQL3) Fix validation when using counter and regular columns in the same 
   table (CASSANDRA-4706)
 * Fix bug starting Cassandra with simple authentication (CASSANDRA-4648)
 * Add support for batchlog in CQL3 (CASSANDRA-4545, 4738)
 * Add support for multiple column family outputs in CFOF (CASSANDRA-4208)
 * Support repairing only the local DC nodes (CASSANDRA-4747)
 * Use rpc_address for binary protocol and change default port (CASSANDRA-4751)
 * Fix use of collections in prepared statements (CASSANDRA-4739)
 * Store more information into peers table (CASSANDRA-4351, 4814)
 * Configurable bucket size for size tiered compaction (CASSANDRA-4704)
 * Run leveled compaction in parallel (CASSANDRA-4310)
 * Fix potential NPE during CFS reload (CASSANDRA-4786)
 * Composite indexes may miss results (CASSANDRA-4796)
 * Move consistency level to the protocol level (CASSANDRA-4734, 4824)
 * Fix Subcolumn slice ends not respected (CASSANDRA-4826)
 * Fix Assertion error in cql3 select (CASSANDRA-4783)
 * Fix list prepend logic (CQL3) (CASSANDRA-4835)
 * Add booleans as literals in CQL3 (CASSANDRA-4776)
 * Allow renaming PK columns in CQL3 (CASSANDRA-4822)
 * Fix binary protocol NEW_NODE event (CASSANDRA-4679)
 * Fix potential infinite loop in tombstone compaction (CASSANDRA-4781)
 * Remove system tables accounting from schema (CASSANDRA-4850)
 * (cql3) Force provided columns in clustering key order in 
   'CLUSTERING ORDER BY' (CASSANDRA-4881)
 * Fix composite index bug (CASSANDRA-4884)
 * Fix short read protection for CQL3 (CASSANDRA-4882)
 * Add tracing support to the binary protocol (CASSANDRA-4699)
 * (cql3) Don't allow prepared marker inside collections (CASSANDRA-4890)
 * Re-allow order by on non-selected columns (CASSANDRA-4645)
 * Bug when composite index is created in a table having collections (CASSANDRA-4909)
 * log index scan subject in CompositesSearcher (CASSANDRA-4904)
Merged from 1.1:
 * add get[Row|Key]CacheEntries to CacheServiceMBean (CASSANDRA-4859)
 * fix get_paged_slice to wrap to next row correctly (CASSANDRA-4816)
 * fix indexing empty column values (CASSANDRA-4832)
 * allow JdbcDate to compose null Date objects (CASSANDRA-4830)
 * fix possible stackoverflow when compacting 1000s of sstables
   (CASSANDRA-4765)
 * fix wrong leveled compaction progress calculation (CASSANDRA-4807)
 * add a close() method to CRAR to prevent leaking file descriptors (CASSANDRA-4820)
 * fix potential infinite loop in get_count (CASSANDRA-4833)
 * fix compositeType.{get/from}String methods (CASSANDRA-4842)
 * (CQL) fix CREATE COLUMNFAMILY permissions check (CASSANDRA-4864)
 * Fix DynamicCompositeType same type comparison (CASSANDRA-4711)
 * Fix duplicate SSTable reference when stream session failed (CASSANDRA-3306)
 * Allow static CF definition with compact storage (CASSANDRA-4910)
 * Fix endless loop/compaction of schema_* CFs due to broken timestamps (CASSANDRA-4880)
 * Fix 'wrong class type' assertion in CounterColumn (CASSANDRA-4976)


1.2-beta1
 * add atomic_batch_mutate (CASSANDRA-4542, -4635)
 * increase default max_hint_window_in_ms to 3h (CASSANDRA-4632)
 * include message initiation time to replicas so they can more
   accurately drop timed-out requests (CASSANDRA-2858)
 * fix clientutil.jar dependencies (CASSANDRA-4566)
 * optimize WriteResponse (CASSANDRA-4548)
 * new metrics (CASSANDRA-4009)
 * redesign KEYS indexes to avoid read-before-write (CASSANDRA-2897)
 * debug tracing (CASSANDRA-1123)
 * parallelize row cache loading (CASSANDRA-4282)
 * Make compaction, flush JBOD-aware (CASSANDRA-4292)
 * run local range scans on the read stage (CASSANDRA-3687)
 * clean up ioexceptions (CASSANDRA-2116)
 * add disk_failure_policy (CASSANDRA-2118)
 * Introduce new json format with row level deletion (CASSANDRA-4054)
 * remove redundant "name" column from schema_keyspaces (CASSANDRA-4433)
 * improve "nodetool ring" handling of multi-dc clusters (CASSANDRA-3047)
 * update NTS calculateNaturalEndpoints to be O(N log N) (CASSANDRA-3881)
 * split up rpc timeout by operation type (CASSANDRA-2819)
 * rewrite key cache save/load to use only sequential i/o (CASSANDRA-3762)
 * update MS protocol with a version handshake + broadcast address id
   (CASSANDRA-4311)
 * multithreaded hint replay (CASSANDRA-4189)
 * add inter-node message compression (CASSANDRA-3127)
 * remove COPP (CASSANDRA-2479)
 * Track tombstone expiration and compact when tombstone content is
   higher than a configurable threshold, default 20% (CASSANDRA-3442, 4234)
 * update MurmurHash to version 3 (CASSANDRA-2975)
 * (CLI) track elapsed time for `delete' operation (CASSANDRA-4060)
 * (CLI) jline version is bumped to 1.0 to properly  support
   'delete' key function (CASSANDRA-4132)
 * Save IndexSummary into new SSTable 'Summary' component (CASSANDRA-2392, 4289)
 * Add support for range tombstones (CASSANDRA-3708)
 * Improve MessagingService efficiency (CASSANDRA-3617)
 * Avoid ID conflicts from concurrent schema changes (CASSANDRA-3794)
 * Set thrift HSHA server thread limit to unlimited by default (CASSANDRA-4277)
 * Avoids double serialization of CF id in RowMutation messages
   (CASSANDRA-4293)
 * stream compressed sstables directly with java nio (CASSANDRA-4297)
 * Support multiple ranges in SliceQueryFilter (CASSANDRA-3885)
 * Add column metadata to system column families (CASSANDRA-4018)
 * (cql3) Always use composite types by default (CASSANDRA-4329)
 * (cql3) Add support for set, map and list (CASSANDRA-3647)
 * Validate date type correctly (CASSANDRA-4441)
 * (cql3) Allow definitions with only a PK (CASSANDRA-4361)
 * (cql3) Add support for row key composites (CASSANDRA-4179)
 * improve DynamicEndpointSnitch by using reservoir sampling (CASSANDRA-4038)
 * (cql3) Add support for 2ndary indexes (CASSANDRA-3680)
 * (cql3) fix defining more than one PK to be invalid (CASSANDRA-4477)
 * remove schema agreement checking from all external APIs (Thrift, CQL and CQL3) (CASSANDRA-4487)
 * add Murmur3Partitioner and make it default for new installations (CASSANDRA-3772, 4621)
 * (cql3) update pseudo-map syntax to use map syntax (CASSANDRA-4497)
 * Finer grained exceptions hierarchy and provides error code with exceptions (CASSANDRA-3979)
 * Adds events push to binary protocol (CASSANDRA-4480)
 * Rewrite nodetool help (CASSANDRA-2293)
 * Make CQL3 the default for CQL (CASSANDRA-4640)
 * update stress tool to be able to use CQL3 (CASSANDRA-4406)
 * Accept all thrift update on CQL3 cf but don't expose their metadata (CASSANDRA-4377)
 * Replace Throttle with Guava's RateLimiter for HintedHandOff (CASSANDRA-4541)
 * fix counter add/get using CQL2 and CQL3 in stress tool (CASSANDRA-4633)
 * Add sstable count per level to cfstats (CASSANDRA-4537)
 * (cql3) Add ALTER KEYSPACE statement (CASSANDRA-4611)
 * (cql3) Allow defining default consistency levels (CASSANDRA-4448)
 * (cql3) Fix queries using LIMIT missing results (CASSANDRA-4579)
 * fix cross-version gossip messaging (CASSANDRA-4576)
 * added inet data type (CASSANDRA-4627)


1.1.6
 * Wait for writes on synchronous read digest mismatch (CASSANDRA-4792)
 * fix commitlog replay for nanotime-infected sstables (CASSANDRA-4782)
 * preflight check ttl for maximum of 20 years (CASSANDRA-4771)
 * (Pig) fix widerow input with single column rows (CASSANDRA-4789)
 * Fix HH to compact with correct gcBefore, which avoids wiping out
   undelivered hints (CASSANDRA-4772)
 * LCS will merge up to 32 L0 sstables as intended (CASSANDRA-4778)
 * NTS will default unconfigured DC replicas to zero (CASSANDRA-4675)
 * use default consistency level in counter validation if none is
   explicitly provide (CASSANDRA-4700)
 * Improve IAuthority interface by introducing fine-grained
   access permissions and grant/revoke commands (CASSANDRA-4490, 4644)
 * fix assumption error in CLI when updating/describing keyspace 
   (CASSANDRA-4322)
 * Adds offline sstablescrub to debian packaging (CASSANDRA-4642)
 * Automatic fixing of overlapping leveled sstables (CASSANDRA-4644)
 * fix error when using ORDER BY with extended selections (CASSANDRA-4689)
 * (CQL3) Fix validation for IN queries for non-PK cols (CASSANDRA-4709)
 * fix re-created keyspace disappering after 1.1.5 upgrade 
   (CASSANDRA-4698, 4752)
 * (CLI) display elapsed time in 2 fraction digits (CASSANDRA-3460)
 * add authentication support to sstableloader (CASSANDRA-4712)
 * Fix CQL3 'is reversed' logic (CASSANDRA-4716, 4759)
 * (CQL3) Don't return ReversedType in result set metadata (CASSANDRA-4717)
 * Backport adding AlterKeyspace statement (CASSANDRA-4611)
 * (CQL3) Correcty accept upper-case data types (CASSANDRA-4770)
 * Add binary protocol events for schema changes (CASSANDRA-4684)
Merged from 1.0:
 * Switch from NBHM to CHM in MessagingService's callback map, which
   prevents OOM in long-running instances (CASSANDRA-4708)


1.1.5
 * add SecondaryIndex.reload API (CASSANDRA-4581)
 * use millis + atomicint for commitlog segment creation instead of
   nanotime, which has issues under some hypervisors (CASSANDRA-4601)
 * fix FD leak in slice queries (CASSANDRA-4571)
 * avoid recursion in leveled compaction (CASSANDRA-4587)
 * increase stack size under Java7 to 180K
 * Log(info) schema changes (CASSANDRA-4547)
 * Change nodetool setcachecapcity to manipulate global caches (CASSANDRA-4563)
 * (cql3) fix setting compaction strategy (CASSANDRA-4597)
 * fix broken system.schema_* timestamps on system startup (CASSANDRA-4561)
 * fix wrong skip of cache saving (CASSANDRA-4533)
 * Avoid NPE when lost+found is in data dir (CASSANDRA-4572)
 * Respect five-minute flush moratorium after initial CL replay (CASSANDRA-4474)
 * Adds ntp as recommended in debian packaging (CASSANDRA-4606)
 * Configurable transport in CF Record{Reader|Writer} (CASSANDRA-4558)
 * (cql3) fix potential NPE with both equal and unequal restriction (CASSANDRA-4532)
 * (cql3) improves ORDER BY validation (CASSANDRA-4624)
 * Fix potential deadlock during counter writes (CASSANDRA-4578)
 * Fix cql error with ORDER BY when using IN (CASSANDRA-4612)
Merged from 1.0:
 * increase Xss to 160k to accomodate latest 1.6 JVMs (CASSANDRA-4602)
 * fix toString of hint destination tokens (CASSANDRA-4568)
 * Fix multiple values for CurrentLocal NodeID (CASSANDRA-4626)


1.1.4
 * fix offline scrub to catch >= out of order rows (CASSANDRA-4411)
 * fix cassandra-env.sh on RHEL and other non-dash-based systems 
   (CASSANDRA-4494)
Merged from 1.0:
 * (Hadoop) fix setting key length for old-style mapred api (CASSANDRA-4534)
 * (Hadoop) fix iterating through a resultset consisting entirely
   of tombstoned rows (CASSANDRA-4466)


1.1.3
 * (cqlsh) add COPY TO (CASSANDRA-4434)
 * munmap commitlog segments before rename (CASSANDRA-4337)
 * (JMX) rename getRangeKeySample to sampleKeyRange to avoid returning
   multi-MB results as an attribute (CASSANDRA-4452)
 * flush based on data size, not throughput; overwritten columns no 
   longer artificially inflate liveRatio (CASSANDRA-4399)
 * update default commitlog segment size to 32MB and total commitlog
   size to 32/1024 MB for 32/64 bit JVMs, respectively (CASSANDRA-4422)
 * avoid using global partitioner to estimate ranges in index sstables
   (CASSANDRA-4403)
 * restore pre-CASSANDRA-3862 approach to removing expired tombstones
   from row cache during compaction (CASSANDRA-4364)
 * (stress) support for CQL prepared statements (CASSANDRA-3633)
 * Correctly catch exception when Snappy cannot be loaded (CASSANDRA-4400)
 * (cql3) Support ORDER BY when IN condition is given in WHERE clause (CASSANDRA-4327)
 * (cql3) delete "component_index" column on DROP TABLE call (CASSANDRA-4420)
 * change nanoTime() to currentTimeInMillis() in schema related code (CASSANDRA-4432)
 * add a token generation tool (CASSANDRA-3709)
 * Fix LCS bug with sstable containing only 1 row (CASSANDRA-4411)
 * fix "Can't Modify Index Name" problem on CF update (CASSANDRA-4439)
 * Fix assertion error in getOverlappingSSTables during repair (CASSANDRA-4456)
 * fix nodetool's setcompactionthreshold command (CASSANDRA-4455)
 * Ensure compacted files are never used, to avoid counter overcount (CASSANDRA-4436)
Merged from 1.0:
 * Push the validation of secondary index values to the SecondaryIndexManager (CASSANDRA-4240)
 * allow dropping columns shadowed by not-yet-expired supercolumn or row
   tombstones in PrecompactedRow (CASSANDRA-4396)


1.1.2
 * Fix cleanup not deleting index entries (CASSANDRA-4379)
 * Use correct partitioner when saving + loading caches (CASSANDRA-4331)
 * Check schema before trying to export sstable (CASSANDRA-2760)
 * Raise a meaningful exception instead of NPE when PFS encounters
   an unconfigured node + no default (CASSANDRA-4349)
 * fix bug in sstable blacklisting with LCS (CASSANDRA-4343)
 * LCS no longer promotes tiny sstables out of L0 (CASSANDRA-4341)
 * skip tombstones during hint replay (CASSANDRA-4320)
 * fix NPE in compactionstats (CASSANDRA-4318)
 * enforce 1m min keycache for auto (CASSANDRA-4306)
 * Have DeletedColumn.isMFD always return true (CASSANDRA-4307)
 * (cql3) exeption message for ORDER BY constraints said primary filter can be
    an IN clause, which is misleading (CASSANDRA-4319)
 * (cql3) Reject (not yet supported) creation of 2ndardy indexes on tables with
   composite primary keys (CASSANDRA-4328)
 * Set JVM stack size to 160k for java 7 (CASSANDRA-4275)
 * cqlsh: add COPY command to load data from CSV flat files (CASSANDRA-4012)
 * CFMetaData.fromThrift to throw ConfigurationException upon error (CASSANDRA-4353)
 * Use CF comparator to sort indexed columns in SecondaryIndexManager
   (CASSANDRA-4365)
 * add strategy_options to the KSMetaData.toString() output (CASSANDRA-4248)
 * (cql3) fix range queries containing unqueried results (CASSANDRA-4372)
 * (cql3) allow updating column_alias types (CASSANDRA-4041)
 * (cql3) Fix deletion bug (CASSANDRA-4193)
 * Fix computation of overlapping sstable for leveled compaction (CASSANDRA-4321)
 * Improve scrub and allow to run it offline (CASSANDRA-4321)
 * Fix assertionError in StorageService.bulkLoad (CASSANDRA-4368)
 * (cqlsh) add option to authenticate to a keyspace at startup (CASSANDRA-4108)
 * (cqlsh) fix ASSUME functionality (CASSANDRA-4352)
 * Fix ColumnFamilyRecordReader to not return progress > 100% (CASSANDRA-3942)
Merged from 1.0:
 * Set gc_grace on index CF to 0 (CASSANDRA-4314)


1.1.1
 * add populate_io_cache_on_flush option (CASSANDRA-2635)
 * allow larger cache capacities than 2GB (CASSANDRA-4150)
 * add getsstables command to nodetool (CASSANDRA-4199)
 * apply parent CF compaction settings to secondary index CFs (CASSANDRA-4280)
 * preserve commitlog size cap when recycling segments at startup
   (CASSANDRA-4201)
 * (Hadoop) fix split generation regression (CASSANDRA-4259)
 * ignore min/max compactions settings in LCS, while preserving
   behavior that min=max=0 disables autocompaction (CASSANDRA-4233)
 * log number of rows read from saved cache (CASSANDRA-4249)
 * calculate exact size required for cleanup operations (CASSANDRA-1404)
 * avoid blocking additional writes during flush when the commitlog
   gets behind temporarily (CASSANDRA-1991)
 * enable caching on index CFs based on data CF cache setting (CASSANDRA-4197)
 * warn on invalid replication strategy creation options (CASSANDRA-4046)
 * remove [Freeable]Memory finalizers (CASSANDRA-4222)
 * include tombstone size in ColumnFamily.size, which can prevent OOM
   during sudden mass delete operations by yielding a nonzero liveRatio
   (CASSANDRA-3741)
 * Open 1 sstableScanner per level for leveled compaction (CASSANDRA-4142)
 * Optimize reads when row deletion timestamps allow us to restrict
   the set of sstables we check (CASSANDRA-4116)
 * add support for commitlog archiving and point-in-time recovery
   (CASSANDRA-3690)
 * avoid generating redundant compaction tasks during streaming
   (CASSANDRA-4174)
 * add -cf option to nodetool snapshot, and takeColumnFamilySnapshot to
   StorageService mbean (CASSANDRA-556)
 * optimize cleanup to drop entire sstables where possible (CASSANDRA-4079)
 * optimize truncate when autosnapshot is disabled (CASSANDRA-4153)
 * update caches to use byte[] keys to reduce memory overhead (CASSANDRA-3966)
 * add column limit to cli (CASSANDRA-3012, 4098)
 * clean up and optimize DataOutputBuffer, used by CQL compression and
   CompositeType (CASSANDRA-4072)
 * optimize commitlog checksumming (CASSANDRA-3610)
 * identify and blacklist corrupted SSTables from future compactions 
   (CASSANDRA-2261)
 * Move CfDef and KsDef validation out of thrift (CASSANDRA-4037)
 * Expose API to repair a user provided range (CASSANDRA-3912)
 * Add way to force the cassandra-cli to refresh its schema (CASSANDRA-4052)
 * Avoid having replicate on write tasks stacking up at CL.ONE (CASSANDRA-2889)
 * (cql3) Backwards compatibility for composite comparators in non-cql3-aware
   clients (CASSANDRA-4093)
 * (cql3) Fix order by for reversed queries (CASSANDRA-4160)
 * (cql3) Add ReversedType support (CASSANDRA-4004)
 * (cql3) Add timeuuid type (CASSANDRA-4194)
 * (cql3) Minor fixes (CASSANDRA-4185)
 * (cql3) Fix prepared statement in BATCH (CASSANDRA-4202)
 * (cql3) Reduce the list of reserved keywords (CASSANDRA-4186)
 * (cql3) Move max/min compaction thresholds to compaction strategy options
   (CASSANDRA-4187)
 * Fix exception during move when localhost is the only source (CASSANDRA-4200)
 * (cql3) Allow paging through non-ordered partitioner results (CASSANDRA-3771)
 * (cql3) Fix drop index (CASSANDRA-4192)
 * (cql3) Don't return range ghosts anymore (CASSANDRA-3982)
 * fix re-creating Keyspaces/ColumnFamilies with the same name as dropped
   ones (CASSANDRA-4219)
 * fix SecondaryIndex LeveledManifest save upon snapshot (CASSANDRA-4230)
 * fix missing arrayOffset in FBUtilities.hash (CASSANDRA-4250)
 * (cql3) Add name of parameters in CqlResultSet (CASSANDRA-4242)
 * (cql3) Correctly validate order by queries (CASSANDRA-4246)
 * rename stress to cassandra-stress for saner packaging (CASSANDRA-4256)
 * Fix exception on colum metadata with non-string comparator (CASSANDRA-4269)
 * Check for unknown/invalid compression options (CASSANDRA-4266)
 * (cql3) Adds simple access to column timestamp and ttl (CASSANDRA-4217)
 * (cql3) Fix range queries with secondary indexes (CASSANDRA-4257)
 * Better error messages from improper input in cli (CASSANDRA-3865)
 * Try to stop all compaction upon Keyspace or ColumnFamily drop (CASSANDRA-4221)
 * (cql3) Allow keyspace properties to contain hyphens (CASSANDRA-4278)
 * (cql3) Correctly validate keyspace access in create table (CASSANDRA-4296)
 * Avoid deadlock in migration stage (CASSANDRA-3882)
 * Take supercolumn names and deletion info into account in memtable throughput
   (CASSANDRA-4264)
 * Add back backward compatibility for old style replication factor (CASSANDRA-4294)
 * Preserve compatibility with pre-1.1 index queries (CASSANDRA-4262)
Merged from 1.0:
 * Fix super columns bug where cache is not updated (CASSANDRA-4190)
 * fix maxTimestamp to include row tombstones (CASSANDRA-4116)
 * (CLI) properly handle quotes in create/update keyspace commands (CASSANDRA-4129)
 * Avoids possible deadlock during bootstrap (CASSANDRA-4159)
 * fix stress tool that hangs forever on timeout or error (CASSANDRA-4128)
 * stress tool to return appropriate exit code on failure (CASSANDRA-4188)
 * fix compaction NPE when out of disk space and assertions disabled
   (CASSANDRA-3985)
 * synchronize LCS getEstimatedTasks to avoid CME (CASSANDRA-4255)
 * ensure unique streaming session id's (CASSANDRA-4223)
 * kick off background compaction when min/max thresholds change 
   (CASSANDRA-4279)
 * improve ability of STCS.getBuckets to deal with 100s of 1000s of
   sstables, such as when convertinb back from LCS (CASSANDRA-4287)
 * Oversize integer in CQL throws NumberFormatException (CASSANDRA-4291)
 * fix 1.0.x node join to mixed version cluster, other nodes >= 1.1 (CASSANDRA-4195)
 * Fix LCS splitting sstable base on uncompressed size (CASSANDRA-4419)
 * Push the validation of secondary index values to the SecondaryIndexManager (CASSANDRA-4240)
 * Don't purge columns during upgradesstables (CASSANDRA-4462)
 * Make cqlsh work with piping (CASSANDRA-4113)
 * Validate arguments for nodetool decommission (CASSANDRA-4061)
 * Report thrift status in nodetool info (CASSANDRA-4010)


1.1.0-final
 * average a reduced liveRatio estimate with the previous one (CASSANDRA-4065)
 * Allow KS and CF names up to 48 characters (CASSANDRA-4157)
 * fix stress build (CASSANDRA-4140)
 * add time remaining estimate to nodetool compactionstats (CASSANDRA-4167)
 * (cql) fix NPE in cql3 ALTER TABLE (CASSANDRA-4163)
 * (cql) Add support for CL.TWO and CL.THREE in CQL (CASSANDRA-4156)
 * (cql) Fix type in CQL3 ALTER TABLE preventing update (CASSANDRA-4170)
 * (cql) Throw invalid exception from CQL3 on obsolete options (CASSANDRA-4171)
 * (cqlsh) fix recognizing uppercase SELECT keyword (CASSANDRA-4161)
 * Pig: wide row support (CASSANDRA-3909)
Merged from 1.0:
 * avoid streaming empty files with bulk loader if sstablewriter errors out
   (CASSANDRA-3946)


1.1-rc1
 * Include stress tool in binary builds (CASSANDRA-4103)
 * (Hadoop) fix wide row iteration when last row read was deleted
   (CASSANDRA-4154)
 * fix read_repair_chance to really default to 0.1 in the cli (CASSANDRA-4114)
 * Adds caching and bloomFilterFpChange to CQL options (CASSANDRA-4042)
 * Adds posibility to autoconfigure size of the KeyCache (CASSANDRA-4087)
 * fix KEYS index from skipping results (CASSANDRA-3996)
 * Remove sliced_buffer_size_in_kb dead option (CASSANDRA-4076)
 * make loadNewSStable preserve sstable version (CASSANDRA-4077)
 * Respect 1.0 cache settings as much as possible when upgrading 
   (CASSANDRA-4088)
 * relax path length requirement for sstable files when upgrading on 
   non-Windows platforms (CASSANDRA-4110)
 * fix terminination of the stress.java when errors were encountered
   (CASSANDRA-4128)
 * Move CfDef and KsDef validation out of thrift (CASSANDRA-4037)
 * Fix get_paged_slice (CASSANDRA-4136)
 * CQL3: Support slice with exclusive start and stop (CASSANDRA-3785)
Merged from 1.0:
 * support PropertyFileSnitch in bulk loader (CASSANDRA-4145)
 * add auto_snapshot option allowing disabling snapshot before drop/truncate
   (CASSANDRA-3710)
 * allow short snitch names (CASSANDRA-4130)


1.1-beta2
 * rename loaded sstables to avoid conflicts with local snapshots
   (CASSANDRA-3967)
 * start hint replay as soon as FD notifies that the target is back up
   (CASSANDRA-3958)
 * avoid unproductive deserializing of cached rows during compaction
   (CASSANDRA-3921)
 * fix concurrency issues with CQL keyspace creation (CASSANDRA-3903)
 * Show Effective Owership via Nodetool ring <keyspace> (CASSANDRA-3412)
 * Update ORDER BY syntax for CQL3 (CASSANDRA-3925)
 * Fix BulkRecordWriter to not throw NPE if reducer gets no map data from Hadoop (CASSANDRA-3944)
 * Fix bug with counters in super columns (CASSANDRA-3821)
 * Remove deprecated merge_shard_chance (CASSANDRA-3940)
 * add a convenient way to reset a node's schema (CASSANDRA-2963)
 * fix for intermittent SchemaDisagreementException (CASSANDRA-3884)
 * CLI `list <CF>` to limit number of columns and their order (CASSANDRA-3012)
 * ignore deprecated KsDef/CfDef/ColumnDef fields in native schema (CASSANDRA-3963)
 * CLI to report when unsupported column_metadata pair was given (CASSANDRA-3959)
 * reincarnate removed and deprecated KsDef/CfDef attributes (CASSANDRA-3953)
 * Fix race between writes and read for cache (CASSANDRA-3862)
 * perform static initialization of StorageProxy on start-up (CASSANDRA-3797)
 * support trickling fsync() on writes (CASSANDRA-3950)
 * expose counters for unavailable/timeout exceptions given to thrift clients (CASSANDRA-3671)
 * avoid quadratic startup time in LeveledManifest (CASSANDRA-3952)
 * Add type information to new schema_ columnfamilies and remove thrift
   serialization for schema (CASSANDRA-3792)
 * add missing column validator options to the CLI help (CASSANDRA-3926)
 * skip reading saved key cache if CF's caching strategy is NONE or ROWS_ONLY (CASSANDRA-3954)
 * Unify migration code (CASSANDRA-4017)
Merged from 1.0:
 * cqlsh: guess correct version of Python for Arch Linux (CASSANDRA-4090)
 * (CLI) properly handle quotes in create/update keyspace commands (CASSANDRA-4129)
 * Avoids possible deadlock during bootstrap (CASSANDRA-4159)
 * fix stress tool that hangs forever on timeout or error (CASSANDRA-4128)
 * Fix super columns bug where cache is not updated (CASSANDRA-4190)
 * stress tool to return appropriate exit code on failure (CASSANDRA-4188)


1.0.9
 * improve index sampling performance (CASSANDRA-4023)
 * always compact away deleted hints immediately after handoff (CASSANDRA-3955)
 * delete hints from dropped ColumnFamilies on handoff instead of
   erroring out (CASSANDRA-3975)
 * add CompositeType ref to the CLI doc for create/update column family (CASSANDRA-3980)
 * Pig: support Counter ColumnFamilies (CASSANDRA-3973)
 * Pig: Composite column support (CASSANDRA-3684)
 * Avoid NPE during repair when a keyspace has no CFs (CASSANDRA-3988)
 * Fix division-by-zero error on get_slice (CASSANDRA-4000)
 * don't change manifest level for cleanup, scrub, and upgradesstables
   operations under LeveledCompactionStrategy (CASSANDRA-3989, 4112)
 * fix race leading to super columns assertion failure (CASSANDRA-3957)
 * fix NPE on invalid CQL delete command (CASSANDRA-3755)
 * allow custom types in CLI's assume command (CASSANDRA-4081)
 * fix totalBytes count for parallel compactions (CASSANDRA-3758)
 * fix intermittent NPE in get_slice (CASSANDRA-4095)
 * remove unnecessary asserts in native code interfaces (CASSANDRA-4096)
 * Validate blank keys in CQL to avoid assertion errors (CASSANDRA-3612)
 * cqlsh: fix bad decoding of some column names (CASSANDRA-4003)
 * cqlsh: fix incorrect padding with unicode chars (CASSANDRA-4033)
 * Fix EC2 snitch incorrectly reporting region (CASSANDRA-4026)
 * Shut down thrift during decommission (CASSANDRA-4086)
 * Expose nodetool cfhistograms for 2ndary indexes (CASSANDRA-4063)
Merged from 0.8:
 * Fix ConcurrentModificationException in gossiper (CASSANDRA-4019)


1.1-beta1
 * (cqlsh)
   + add SOURCE and CAPTURE commands, and --file option (CASSANDRA-3479)
   + add ALTER COLUMNFAMILY WITH (CASSANDRA-3523)
   + bundle Python dependencies with Cassandra (CASSANDRA-3507)
   + added to Debian package (CASSANDRA-3458)
   + display byte data instead of erroring out on decode failure 
     (CASSANDRA-3874)
 * add nodetool rebuild_index (CASSANDRA-3583)
 * add nodetool rangekeysample (CASSANDRA-2917)
 * Fix streaming too much data during move operations (CASSANDRA-3639)
 * Nodetool and CLI connect to localhost by default (CASSANDRA-3568)
 * Reduce memory used by primary index sample (CASSANDRA-3743)
 * (Hadoop) separate input/output configurations (CASSANDRA-3197, 3765)
 * avoid returning internal Cassandra classes over JMX (CASSANDRA-2805)
 * add row-level isolation via SnapTree (CASSANDRA-2893)
 * Optimize key count estimation when opening sstable on startup
   (CASSANDRA-2988)
 * multi-dc replication optimization supporting CL > ONE (CASSANDRA-3577)
 * add command to stop compactions (CASSANDRA-1740, 3566, 3582)
 * multithreaded streaming (CASSANDRA-3494)
 * removed in-tree redhat spec (CASSANDRA-3567)
 * "defragment" rows for name-based queries under STCS, again (CASSANDRA-2503)
 * Recycle commitlog segments for improved performance 
   (CASSANDRA-3411, 3543, 3557, 3615)
 * update size-tiered compaction to prioritize small tiers (CASSANDRA-2407)
 * add message expiration logic to OutboundTcpConnection (CASSANDRA-3005)
 * off-heap cache to use sun.misc.Unsafe instead of JNA (CASSANDRA-3271)
 * EACH_QUORUM is only supported for writes (CASSANDRA-3272)
 * replace compactionlock use in schema migration by checking CFS.isValid
   (CASSANDRA-3116)
 * recognize that "SELECT first ... *" isn't really "SELECT *" (CASSANDRA-3445)
 * Use faster bytes comparison (CASSANDRA-3434)
 * Bulk loader is no longer a fat client, (HADOOP) bulk load output format
   (CASSANDRA-3045)
 * (Hadoop) add support for KeyRange.filter
 * remove assumption that keys and token are in bijection
   (CASSANDRA-1034, 3574, 3604)
 * always remove endpoints from delevery queue in HH (CASSANDRA-3546)
 * fix race between cf flush and its 2ndary indexes flush (CASSANDRA-3547)
 * fix potential race in AES when a repair fails (CASSANDRA-3548)
 * Remove columns shadowed by a deleted container even when we cannot purge
   (CASSANDRA-3538)
 * Improve memtable slice iteration performance (CASSANDRA-3545)
 * more efficient allocation of small bloom filters (CASSANDRA-3618)
 * Use separate writer thread in SSTableSimpleUnsortedWriter (CASSANDRA-3619)
 * fsync the directory after new sstable or commitlog segment are created (CASSANDRA-3250)
 * fix minor issues reported by FindBugs (CASSANDRA-3658)
 * global key/row caches (CASSANDRA-3143, 3849)
 * optimize memtable iteration during range scan (CASSANDRA-3638)
 * introduce 'crc_check_chance' in CompressionParameters to support
   a checksum percentage checking chance similarly to read-repair (CASSANDRA-3611)
 * a way to deactivate global key/row cache on per-CF basis (CASSANDRA-3667)
 * fix LeveledCompactionStrategy broken because of generation pre-allocation
   in LeveledManifest (CASSANDRA-3691)
 * finer-grained control over data directories (CASSANDRA-2749)
 * Fix ClassCastException during hinted handoff (CASSANDRA-3694)
 * Upgrade Thrift to 0.7 (CASSANDRA-3213)
 * Make stress.java insert operation to use microseconds (CASSANDRA-3725)
 * Allows (internally) doing a range query with a limit of columns instead of
   rows (CASSANDRA-3742)
 * Allow rangeSlice queries to be start/end inclusive/exclusive (CASSANDRA-3749)
 * Fix BulkLoader to support new SSTable layout and add stream
   throttling to prevent an NPE when there is no yaml config (CASSANDRA-3752)
 * Allow concurrent schema migrations (CASSANDRA-1391, 3832)
 * Add SnapshotCommand to trigger snapshot on remote node (CASSANDRA-3721)
 * Make CFMetaData conversions to/from thrift/native schema inverses
   (CASSANDRA_3559)
 * Add initial code for CQL 3.0-beta (CASSANDRA-2474, 3781, 3753)
 * Add wide row support for ColumnFamilyInputFormat (CASSANDRA-3264)
 * Allow extending CompositeType comparator (CASSANDRA-3657)
 * Avoids over-paging during get_count (CASSANDRA-3798)
 * Add new command to rebuild a node without (repair) merkle tree calculations
   (CASSANDRA-3483, 3922)
 * respect not only row cache capacity but caching mode when
   trying to read data (CASSANDRA-3812)
 * fix system tests (CASSANDRA-3827)
 * CQL support for altering row key type in ALTER TABLE (CASSANDRA-3781)
 * turn compression on by default (CASSANDRA-3871)
 * make hexToBytes refuse invalid input (CASSANDRA-2851)
 * Make secondary indexes CF inherit compression and compaction from their
   parent CF (CASSANDRA-3877)
 * Finish cleanup up tombstone purge code (CASSANDRA-3872)
 * Avoid NPE on aboarted stream-out sessions (CASSANDRA-3904)
 * BulkRecordWriter throws NPE for counter columns (CASSANDRA-3906)
 * Support compression using BulkWriter (CASSANDRA-3907)


1.0.8
 * fix race between cleanup and flush on secondary index CFSes (CASSANDRA-3712)
 * avoid including non-queried nodes in rangeslice read repair
   (CASSANDRA-3843)
 * Only snapshot CF being compacted for snapshot_before_compaction 
   (CASSANDRA-3803)
 * Log active compactions in StatusLogger (CASSANDRA-3703)
 * Compute more accurate compaction score per level (CASSANDRA-3790)
 * Return InvalidRequest when using a keyspace that doesn't exist
   (CASSANDRA-3764)
 * disallow user modification of System keyspace (CASSANDRA-3738)
 * allow using sstable2json on secondary index data (CASSANDRA-3738)
 * (cqlsh) add DESCRIBE COLUMNFAMILIES (CASSANDRA-3586)
 * (cqlsh) format blobs correctly and use colors to improve output
   readability (CASSANDRA-3726)
 * synchronize BiMap of bootstrapping tokens (CASSANDRA-3417)
 * show index options in CLI (CASSANDRA-3809)
 * add optional socket timeout for streaming (CASSANDRA-3838)
 * fix truncate not to leave behind non-CFS backed secondary indexes
   (CASSANDRA-3844)
 * make CLI `show schema` to use output stream directly instead
   of StringBuilder (CASSANDRA-3842)
 * remove the wait on hint future during write (CASSANDRA-3870)
 * (cqlsh) ignore missing CfDef opts (CASSANDRA-3933)
 * (cqlsh) look for cqlshlib relative to realpath (CASSANDRA-3767)
 * Fix short read protection (CASSANDRA-3934)
 * Make sure infered and actual schema match (CASSANDRA-3371)
 * Fix NPE during HH delivery (CASSANDRA-3677)
 * Don't put boostrapping node in 'hibernate' status (CASSANDRA-3737)
 * Fix double quotes in windows bat files (CASSANDRA-3744)
 * Fix bad validator lookup (CASSANDRA-3789)
 * Fix soft reset in EC2MultiRegionSnitch (CASSANDRA-3835)
 * Don't leave zombie connections with THSHA thrift server (CASSANDRA-3867)
 * (cqlsh) fix deserialization of data (CASSANDRA-3874)
 * Fix removetoken force causing an inconsistent state (CASSANDRA-3876)
 * Fix ahndling of some types with Pig (CASSANDRA-3886)
 * Don't allow to drop the system keyspace (CASSANDRA-3759)
 * Make Pig deletes disabled by default and configurable (CASSANDRA-3628)
Merged from 0.8:
 * (Pig) fix CassandraStorage to use correct comparator in Super ColumnFamily
   case (CASSANDRA-3251)
 * fix thread safety issues in commitlog replay, primarily affecting
   systems with many (100s) of CF definitions (CASSANDRA-3751)
 * Fix relevant tombstone ignored with super columns (CASSANDRA-3875)


1.0.7
 * fix regression in HH page size calculation (CASSANDRA-3624)
 * retry failed stream on IOException (CASSANDRA-3686)
 * allow configuring bloom_filter_fp_chance (CASSANDRA-3497)
 * attempt hint delivery every ten minutes, or when failure detector
   notifies us that a node is back up, whichever comes first.  hint
   handoff throttle delay default changed to 1ms, from 50 (CASSANDRA-3554)
 * add nodetool setstreamthroughput (CASSANDRA-3571)
 * fix assertion when dropping a columnfamily with no sstables (CASSANDRA-3614)
 * more efficient allocation of small bloom filters (CASSANDRA-3618)
 * CLibrary.createHardLinkWithExec() to check for errors (CASSANDRA-3101)
 * Avoid creating empty and non cleaned writer during compaction (CASSANDRA-3616)
 * stop thrift service in shutdown hook so we can quiesce MessagingService
   (CASSANDRA-3335)
 * (CQL) compaction_strategy_options and compression_parameters for
   CREATE COLUMNFAMILY statement (CASSANDRA-3374)
 * Reset min/max compaction threshold when creating size tiered compaction
   strategy (CASSANDRA-3666)
 * Don't ignore IOException during compaction (CASSANDRA-3655)
 * Fix assertion error for CF with gc_grace=0 (CASSANDRA-3579)
 * Shutdown ParallelCompaction reducer executor after use (CASSANDRA-3711)
 * Avoid < 0 value for pending tasks in leveled compaction (CASSANDRA-3693)
 * (Hadoop) Support TimeUUID in Pig CassandraStorage (CASSANDRA-3327)
 * Check schema is ready before continuing boostrapping (CASSANDRA-3629)
 * Catch overflows during parsing of chunk_length_kb (CASSANDRA-3644)
 * Improve stream protocol mismatch errors (CASSANDRA-3652)
 * Avoid multiple thread doing HH to the same target (CASSANDRA-3681)
 * Add JMX property for rp_timeout_in_ms (CASSANDRA-2940)
 * Allow DynamicCompositeType to compare component of different types
   (CASSANDRA-3625)
 * Flush non-cfs backed secondary indexes (CASSANDRA-3659)
 * Secondary Indexes should report memory consumption (CASSANDRA-3155)
 * fix for SelectStatement start/end key are not set correctly
   when a key alias is involved (CASSANDRA-3700)
 * fix CLI `show schema` command insert of an extra comma in
   column_metadata (CASSANDRA-3714)
Merged from 0.8:
 * avoid logging (harmless) exception when GC takes < 1ms (CASSANDRA-3656)
 * prevent new nodes from thinking down nodes are up forever (CASSANDRA-3626)
 * use correct list of replicas for LOCAL_QUORUM reads when read repair
   is disabled (CASSANDRA-3696)
 * block on flush before compacting hints (may prevent OOM) (CASSANDRA-3733)


1.0.6
 * (CQL) fix cqlsh support for replicate_on_write (CASSANDRA-3596)
 * fix adding to leveled manifest after streaming (CASSANDRA-3536)
 * filter out unavailable cipher suites when using encryption (CASSANDRA-3178)
 * (HADOOP) add old-style api support for CFIF and CFRR (CASSANDRA-2799)
 * Support TimeUUIDType column names in Stress.java tool (CASSANDRA-3541)
 * (CQL) INSERT/UPDATE/DELETE/TRUNCATE commands should allow CF names to
   be qualified by keyspace (CASSANDRA-3419)
 * always remove endpoints from delevery queue in HH (CASSANDRA-3546)
 * fix race between cf flush and its 2ndary indexes flush (CASSANDRA-3547)
 * fix potential race in AES when a repair fails (CASSANDRA-3548)
 * fix default value validation usage in CLI SET command (CASSANDRA-3553)
 * Optimize componentsFor method for compaction and startup time
   (CASSANDRA-3532)
 * (CQL) Proper ColumnFamily metadata validation on CREATE COLUMNFAMILY 
   (CASSANDRA-3565)
 * fix compression "chunk_length_kb" option to set correct kb value for 
   thrift/avro (CASSANDRA-3558)
 * fix missing response during range slice repair (CASSANDRA-3551)
 * 'describe ring' moved from CLI to nodetool and available through JMX (CASSANDRA-3220)
 * add back partitioner to sstable metadata (CASSANDRA-3540)
 * fix NPE in get_count for counters (CASSANDRA-3601)
Merged from 0.8:
 * remove invalid assertion that table was opened before dropping it
   (CASSANDRA-3580)
 * range and index scans now only send requests to enough replicas to
   satisfy requested CL + RR (CASSANDRA-3598)
 * use cannonical host for local node in nodetool info (CASSANDRA-3556)
 * remove nonlocal DC write optimization since it only worked with
   CL.ONE or CL.LOCAL_QUORUM (CASSANDRA-3577, 3585)
 * detect misuses of CounterColumnType (CASSANDRA-3422)
 * turn off string interning in json2sstable, take 2 (CASSANDRA-2189)
 * validate compression parameters on add/update of the ColumnFamily 
   (CASSANDRA-3573)
 * Check for 0.0.0.0 is incorrect in CFIF (CASSANDRA-3584)
 * Increase vm.max_map_count in debian packaging (CASSANDRA-3563)
 * gossiper will never add itself to saved endpoints (CASSANDRA-3485)


1.0.5
 * revert CASSANDRA-3407 (see CASSANDRA-3540)
 * fix assertion error while forwarding writes to local nodes (CASSANDRA-3539)


1.0.4
 * fix self-hinting of timed out read repair updates and make hinted handoff
   less prone to OOMing a coordinator (CASSANDRA-3440)
 * expose bloom filter sizes via JMX (CASSANDRA-3495)
 * enforce RP tokens 0..2**127 (CASSANDRA-3501)
 * canonicalize paths exposed through JMX (CASSANDRA-3504)
 * fix "liveSize" stat when sstables are removed (CASSANDRA-3496)
 * add bloom filter FP rates to nodetool cfstats (CASSANDRA-3347)
 * record partitioner in sstable metadata component (CASSANDRA-3407)
 * add new upgradesstables nodetool command (CASSANDRA-3406)
 * skip --debug requirement to see common exceptions in CLI (CASSANDRA-3508)
 * fix incorrect query results due to invalid max timestamp (CASSANDRA-3510)
 * make sstableloader recognize compressed sstables (CASSANDRA-3521)
 * avoids race in OutboundTcpConnection in multi-DC setups (CASSANDRA-3530)
 * use SETLOCAL in cassandra.bat (CASSANDRA-3506)
 * fix ConcurrentModificationException in Table.all() (CASSANDRA-3529)
Merged from 0.8:
 * fix concurrence issue in the FailureDetector (CASSANDRA-3519)
 * fix array out of bounds error in counter shard removal (CASSANDRA-3514)
 * avoid dropping tombstones when they might still be needed to shadow
   data in a different sstable (CASSANDRA-2786)


1.0.3
 * revert name-based query defragmentation aka CASSANDRA-2503 (CASSANDRA-3491)
 * fix invalidate-related test failures (CASSANDRA-3437)
 * add next-gen cqlsh to bin/ (CASSANDRA-3188, 3131, 3493)
 * (CQL) fix handling of rows with no columns (CASSANDRA-3424, 3473)
 * fix querying supercolumns by name returning only a subset of
   subcolumns or old subcolumn versions (CASSANDRA-3446)
 * automatically compute sha1 sum for uncompressed data files (CASSANDRA-3456)
 * fix reading metadata/statistics component for version < h (CASSANDRA-3474)
 * add sstable forward-compatibility (CASSANDRA-3478)
 * report compression ratio in CFSMBean (CASSANDRA-3393)
 * fix incorrect size exception during streaming of counters (CASSANDRA-3481)
 * (CQL) fix for counter decrement syntax (CASSANDRA-3418)
 * Fix race introduced by CASSANDRA-2503 (CASSANDRA-3482)
 * Fix incomplete deletion of delivered hints (CASSANDRA-3466)
 * Avoid rescheduling compactions when no compaction was executed 
   (CASSANDRA-3484)
 * fix handling of the chunk_length_kb compression options (CASSANDRA-3492)
Merged from 0.8:
 * fix updating CF row_cache_provider (CASSANDRA-3414)
 * CFMetaData.convertToThrift method to set RowCacheProvider (CASSANDRA-3405)
 * acquire compactionlock during truncate (CASSANDRA-3399)
 * fix displaying cfdef entries for super columnfamilies (CASSANDRA-3415)
 * Make counter shard merging thread safe (CASSANDRA-3178)
 * Revert CASSANDRA-2855
 * Fix bug preventing the use of efficient cross-DC writes (CASSANDRA-3472)
 * `describe ring` command for CLI (CASSANDRA-3220)
 * (Hadoop) skip empty rows when entire row is requested, redux (CASSANDRA-2855)


1.0.2
 * "defragment" rows for name-based queries under STCS (CASSANDRA-2503)
 * Add timing information to cassandra-cli GET/SET/LIST queries (CASSANDRA-3326)
 * Only create one CompressionMetadata object per sstable (CASSANDRA-3427)
 * cleanup usage of StorageService.setMode() (CASSANDRA-3388)
 * Avoid large array allocation for compressed chunk offsets (CASSANDRA-3432)
 * fix DecimalType bytebuffer marshalling (CASSANDRA-3421)
 * fix bug that caused first column in per row indexes to be ignored 
   (CASSANDRA-3441)
 * add JMX call to clean (failed) repair sessions (CASSANDRA-3316)
 * fix sstableloader reference acquisition bug (CASSANDRA-3438)
 * fix estimated row size regression (CASSANDRA-3451)
 * make sure we don't return more columns than asked (CASSANDRA-3303, 3395)
Merged from 0.8:
 * acquire compactionlock during truncate (CASSANDRA-3399)
 * fix displaying cfdef entries for super columnfamilies (CASSANDRA-3415)


1.0.1
 * acquire references during index build to prevent delete problems
   on Windows (CASSANDRA-3314)
 * describe_ring should include datacenter/topology information (CASSANDRA-2882)
 * Thrift sockets are not properly buffered (CASSANDRA-3261)
 * performance improvement for bytebufferutil compare function (CASSANDRA-3286)
 * add system.versions ColumnFamily (CASSANDRA-3140)
 * reduce network copies (CASSANDRA-3333, 3373)
 * limit nodetool to 32MB of heap (CASSANDRA-3124)
 * (CQL) update parser to accept "timestamp" instead of "date" (CASSANDRA-3149)
 * Fix CLI `show schema` to include "compression_options" (CASSANDRA-3368)
 * Snapshot to include manifest under LeveledCompactionStrategy (CASSANDRA-3359)
 * (CQL) SELECT query should allow CF name to be qualified by keyspace (CASSANDRA-3130)
 * (CQL) Fix internal application error specifying 'using consistency ...'
   in lower case (CASSANDRA-3366)
 * fix Deflate compression when compression actually makes the data bigger
   (CASSANDRA-3370)
 * optimize UUIDGen to avoid lock contention on InetAddress.getLocalHost 
   (CASSANDRA-3387)
 * tolerate index being dropped mid-mutation (CASSANDRA-3334, 3313)
 * CompactionManager is now responsible for checking for new candidates
   post-task execution, enabling more consistent leveled compaction 
   (CASSANDRA-3391)
 * Cache HSHA threads (CASSANDRA-3372)
 * use CF/KS names as snapshot prefix for drop + truncate operations
   (CASSANDRA-2997)
 * Break bloom filters up to avoid heap fragmentation (CASSANDRA-2466)
 * fix cassandra hanging on jsvc stop (CASSANDRA-3302)
 * Avoid leveled compaction getting blocked on errors (CASSANDRA-3408)
 * Make reloading the compaction strategy safe (CASSANDRA-3409)
 * ignore 0.8 hints even if compaction begins before we try to purge
   them (CASSANDRA-3385)
 * remove procrun (bin\daemon) from Cassandra source tree and 
   artifacts (CASSANDRA-3331)
 * make cassandra compile under JDK7 (CASSANDRA-3275)
 * remove dependency of clientutil.jar to FBUtilities (CASSANDRA-3299)
 * avoid truncation errors by using long math on long values (CASSANDRA-3364)
 * avoid clock drift on some Windows machine (CASSANDRA-3375)
 * display cache provider in cli 'describe keyspace' command (CASSANDRA-3384)
 * fix incomplete topology information in describe_ring (CASSANDRA-3403)
 * expire dead gossip states based on time (CASSANDRA-2961)
 * improve CompactionTask extensibility (CASSANDRA-3330)
 * Allow one leveled compaction task to kick off another (CASSANDRA-3363)
 * allow encryption only between datacenters (CASSANDRA-2802)
Merged from 0.8:
 * fix truncate allowing data to be replayed post-restart (CASSANDRA-3297)
 * make iwriter final in IndexWriter to avoid NPE (CASSANDRA-2863)
 * (CQL) update grammar to require key clause in DELETE statement
   (CASSANDRA-3349)
 * (CQL) allow numeric keyspace names in USE statement (CASSANDRA-3350)
 * (Hadoop) skip empty rows when slicing the entire row (CASSANDRA-2855)
 * Fix handling of tombstone by SSTableExport/Import (CASSANDRA-3357)
 * fix ColumnIndexer to use long offsets (CASSANDRA-3358)
 * Improved CLI exceptions (CASSANDRA-3312)
 * Fix handling of tombstone by SSTableExport/Import (CASSANDRA-3357)
 * Only count compaction as active (for throttling) when they have
   successfully acquired the compaction lock (CASSANDRA-3344)
 * Display CLI version string on startup (CASSANDRA-3196)
 * (Hadoop) make CFIF try rpc_address or fallback to listen_address
   (CASSANDRA-3214)
 * (Hadoop) accept comma delimited lists of initial thrift connections
   (CASSANDRA-3185)
 * ColumnFamily min_compaction_threshold should be >= 2 (CASSANDRA-3342)
 * (Pig) add 0.8+ types and key validation type in schema (CASSANDRA-3280)
 * Fix completely removing column metadata using CLI (CASSANDRA-3126)
 * CLI `describe cluster;` output should be on separate lines for separate versions
   (CASSANDRA-3170)
 * fix changing durable_writes keyspace option during CF creation
   (CASSANDRA-3292)
 * avoid locking on update when no indexes are involved (CASSANDRA-3386)
 * fix assertionError during repair with ordered partitioners (CASSANDRA-3369)
 * correctly serialize key_validation_class for avro (CASSANDRA-3391)
 * don't expire counter tombstone after streaming (CASSANDRA-3394)
 * prevent nodes that failed to join from hanging around forever 
   (CASSANDRA-3351)
 * remove incorrect optimization from slice read path (CASSANDRA-3390)
 * Fix race in AntiEntropyService (CASSANDRA-3400)


1.0.0-final
 * close scrubbed sstable fd before deleting it (CASSANDRA-3318)
 * fix bug preventing obsolete commitlog segments from being removed
   (CASSANDRA-3269)
 * tolerate whitespace in seed CDL (CASSANDRA-3263)
 * Change default heap thresholds to max(min(1/2 ram, 1G), min(1/4 ram, 8GB))
   (CASSANDRA-3295)
 * Fix broken CompressedRandomAccessReaderTest (CASSANDRA-3298)
 * (CQL) fix type information returned for wildcard queries (CASSANDRA-3311)
 * add estimated tasks to LeveledCompactionStrategy (CASSANDRA-3322)
 * avoid including compaction cache-warming in keycache stats (CASSANDRA-3325)
 * run compaction and hinted handoff threads at MIN_PRIORITY (CASSANDRA-3308)
 * default hsha thrift server to cpu core count in rpc pool (CASSANDRA-3329)
 * add bin\daemon to binary tarball for Windows service (CASSANDRA-3331)
 * Fix places where uncompressed size of sstables was use in place of the
   compressed one (CASSANDRA-3338)
 * Fix hsha thrift server (CASSANDRA-3346)
 * Make sure repair only stream needed sstables (CASSANDRA-3345)


1.0.0-rc2
 * Log a meaningful warning when a node receives a message for a repair session
   that doesn't exist anymore (CASSANDRA-3256)
 * test for NUMA policy support as well as numactl presence (CASSANDRA-3245)
 * Fix FD leak when internode encryption is enabled (CASSANDRA-3257)
 * Remove incorrect assertion in mergeIterator (CASSANDRA-3260)
 * FBUtilities.hexToBytes(String) to throw NumberFormatException when string
   contains non-hex characters (CASSANDRA-3231)
 * Keep SimpleSnitch proximity ordering unchanged from what the Strategy
   generates, as intended (CASSANDRA-3262)
 * remove Scrub from compactionstats when finished (CASSANDRA-3255)
 * fix counter entry in jdbc TypesMap (CASSANDRA-3268)
 * fix full queue scenario for ParallelCompactionIterator (CASSANDRA-3270)
 * fix bootstrap process (CASSANDRA-3285)
 * don't try delivering hints if when there isn't any (CASSANDRA-3176)
 * CLI documentation change for ColumnFamily `compression_options` (CASSANDRA-3282)
 * ignore any CF ids sent by client for adding CF/KS (CASSANDRA-3288)
 * remove obsolete hints on first startup (CASSANDRA-3291)
 * use correct ISortedColumns for time-optimized reads (CASSANDRA-3289)
 * Evict gossip state immediately when a token is taken over by a new IP 
   (CASSANDRA-3259)


1.0.0-rc1
 * Update CQL to generate microsecond timestamps by default (CASSANDRA-3227)
 * Fix counting CFMetadata towards Memtable liveRatio (CASSANDRA-3023)
 * Kill server on wrapped OOME such as from FileChannel.map (CASSANDRA-3201)
 * remove unnecessary copy when adding to row cache (CASSANDRA-3223)
 * Log message when a full repair operation completes (CASSANDRA-3207)
 * Fix streamOutSession keeping sstables references forever if the remote end
   dies (CASSANDRA-3216)
 * Remove dynamic_snitch boolean from example configuration (defaulting to 
   true) and set default badness threshold to 0.1 (CASSANDRA-3229)
 * Base choice of random or "balanced" token on bootstrap on whether
   schema definitions were found (CASSANDRA-3219)
 * Fixes for LeveledCompactionStrategy score computation, prioritization,
   scheduling, and performance (CASSANDRA-3224, 3234)
 * parallelize sstable open at server startup (CASSANDRA-2988)
 * fix handling of exceptions writing to OutboundTcpConnection (CASSANDRA-3235)
 * Allow using quotes in "USE <keyspace>;" CLI command (CASSANDRA-3208)
 * Don't allow any cache loading exceptions to halt startup (CASSANDRA-3218)
 * Fix sstableloader --ignores option (CASSANDRA-3247)
 * File descriptor limit increased in packaging (CASSANDRA-3206)
 * Fix deadlock in commit log during flush (CASSANDRA-3253) 


1.0.0-beta1
 * removed binarymemtable (CASSANDRA-2692)
 * add commitlog_total_space_in_mb to prevent fragmented logs (CASSANDRA-2427)
 * removed commitlog_rotation_threshold_in_mb configuration (CASSANDRA-2771)
 * make AbstractBounds.normalize de-overlapp overlapping ranges (CASSANDRA-2641)
 * replace CollatingIterator, ReducingIterator with MergeIterator 
   (CASSANDRA-2062)
 * Fixed the ability to set compaction strategy in cli using create column 
   family command (CASSANDRA-2778)
 * clean up tmp files after failed compaction (CASSANDRA-2468)
 * restrict repair streaming to specific columnfamilies (CASSANDRA-2280)
 * don't bother persisting columns shadowed by a row tombstone (CASSANDRA-2589)
 * reset CF and SC deletion times after gc_grace (CASSANDRA-2317)
 * optimize away seek when compacting wide rows (CASSANDRA-2879)
 * single-pass streaming (CASSANDRA-2677, 2906, 2916, 3003)
 * use reference counting for deleting sstables instead of relying on GC
   (CASSANDRA-2521, 3179)
 * store hints as serialized mutations instead of pointers to data row
   (CASSANDRA-2045)
 * store hints in the coordinator node instead of in the closest replica 
   (CASSANDRA-2914)
 * add row_cache_keys_to_save CF option (CASSANDRA-1966)
 * check column family validity in nodetool repair (CASSANDRA-2933)
 * use lazy initialization instead of class initialization in NodeId
   (CASSANDRA-2953)
 * add paging to get_count (CASSANDRA-2894)
 * fix "short reads" in [multi]get (CASSANDRA-2643, 3157, 3192)
 * add optional compression for sstables (CASSANDRA-47, 2994, 3001, 3128)
 * add scheduler JMX metrics (CASSANDRA-2962)
 * add block level checksum for compressed data (CASSANDRA-1717)
 * make column family backed column map pluggable and introduce unsynchronized
   ArrayList backed one to speedup reads (CASSANDRA-2843, 3165, 3205)
 * refactoring of the secondary index api (CASSANDRA-2982)
 * make CL > ONE reads wait for digest reconciliation before returning
   (CASSANDRA-2494)
 * fix missing logging for some exceptions (CASSANDRA-2061)
 * refactor and optimize ColumnFamilyStore.files(...) and Descriptor.fromFilename(String)
   and few other places responsible for work with SSTable files (CASSANDRA-3040)
 * Stop reading from sstables once we know we have the most recent columns,
   for query-by-name requests (CASSANDRA-2498)
 * Add query-by-column mode to stress.java (CASSANDRA-3064)
 * Add "install" command to cassandra.bat (CASSANDRA-292)
 * clean up KSMetadata, CFMetadata from unnecessary
   Thrift<->Avro conversion methods (CASSANDRA-3032)
 * Add timeouts to client request schedulers (CASSANDRA-3079, 3096)
 * Cli to use hashes rather than array of hashes for strategy options (CASSANDRA-3081)
 * LeveledCompactionStrategy (CASSANDRA-1608, 3085, 3110, 3087, 3145, 3154, 3182)
 * Improvements of the CLI `describe` command (CASSANDRA-2630)
 * reduce window where dropped CF sstables may not be deleted (CASSANDRA-2942)
 * Expose gossip/FD info to JMX (CASSANDRA-2806)
 * Fix streaming over SSL when compressed SSTable involved (CASSANDRA-3051)
 * Add support for pluggable secondary index implementations (CASSANDRA-3078)
 * remove compaction_thread_priority setting (CASSANDRA-3104)
 * generate hints for replicas that timeout, not just replicas that are known
   to be down before starting (CASSANDRA-2034)
 * Add throttling for internode streaming (CASSANDRA-3080)
 * make the repair of a range repair all replica (CASSANDRA-2610, 3194)
 * expose the ability to repair the first range (as returned by the
   partitioner) of a node (CASSANDRA-2606)
 * Streams Compression (CASSANDRA-3015)
 * add ability to use multiple threads during a single compaction
   (CASSANDRA-2901)
 * make AbstractBounds.normalize support overlapping ranges (CASSANDRA-2641)
 * fix of the CQL count() behavior (CASSANDRA-3068)
 * use TreeMap backed column families for the SSTable simple writers
   (CASSANDRA-3148)
 * fix inconsistency of the CLI syntax when {} should be used instead of [{}]
   (CASSANDRA-3119)
 * rename CQL type names to match expected SQL behavior (CASSANDRA-3149, 3031)
 * Arena-based allocation for memtables (CASSANDRA-2252, 3162, 3163, 3168)
 * Default RR chance to 0.1 (CASSANDRA-3169)
 * Add RowLevel support to secondary index API (CASSANDRA-3147)
 * Make SerializingCacheProvider the default if JNA is available (CASSANDRA-3183)
 * Fix backwards compatibilty for CQL memtable properties (CASSANDRA-3190)
 * Add five-minute delay before starting compactions on a restarted server
   (CASSANDRA-3181)
 * Reduce copies done for intra-host messages (CASSANDRA-1788, 3144)
 * support of compaction strategy option for stress.java (CASSANDRA-3204)
 * make memtable throughput and column count thresholds no-ops (CASSANDRA-2449)
 * Return schema information along with the resultSet in CQL (CASSANDRA-2734)
 * Add new DecimalType (CASSANDRA-2883)
 * Fix assertion error in RowRepairResolver (CASSANDRA-3156)
 * Reduce unnecessary high buffer sizes (CASSANDRA-3171)
 * Pluggable compaction strategy (CASSANDRA-1610)
 * Add new broadcast_address config option (CASSANDRA-2491)


0.8.7
 * Kill server on wrapped OOME such as from FileChannel.map (CASSANDRA-3201)
 * Allow using quotes in "USE <keyspace>;" CLI command (CASSANDRA-3208)
 * Log message when a full repair operation completes (CASSANDRA-3207)
 * Don't allow any cache loading exceptions to halt startup (CASSANDRA-3218)
 * Fix sstableloader --ignores option (CASSANDRA-3247)
 * File descriptor limit increased in packaging (CASSANDRA-3206)
 * Log a meaningfull warning when a node receive a message for a repair session
   that doesn't exist anymore (CASSANDRA-3256)
 * Fix FD leak when internode encryption is enabled (CASSANDRA-3257)
 * FBUtilities.hexToBytes(String) to throw NumberFormatException when string
   contains non-hex characters (CASSANDRA-3231)
 * Keep SimpleSnitch proximity ordering unchanged from what the Strategy
   generates, as intended (CASSANDRA-3262)
 * remove Scrub from compactionstats when finished (CASSANDRA-3255)
 * Fix tool .bat files when CASSANDRA_HOME contains spaces (CASSANDRA-3258)
 * Force flush of status table when removing/updating token (CASSANDRA-3243)
 * Evict gossip state immediately when a token is taken over by a new IP (CASSANDRA-3259)
 * Fix bug where the failure detector can take too long to mark a host
   down (CASSANDRA-3273)
 * (Hadoop) allow wrapping ranges in queries (CASSANDRA-3137)
 * (Hadoop) check all interfaces for a match with split location
   before falling back to random replica (CASSANDRA-3211)
 * (Hadoop) Make Pig storage handle implements LoadMetadata (CASSANDRA-2777)
 * (Hadoop) Fix exception during PIG 'dump' (CASSANDRA-2810)
 * Fix stress COUNTER_GET option (CASSANDRA-3301)
 * Fix missing fields in CLI `show schema` output (CASSANDRA-3304)
 * Nodetool no longer leaks threads and closes JMX connections (CASSANDRA-3309)
 * fix truncate allowing data to be replayed post-restart (CASSANDRA-3297)
 * Move SimpleAuthority and SimpleAuthenticator to examples (CASSANDRA-2922)
 * Fix handling of tombstone by SSTableExport/Import (CASSANDRA-3357)
 * Fix transposition in cfHistograms (CASSANDRA-3222)
 * Allow using number as DC name when creating keyspace in CQL (CASSANDRA-3239)
 * Force flush of system table after updating/removing a token (CASSANDRA-3243)


0.8.6
 * revert CASSANDRA-2388
 * change TokenRange.endpoints back to listen/broadcast address to match
   pre-1777 behavior, and add TokenRange.rpc_endpoints instead (CASSANDRA-3187)
 * avoid trying to watch cassandra-topology.properties when loaded from jar
   (CASSANDRA-3138)
 * prevent users from creating keyspaces with LocalStrategy replication
   (CASSANDRA-3139)
 * fix CLI `show schema;` to output correct keyspace definition statement
   (CASSANDRA-3129)
 * CustomTThreadPoolServer to log TTransportException at DEBUG level
   (CASSANDRA-3142)
 * allow topology sort to work with non-unique rack names between 
   datacenters (CASSANDRA-3152)
 * Improve caching of same-version Messages on digest and repair paths
   (CASSANDRA-3158)
 * Randomize choice of first replica for counter increment (CASSANDRA-2890)
 * Fix using read_repair_chance instead of merge_shard_change (CASSANDRA-3202)
 * Avoid streaming data to nodes that already have it, on move as well as
   decommission (CASSANDRA-3041)
 * Fix divide by zero error in GCInspector (CASSANDRA-3164)
 * allow quoting of the ColumnFamily name in CLI `create column family`
   statement (CASSANDRA-3195)
 * Fix rolling upgrade from 0.7 to 0.8 problem (CASSANDRA-3166)
 * Accomodate missing encryption_options in IncomingTcpConnection.stream
   (CASSANDRA-3212)


0.8.5
 * fix NPE when encryption_options is unspecified (CASSANDRA-3007)
 * include column name in validation failure exceptions (CASSANDRA-2849)
 * make sure truncate clears out the commitlog so replay won't re-
   populate with truncated data (CASSANDRA-2950)
 * fix NPE when debug logging is enabled and dropped CF is present
   in a commitlog segment (CASSANDRA-3021)
 * fix cassandra.bat when CASSANDRA_HOME contains spaces (CASSANDRA-2952)
 * fix to SSTableSimpleUnsortedWriter bufferSize calculation (CASSANDRA-3027)
 * make cleanup and normal compaction able to skip empty rows
   (rows containing nothing but expired tombstones) (CASSANDRA-3039)
 * work around native memory leak in com.sun.management.GarbageCollectorMXBean
   (CASSANDRA-2868)
 * validate that column names in column_metadata are not equal to key_alias
   on create/update of the ColumnFamily and CQL 'ALTER' statement (CASSANDRA-3036)
 * return an InvalidRequestException if an indexed column is assigned
   a value larger than 64KB (CASSANDRA-3057)
 * fix of numeric-only and string column names handling in CLI "drop index" 
   (CASSANDRA-3054)
 * prune index scan resultset back to original request for lazy
   resultset expansion case (CASSANDRA-2964)
 * (Hadoop) fail jobs when Cassandra node has failed but TaskTracker
   has not (CASSANDRA-2388)
 * fix dynamic snitch ignoring nodes when read_repair_chance is zero
   (CASSANDRA-2662)
 * avoid retaining references to dropped CFS objects in 
   CompactionManager.estimatedCompactions (CASSANDRA-2708)
 * expose rpc timeouts per host in MessagingServiceMBean (CASSANDRA-2941)
 * avoid including cwd in classpath for deb and rpm packages (CASSANDRA-2881)
 * remove gossip state when a new IP takes over a token (CASSANDRA-3071)
 * allow sstable2json to work on index sstable files (CASSANDRA-3059)
 * always hint counters (CASSANDRA-3099)
 * fix log4j initialization in EmbeddedCassandraService (CASSANDRA-2857)
 * remove gossip state when a new IP takes over a token (CASSANDRA-3071)
 * work around native memory leak in com.sun.management.GarbageCollectorMXBean
    (CASSANDRA-2868)
 * fix UnavailableException with writes at CL.EACH_QUORM (CASSANDRA-3084)
 * fix parsing of the Keyspace and ColumnFamily names in numeric
   and string representations in CLI (CASSANDRA-3075)
 * fix corner cases in Range.differenceToFetch (CASSANDRA-3084)
 * fix ip address String representation in the ring cache (CASSANDRA-3044)
 * fix ring cache compatibility when mixing pre-0.8.4 nodes with post-
   in the same cluster (CASSANDRA-3023)
 * make repair report failure when a node participating dies (instead of
   hanging forever) (CASSANDRA-2433)
 * fix handling of the empty byte buffer by ReversedType (CASSANDRA-3111)
 * Add validation that Keyspace names are case-insensitively unique (CASSANDRA-3066)
 * catch invalid key_validation_class before instantiating UpdateColumnFamily (CASSANDRA-3102)
 * make Range and Bounds objects client-safe (CASSANDRA-3108)
 * optionally skip log4j configuration (CASSANDRA-3061)
 * bundle sstableloader with the debian package (CASSANDRA-3113)
 * don't try to build secondary indexes when there is none (CASSANDRA-3123)
 * improve SSTableSimpleUnsortedWriter speed for large rows (CASSANDRA-3122)
 * handle keyspace arguments correctly in nodetool snapshot (CASSANDRA-3038)
 * Fix SSTableImportTest on windows (CASSANDRA-3043)
 * expose compactionThroughputMbPerSec through JMX (CASSANDRA-3117)
 * log keyspace and CF of large rows being compacted


0.8.4
 * change TokenRing.endpoints to be a list of rpc addresses instead of 
   listen/broadcast addresses (CASSANDRA-1777)
 * include files-to-be-streamed in StreamInSession.getSources (CASSANDRA-2972)
 * use JAVA env var in cassandra-env.sh (CASSANDRA-2785, 2992)
 * avoid doing read for no-op replicate-on-write at CL=1 (CASSANDRA-2892)
 * refuse counter write for CL.ANY (CASSANDRA-2990)
 * switch back to only logging recent dropped messages (CASSANDRA-3004)
 * always deserialize RowMutation for counters (CASSANDRA-3006)
 * ignore saved replication_factor strategy_option for NTS (CASSANDRA-3011)
 * make sure pre-truncate CL segments are discarded (CASSANDRA-2950)


0.8.3
 * add ability to drop local reads/writes that are going to timeout
   (CASSANDRA-2943)
 * revamp token removal process, keep gossip states for 3 days (CASSANDRA-2496)
 * don't accept extra args for 0-arg nodetool commands (CASSANDRA-2740)
 * log unavailableexception details at debug level (CASSANDRA-2856)
 * expose data_dir though jmx (CASSANDRA-2770)
 * don't include tmp files as sstable when create cfs (CASSANDRA-2929)
 * log Java classpath on startup (CASSANDRA-2895)
 * keep gossipped version in sync with actual on migration coordinator 
   (CASSANDRA-2946)
 * use lazy initialization instead of class initialization in NodeId
   (CASSANDRA-2953)
 * check column family validity in nodetool repair (CASSANDRA-2933)
 * speedup bytes to hex conversions dramatically (CASSANDRA-2850)
 * Flush memtables on shutdown when durable writes are disabled 
   (CASSANDRA-2958)
 * improved POSIX compatibility of start scripts (CASsANDRA-2965)
 * add counter support to Hadoop InputFormat (CASSANDRA-2981)
 * fix bug where dirty commitlog segments were removed (and avoid keeping 
   segments with no post-flush activity permanently dirty) (CASSANDRA-2829)
 * fix throwing exception with batch mutation of counter super columns
   (CASSANDRA-2949)
 * ignore system tables during repair (CASSANDRA-2979)
 * throw exception when NTS is given replication_factor as an option
   (CASSANDRA-2960)
 * fix assertion error during compaction of counter CFs (CASSANDRA-2968)
 * avoid trying to create index names, when no index exists (CASSANDRA-2867)
 * don't sample the system table when choosing a bootstrap token
   (CASSANDRA-2825)
 * gossiper notifies of local state changes (CASSANDRA-2948)
 * add asynchronous and half-sync/half-async (hsha) thrift servers 
   (CASSANDRA-1405)
 * fix potential use of free'd native memory in SerializingCache 
   (CASSANDRA-2951)
 * prune index scan resultset back to original request for lazy
   resultset expansion case (CASSANDRA-2964)
 * (Hadoop) fail jobs when Cassandra node has failed but TaskTracker
    has not (CASSANDRA-2388)


0.8.2
 * CQL: 
   - include only one row per unique key for IN queries (CASSANDRA-2717)
   - respect client timestamp on full row deletions (CASSANDRA-2912)
 * improve thread-safety in StreamOutSession (CASSANDRA-2792)
 * allow deleting a row and updating indexed columns in it in the
   same mutation (CASSANDRA-2773)
 * Expose number of threads blocked on submitting memtable to flush
   in JMX (CASSANDRA-2817)
 * add ability to return "endpoints" to nodetool (CASSANDRA-2776)
 * Add support for multiple (comma-delimited) coordinator addresses
   to ColumnFamilyInputFormat (CASSANDRA-2807)
 * fix potential NPE while scheduling read repair for range slice
   (CASSANDRA-2823)
 * Fix race in SystemTable.getCurrentLocalNodeId (CASSANDRA-2824)
 * Correctly set default for replicate_on_write (CASSANDRA-2835)
 * improve nodetool compactionstats formatting (CASSANDRA-2844)
 * fix index-building status display (CASSANDRA-2853)
 * fix CLI perpetuating obsolete KsDef.replication_factor (CASSANDRA-2846)
 * improve cli treatment of multiline comments (CASSANDRA-2852)
 * handle row tombstones correctly in EchoedRow (CASSANDRA-2786)
 * add MessagingService.get[Recently]DroppedMessages and
   StorageService.getExceptionCount (CASSANDRA-2804)
 * fix possibility of spurious UnavailableException for LOCAL_QUORUM
   reads with dynamic snitch + read repair disabled (CASSANDRA-2870)
 * add ant-optional as dependence for the debian package (CASSANDRA-2164)
 * add option to specify limit for get_slice in the CLI (CASSANDRA-2646)
 * decrease HH page size (CASSANDRA-2832)
 * reset cli keyspace after dropping the current one (CASSANDRA-2763)
 * add KeyRange option to Hadoop inputformat (CASSANDRA-1125)
 * fix protocol versioning (CASSANDRA-2818, 2860)
 * support spaces in path to log4j configuration (CASSANDRA-2383)
 * avoid including inferred types in CF update (CASSANDRA-2809)
 * fix JMX bulkload call (CASSANDRA-2908)
 * fix updating KS with durable_writes=false (CASSANDRA-2907)
 * add simplified facade to SSTableWriter for bulk loading use
   (CASSANDRA-2911)
 * fix re-using index CF sstable names after drop/recreate (CASSANDRA-2872)
 * prepend CF to default index names (CASSANDRA-2903)
 * fix hint replay (CASSANDRA-2928)
 * Properly synchronize repair's merkle tree computation (CASSANDRA-2816)


0.8.1
 * CQL:
   - support for insert, delete in BATCH (CASSANDRA-2537)
   - support for IN to SELECT, UPDATE (CASSANDRA-2553)
   - timestamp support for INSERT, UPDATE, and BATCH (CASSANDRA-2555)
   - TTL support (CASSANDRA-2476)
   - counter support (CASSANDRA-2473)
   - ALTER COLUMNFAMILY (CASSANDRA-1709)
   - DROP INDEX (CASSANDRA-2617)
   - add SCHEMA/TABLE as aliases for KS/CF (CASSANDRA-2743)
   - server handles wait-for-schema-agreement (CASSANDRA-2756)
   - key alias support (CASSANDRA-2480)
 * add support for comparator parameters and a generic ReverseType
   (CASSANDRA-2355)
 * add CompositeType and DynamicCompositeType (CASSANDRA-2231)
 * optimize batches containing multiple updates to the same row
   (CASSANDRA-2583)
 * adjust hinted handoff page size to avoid OOM with large columns 
   (CASSANDRA-2652)
 * mark BRAF buffer invalid post-flush so we don't re-flush partial
   buffers again, especially on CL writes (CASSANDRA-2660)
 * add DROP INDEX support to CLI (CASSANDRA-2616)
 * don't perform HH to client-mode [storageproxy] nodes (CASSANDRA-2668)
 * Improve forceDeserialize/getCompactedRow encapsulation (CASSANDRA-2659)
 * Don't write CounterUpdateColumn to disk in tests (CASSANDRA-2650)
 * Add sstable bulk loading utility (CASSANDRA-1278)
 * avoid replaying hints to dropped columnfamilies (CASSANDRA-2685)
 * add placeholders for missing rows in range query pseudo-RR (CASSANDRA-2680)
 * remove no-op HHOM.renameHints (CASSANDRA-2693)
 * clone super columns to avoid modifying them during flush (CASSANDRA-2675)
 * allow writes to bypass the commitlog for certain keyspaces (CASSANDRA-2683)
 * avoid NPE when bypassing commitlog during memtable flush (CASSANDRA-2781)
 * Added support for making bootstrap retry if nodes flap (CASSANDRA-2644)
 * Added statusthrift to nodetool to report if thrift server is running (CASSANDRA-2722)
 * Fixed rows being cached if they do not exist (CASSANDRA-2723)
 * Support passing tableName and cfName to RowCacheProviders (CASSANDRA-2702)
 * close scrub file handles (CASSANDRA-2669)
 * throttle migration replay (CASSANDRA-2714)
 * optimize column serializer creation (CASSANDRA-2716)
 * Added support for making bootstrap retry if nodes flap (CASSANDRA-2644)
 * Added statusthrift to nodetool to report if thrift server is running
   (CASSANDRA-2722)
 * Fixed rows being cached if they do not exist (CASSANDRA-2723)
 * fix truncate/compaction race (CASSANDRA-2673)
 * workaround large resultsets causing large allocation retention
   by nio sockets (CASSANDRA-2654)
 * fix nodetool ring use with Ec2Snitch (CASSANDRA-2733)
 * fix removing columns and subcolumns that are supressed by a row or
   supercolumn tombstone during replica resolution (CASSANDRA-2590)
 * support sstable2json against snapshot sstables (CASSANDRA-2386)
 * remove active-pull schema requests (CASSANDRA-2715)
 * avoid marking entire list of sstables as actively being compacted
   in multithreaded compaction (CASSANDRA-2765)
 * seek back after deserializing a row to update cache with (CASSANDRA-2752)
 * avoid skipping rows in scrub for counter column family (CASSANDRA-2759)
 * fix ConcurrentModificationException in repair when dealing with 0.7 node
   (CASSANDRA-2767)
 * use threadsafe collections for StreamInSession (CASSANDRA-2766)
 * avoid infinite loop when creating merkle tree (CASSANDRA-2758)
 * avoids unmarking compacting sstable prematurely in cleanup (CASSANDRA-2769)
 * fix NPE when the commit log is bypassed (CASSANDRA-2718)
 * don't throw an exception in SS.isRPCServerRunning (CASSANDRA-2721)
 * make stress.jar executable (CASSANDRA-2744)
 * add daemon mode to java stress (CASSANDRA-2267)
 * expose the DC and rack of a node through JMX and nodetool ring (CASSANDRA-2531)
 * fix cache mbean getSize (CASSANDRA-2781)
 * Add Date, Float, Double, and Boolean types (CASSANDRA-2530)
 * Add startup flag to renew counter node id (CASSANDRA-2788)
 * add jamm agent to cassandra.bat (CASSANDRA-2787)
 * fix repair hanging if a neighbor has nothing to send (CASSANDRA-2797)
 * purge tombstone even if row is in only one sstable (CASSANDRA-2801)
 * Fix wrong purge of deleted cf during compaction (CASSANDRA-2786)
 * fix race that could result in Hadoop writer failing to throw an
   exception encountered after close() (CASSANDRA-2755)
 * fix scan wrongly throwing assertion error (CASSANDRA-2653)
 * Always use even distribution for merkle tree with RandomPartitionner
   (CASSANDRA-2841)
 * fix describeOwnership for OPP (CASSANDRA-2800)
 * ensure that string tokens do not contain commas (CASSANDRA-2762)


0.8.0-final
 * fix CQL grammar warning and cqlsh regression from CASSANDRA-2622
 * add ant generate-cql-html target (CASSANDRA-2526)
 * update CQL consistency levels (CASSANDRA-2566)
 * debian packaging fixes (CASSANDRA-2481, 2647)
 * fix UUIDType, IntegerType for direct buffers (CASSANDRA-2682, 2684)
 * switch to native Thrift for Hadoop map/reduce (CASSANDRA-2667)
 * fix StackOverflowError when building from eclipse (CASSANDRA-2687)
 * only provide replication_factor to strategy_options "help" for
   SimpleStrategy, OldNetworkTopologyStrategy (CASSANDRA-2678, 2713)
 * fix exception adding validators to non-string columns (CASSANDRA-2696)
 * avoid instantiating DatabaseDescriptor in JDBC (CASSANDRA-2694)
 * fix potential stack overflow during compaction (CASSANDRA-2626)
 * clone super columns to avoid modifying them during flush (CASSANDRA-2675)
 * reset underlying iterator in EchoedRow constructor (CASSANDRA-2653)


0.8.0-rc1
 * faster flushes and compaction from fixing excessively pessimistic 
   rebuffering in BRAF (CASSANDRA-2581)
 * fix returning null column values in the python cql driver (CASSANDRA-2593)
 * fix merkle tree splitting exiting early (CASSANDRA-2605)
 * snapshot_before_compaction directory name fix (CASSANDRA-2598)
 * Disable compaction throttling during bootstrap (CASSANDRA-2612) 
 * fix CQL treatment of > and < operators in range slices (CASSANDRA-2592)
 * fix potential double-application of counter updates on commitlog replay
   by moving replay position from header to sstable metadata (CASSANDRA-2419)
 * JDBC CQL driver exposes getColumn for access to timestamp
 * JDBC ResultSetMetadata properties added to AbstractType
 * r/m clustertool (CASSANDRA-2607)
 * add support for presenting row key as a column in CQL result sets 
   (CASSANDRA-2622)
 * Don't allow {LOCAL|EACH}_QUORUM unless strategy is NTS (CASSANDRA-2627)
 * validate keyspace strategy_options during CQL create (CASSANDRA-2624)
 * fix empty Result with secondary index when limit=1 (CASSANDRA-2628)
 * Fix regression where bootstrapping a node with no schema fails
   (CASSANDRA-2625)
 * Allow removing LocationInfo sstables (CASSANDRA-2632)
 * avoid attempting to replay mutations from dropped keyspaces (CASSANDRA-2631)
 * avoid using cached position of a key when GT is requested (CASSANDRA-2633)
 * fix counting bloom filter true positives (CASSANDRA-2637)
 * initialize local ep state prior to gossip startup if needed (CASSANDRA-2638)
 * fix counter increment lost after restart (CASSANDRA-2642)
 * add quote-escaping via backslash to CLI (CASSANDRA-2623)
 * fix pig example script (CASSANDRA-2487)
 * fix dynamic snitch race in adding latencies (CASSANDRA-2618)
 * Start/stop cassandra after more important services such as mdadm in
   debian packaging (CASSANDRA-2481)


0.8.0-beta2
 * fix NPE compacting index CFs (CASSANDRA-2528)
 * Remove checking all column families on startup for compaction candidates 
   (CASSANDRA-2444)
 * validate CQL create keyspace options (CASSANDRA-2525)
 * fix nodetool setcompactionthroughput (CASSANDRA-2550)
 * move	gossip heartbeat back to its own thread (CASSANDRA-2554)
 * validate cql TRUNCATE columnfamily before truncating (CASSANDRA-2570)
 * fix batch_mutate for mixed standard-counter mutations (CASSANDRA-2457)
 * disallow making schema changes to system keyspace (CASSANDRA-2563)
 * fix sending mutation messages multiple times (CASSANDRA-2557)
 * fix incorrect use of NBHM.size in ReadCallback that could cause
   reads to time out even when responses were received (CASSANDRA-2552)
 * trigger read repair correctly for LOCAL_QUORUM reads (CASSANDRA-2556)
 * Allow configuring the number of compaction thread (CASSANDRA-2558)
 * forceUserDefinedCompaction will attempt to compact what it is given
   even if the pessimistic estimate is that there is not enough disk space;
   automatic compactions will only compact 2 or more sstables (CASSANDRA-2575)
 * refuse to apply migrations with older timestamps than the current 
   schema (CASSANDRA-2536)
 * remove unframed Thrift transport option
 * include indexes in snapshots (CASSANDRA-2596)
 * improve ignoring of obsolete mutations in index maintenance (CASSANDRA-2401)
 * recognize attempt to drop just the index while leaving the column
   definition alone (CASSANDRA-2619)
  

0.8.0-beta1
 * remove Avro RPC support (CASSANDRA-926)
 * support for columns that act as incr/decr counters 
   (CASSANDRA-1072, 1937, 1944, 1936, 2101, 2093, 2288, 2105, 2384, 2236, 2342,
   2454)
 * CQL (CASSANDRA-1703, 1704, 1705, 1706, 1707, 1708, 1710, 1711, 1940, 
   2124, 2302, 2277, 2493)
 * avoid double RowMutation serialization on write path (CASSANDRA-1800)
 * make NetworkTopologyStrategy the default (CASSANDRA-1960)
 * configurable internode encryption (CASSANDRA-1567, 2152)
 * human readable column names in sstable2json output (CASSANDRA-1933)
 * change default JMX port to 7199 (CASSANDRA-2027)
 * backwards compatible internal messaging (CASSANDRA-1015)
 * atomic switch of memtables and sstables (CASSANDRA-2284)
 * add pluggable SeedProvider (CASSANDRA-1669)
 * Fix clustertool to not throw exception when calling get_endpoints (CASSANDRA-2437)
 * upgrade to thrift 0.6 (CASSANDRA-2412) 
 * repair works on a token range instead of full ring (CASSANDRA-2324)
 * purge tombstones from row cache (CASSANDRA-2305)
 * push replication_factor into strategy_options (CASSANDRA-1263)
 * give snapshots the same name on each node (CASSANDRA-1791)
 * remove "nodetool loadbalance" (CASSANDRA-2448)
 * multithreaded compaction (CASSANDRA-2191)
 * compaction throttling (CASSANDRA-2156)
 * add key type information and alias (CASSANDRA-2311, 2396)
 * cli no longer divides read_repair_chance by 100 (CASSANDRA-2458)
 * made CompactionInfo.getTaskType return an enum (CASSANDRA-2482)
 * add a server-wide cap on measured memtable memory usage and aggressively
   flush to keep under that threshold (CASSANDRA-2006)
 * add unified UUIDType (CASSANDRA-2233)
 * add off-heap row cache support (CASSANDRA-1969)


0.7.5
 * improvements/fixes to PIG driver (CASSANDRA-1618, CASSANDRA-2387,
   CASSANDRA-2465, CASSANDRA-2484)
 * validate index names (CASSANDRA-1761)
 * reduce contention on Table.flusherLock (CASSANDRA-1954)
 * try harder to detect failures during streaming, cleaning up temporary
   files more reliably (CASSANDRA-2088)
 * shut down server for OOM on a Thrift thread (CASSANDRA-2269)
 * fix tombstone handling in repair and sstable2json (CASSANDRA-2279)
 * preserve version when streaming data from old sstables (CASSANDRA-2283)
 * don't start repair if a neighboring node is marked as dead (CASSANDRA-2290)
 * purge tombstones from row cache (CASSANDRA-2305)
 * Avoid seeking when sstable2json exports the entire file (CASSANDRA-2318)
 * clear Built flag in system table when dropping an index (CASSANDRA-2320)
 * don't allow arbitrary argument for stress.java (CASSANDRA-2323)
 * validate values for index predicates in get_indexed_slice (CASSANDRA-2328)
 * queue secondary indexes for flush before the parent (CASSANDRA-2330)
 * allow job configuration to set the CL used in Hadoop jobs (CASSANDRA-2331)
 * add memtable_flush_queue_size defaulting to 4 (CASSANDRA-2333)
 * Allow overriding of initial_token, storage_port and rpc_port from system
   properties (CASSANDRA-2343)
 * fix comparator used for non-indexed secondary expressions in index scan
   (CASSANDRA-2347)
 * ensure size calculation and write phase of large-row compaction use
   the same threshold for TTL expiration (CASSANDRA-2349)
 * fix race when iterating CFs during add/drop (CASSANDRA-2350)
 * add ConsistencyLevel command to CLI (CASSANDRA-2354)
 * allow negative numbers in the cli (CASSANDRA-2358)
 * hard code serialVersionUID for tokens class (CASSANDRA-2361)
 * fix potential infinite loop in ByteBufferUtil.inputStream (CASSANDRA-2365)
 * fix encoding bugs in HintedHandoffManager, SystemTable when default
   charset is not UTF8 (CASSANDRA-2367)
 * avoids having removed node reappearing in Gossip (CASSANDRA-2371)
 * fix incorrect truncation of long to int when reading columns via block
   index (CASSANDRA-2376)
 * fix NPE during stream session (CASSANDRA-2377)
 * fix race condition that could leave orphaned data files when dropping CF or
   KS (CASSANDRA-2381)
 * fsync statistics component on write (CASSANDRA-2382)
 * fix duplicate results from CFS.scan (CASSANDRA-2406)
 * add IntegerType to CLI help (CASSANDRA-2414)
 * avoid caching token-only decoratedkeys (CASSANDRA-2416)
 * convert mmap assertion to if/throw so scrub can catch it (CASSANDRA-2417)
 * don't overwrite gc log (CASSANDR-2418)
 * invalidate row cache for streamed row to avoid inconsitencies
   (CASSANDRA-2420)
 * avoid copies in range/index scans (CASSANDRA-2425)
 * make sure we don't wipe data during cleanup if the node has not join
   the ring (CASSANDRA-2428)
 * Try harder to close files after compaction (CASSANDRA-2431)
 * re-set bootstrapped flag after move finishes (CASSANDRA-2435)
 * display validation_class in CLI 'describe keyspace' (CASSANDRA-2442)
 * make cleanup compactions cleanup the row cache (CASSANDRA-2451)
 * add column fields validation to scrub (CASSANDRA-2460)
 * use 64KB flush buffer instead of in_memory_compaction_limit (CASSANDRA-2463)
 * fix backslash substitutions in CLI (CASSANDRA-2492)
 * disable cache saving for system CFS (CASSANDRA-2502)
 * fixes for verifying destination availability under hinted conditions
   so UE can be thrown intead of timing out (CASSANDRA-2514)
 * fix update of validation class in column metadata (CASSANDRA-2512)
 * support LOCAL_QUORUM, EACH_QUORUM CLs outside of NTS (CASSANDRA-2516)
 * preserve version when streaming data from old sstables (CASSANDRA-2283)
 * fix backslash substitutions in CLI (CASSANDRA-2492)
 * count a row deletion as one operation towards memtable threshold 
   (CASSANDRA-2519)
 * support LOCAL_QUORUM, EACH_QUORUM CLs outside of NTS (CASSANDRA-2516)


0.7.4
 * add nodetool join command (CASSANDRA-2160)
 * fix secondary indexes on pre-existing or streamed data (CASSANDRA-2244)
 * initialize endpoint in gossiper earlier (CASSANDRA-2228)
 * add ability to write to Cassandra from Pig (CASSANDRA-1828)
 * add rpc_[min|max]_threads (CASSANDRA-2176)
 * add CL.TWO, CL.THREE (CASSANDRA-2013)
 * avoid exporting an un-requested row in sstable2json, when exporting 
   a key that does not exist (CASSANDRA-2168)
 * add incremental_backups option (CASSANDRA-1872)
 * add configurable row limit to Pig loadfunc (CASSANDRA-2276)
 * validate column values in batches as well as single-Column inserts
   (CASSANDRA-2259)
 * move sample schema from cassandra.yaml to schema-sample.txt,
   a cli scripts (CASSANDRA-2007)
 * avoid writing empty rows when scrubbing tombstoned rows (CASSANDRA-2296)
 * fix assertion error in range and index scans for CL < ALL
   (CASSANDRA-2282)
 * fix commitlog replay when flush position refers to data that didn't
   get synced before server died (CASSANDRA-2285)
 * fix fd leak in sstable2json with non-mmap'd i/o (CASSANDRA-2304)
 * reduce memory use during streaming of multiple sstables (CASSANDRA-2301)
 * purge tombstoned rows from cache after GCGraceSeconds (CASSANDRA-2305)
 * allow zero replicas in a NTS datacenter (CASSANDRA-1924)
 * make range queries respect snitch for local replicas (CASSANDRA-2286)
 * fix HH delivery when column index is larger than 2GB (CASSANDRA-2297)
 * make 2ary indexes use parent CF flush thresholds during initial build
   (CASSANDRA-2294)
 * update memtable_throughput to be a long (CASSANDRA-2158)


0.7.3
 * Keep endpoint state until aVeryLongTime (CASSANDRA-2115)
 * lower-latency read repair (CASSANDRA-2069)
 * add hinted_handoff_throttle_delay_in_ms option (CASSANDRA-2161)
 * fixes for cache save/load (CASSANDRA-2172, -2174)
 * Handle whole-row deletions in CFOutputFormat (CASSANDRA-2014)
 * Make memtable_flush_writers flush in parallel (CASSANDRA-2178)
 * Add compaction_preheat_key_cache option (CASSANDRA-2175)
 * refactor stress.py to have only one copy of the format string 
   used for creating row keys (CASSANDRA-2108)
 * validate index names for \w+ (CASSANDRA-2196)
 * Fix Cassandra cli to respect timeout if schema does not settle 
   (CASSANDRA-2187)
 * fix for compaction and cleanup writing old-format data into new-version 
   sstable (CASSANDRA-2211, -2216)
 * add nodetool scrub (CASSANDRA-2217, -2240)
 * fix sstable2json large-row pagination (CASSANDRA-2188)
 * fix EOFing on requests for the last bytes in a file (CASSANDRA-2213)
 * fix BufferedRandomAccessFile bugs (CASSANDRA-2218, -2241)
 * check for memtable flush_after_mins exceeded every 10s (CASSANDRA-2183)
 * fix cache saving on Windows (CASSANDRA-2207)
 * add validateSchemaAgreement call + synchronization to schema
   modification operations (CASSANDRA-2222)
 * fix for reversed slice queries on large rows (CASSANDRA-2212)
 * fat clients were writing local data (CASSANDRA-2223)
 * set DEFAULT_MEMTABLE_LIFETIME_IN_MINS to 24h
 * improve detection and cleanup of partially-written sstables 
   (CASSANDRA-2206)
 * fix supercolumn de/serialization when subcolumn comparator is different
   from supercolumn's (CASSANDRA-2104)
 * fix starting up on Windows when CASSANDRA_HOME contains whitespace
   (CASSANDRA-2237)
 * add [get|set][row|key]cacheSavePeriod to JMX (CASSANDRA-2100)
 * fix Hadoop ColumnFamilyOutputFormat dropping of mutations
   when batch fills up (CASSANDRA-2255)
 * move file deletions off of scheduledtasks executor (CASSANDRA-2253)


0.7.2
 * copy DecoratedKey.key when inserting into caches to avoid retaining
   a reference to the underlying buffer (CASSANDRA-2102)
 * format subcolumn names with subcomparator (CASSANDRA-2136)
 * fix column bloom filter deserialization (CASSANDRA-2165)


0.7.1
 * refactor MessageDigest creation code. (CASSANDRA-2107)
 * buffer network stack to avoid inefficient small TCP messages while avoiding
   the nagle/delayed ack problem (CASSANDRA-1896)
 * check log4j configuration for changes every 10s (CASSANDRA-1525, 1907)
 * more-efficient cross-DC replication (CASSANDRA-1530, -2051, -2138)
 * avoid polluting page cache with commitlog or sstable writes
   and seq scan operations (CASSANDRA-1470)
 * add RMI authentication options to nodetool (CASSANDRA-1921)
 * make snitches configurable at runtime (CASSANDRA-1374)
 * retry hadoop split requests on connection failure (CASSANDRA-1927)
 * implement describeOwnership for BOP, COPP (CASSANDRA-1928)
 * make read repair behave as expected for ConsistencyLevel > ONE
   (CASSANDRA-982, 2038)
 * distributed test harness (CASSANDRA-1859, 1964)
 * reduce flush lock contention (CASSANDRA-1930)
 * optimize supercolumn deserialization (CASSANDRA-1891)
 * fix CFMetaData.apply to only compare objects of the same class 
   (CASSANDRA-1962)
 * allow specifying specific SSTables to compact from JMX (CASSANDRA-1963)
 * fix race condition in MessagingService.targets (CASSANDRA-1959, 2094, 2081)
 * refuse to open sstables from a future version (CASSANDRA-1935)
 * zero-copy reads (CASSANDRA-1714)
 * fix copy bounds for word Text in wordcount demo (CASSANDRA-1993)
 * fixes for contrib/javautils (CASSANDRA-1979)
 * check more frequently for memtable expiration (CASSANDRA-2000)
 * fix writing SSTable column count statistics (CASSANDRA-1976)
 * fix streaming of multiple CFs during bootstrap (CASSANDRA-1992)
 * explicitly set JVM GC new generation size with -Xmn (CASSANDRA-1968)
 * add short options for CLI flags (CASSANDRA-1565)
 * make keyspace argument to "describe keyspace" in CLI optional
   when authenticated to keyspace already (CASSANDRA-2029)
 * added option to specify -Dcassandra.join_ring=false on startup
   to allow "warm spare" nodes or performing JMX maintenance before
   joining the ring (CASSANDRA-526)
 * log migrations at INFO (CASSANDRA-2028)
 * add CLI verbose option in file mode (CASSANDRA-2030)
 * add single-line "--" comments to CLI (CASSANDRA-2032)
 * message serialization tests (CASSANDRA-1923)
 * switch from ivy to maven-ant-tasks (CASSANDRA-2017)
 * CLI attempts to block for new schema to propagate (CASSANDRA-2044)
 * fix potential overflow in nodetool cfstats (CASSANDRA-2057)
 * add JVM shutdownhook to sync commitlog (CASSANDRA-1919)
 * allow nodes to be up without being part of  normal traffic (CASSANDRA-1951)
 * fix CLI "show keyspaces" with null options on NTS (CASSANDRA-2049)
 * fix possible ByteBuffer race conditions (CASSANDRA-2066)
 * reduce garbage generated by MessagingService to prevent load spikes
   (CASSANDRA-2058)
 * fix math in RandomPartitioner.describeOwnership (CASSANDRA-2071)
 * fix deletion of sstable non-data components (CASSANDRA-2059)
 * avoid blocking gossip while deleting handoff hints (CASSANDRA-2073)
 * ignore messages from newer versions, keep track of nodes in gossip 
   regardless of version (CASSANDRA-1970)
 * cache writing moved to CompactionManager to reduce i/o contention and
   updated to use non-cache-polluting writes (CASSANDRA-2053)
 * page through large rows when exporting to JSON (CASSANDRA-2041)
 * add flush_largest_memtables_at and reduce_cache_sizes_at options
   (CASSANDRA-2142)
 * add cli 'describe cluster' command (CASSANDRA-2127)
 * add cli support for setting username/password at 'connect' command 
   (CASSANDRA-2111)
 * add -D option to Stress.java to allow reading hosts from a file 
   (CASSANDRA-2149)
 * bound hints CF throughput between 32M and 256M (CASSANDRA-2148)
 * continue starting when invalid saved cache entries are encountered
   (CASSANDRA-2076)
 * add max_hint_window_in_ms option (CASSANDRA-1459)


0.7.0-final
 * fix offsets to ByteBuffer.get (CASSANDRA-1939)


0.7.0-rc4
 * fix cli crash after backgrounding (CASSANDRA-1875)
 * count timeouts in storageproxy latencies, and include latency 
   histograms in StorageProxyMBean (CASSANDRA-1893)
 * fix CLI get recognition of supercolumns (CASSANDRA-1899)
 * enable keepalive on intra-cluster sockets (CASSANDRA-1766)
 * count timeouts towards dynamicsnitch latencies (CASSANDRA-1905)
 * Expose index-building status in JMX + cli schema description
   (CASSANDRA-1871)
 * allow [LOCAL|EACH]_QUORUM to be used with non-NetworkTopology 
   replication Strategies
 * increased amount of index locks for faster commitlog replay
 * collect secondary index tombstones immediately (CASSANDRA-1914)
 * revert commitlog changes from #1780 (CASSANDRA-1917)
 * change RandomPartitioner min token to -1 to avoid collision w/
   tokens on actual nodes (CASSANDRA-1901)
 * examine the right nibble when validating TimeUUID (CASSANDRA-1910)
 * include secondary indexes in cleanup (CASSANDRA-1916)
 * CFS.scrubDataDirectories should also cleanup invalid secondary indexes
   (CASSANDRA-1904)
 * ability to disable/enable gossip on nodes to force them down
   (CASSANDRA-1108)


0.7.0-rc3
 * expose getNaturalEndpoints in StorageServiceMBean taking byte[]
   key; RMI cannot serialize ByteBuffer (CASSANDRA-1833)
 * infer org.apache.cassandra.locator for replication strategy classes
   when not otherwise specified
 * validation that generates less garbage (CASSANDRA-1814)
 * add TTL support to CLI (CASSANDRA-1838)
 * cli defaults to bytestype for subcomparator when creating
   column families (CASSANDRA-1835)
 * unregister index MBeans when index is dropped (CASSANDRA-1843)
 * make ByteBufferUtil.clone thread-safe (CASSANDRA-1847)
 * change exception for read requests during bootstrap from 
   InvalidRequest to Unavailable (CASSANDRA-1862)
 * respect row-level tombstones post-flush in range scans
   (CASSANDRA-1837)
 * ReadResponseResolver check digests against each other (CASSANDRA-1830)
 * return InvalidRequest when remove of subcolumn without supercolumn
   is requested (CASSANDRA-1866)
 * flush before repair (CASSANDRA-1748)
 * SSTableExport validates key order (CASSANDRA-1884)
 * large row support for SSTableExport (CASSANDRA-1867)
 * Re-cache hot keys post-compaction without hitting disk (CASSANDRA-1878)
 * manage read repair in coordinator instead of data source, to
   provide latency information to dynamic snitch (CASSANDRA-1873)


0.7.0-rc2
 * fix live-column-count of slice ranges including tombstoned supercolumn 
   with live subcolumn (CASSANDRA-1591)
 * rename o.a.c.internal.AntientropyStage -> AntiEntropyStage,
   o.a.c.request.Request_responseStage -> RequestResponseStage,
   o.a.c.internal.Internal_responseStage -> InternalResponseStage
 * add AbstractType.fromString (CASSANDRA-1767)
 * require index_type to be present when specifying index_name
   on ColumnDef (CASSANDRA-1759)
 * fix add/remove index bugs in CFMetadata (CASSANDRA-1768)
 * rebuild Strategy during system_update_keyspace (CASSANDRA-1762)
 * cli updates prompt to ... in continuation lines (CASSANDRA-1770)
 * support multiple Mutations per key in hadoop ColumnFamilyOutputFormat
   (CASSANDRA-1774)
 * improvements to Debian init script (CASSANDRA-1772)
 * use local classloader to check for version.properties (CASSANDRA-1778)
 * Validate that column names in column_metadata are valid for the
   defined comparator, and decode properly in cli (CASSANDRA-1773)
 * use cross-platform newlines in cli (CASSANDRA-1786)
 * add ExpiringColumn support to sstable import/export (CASSANDRA-1754)
 * add flush for each append to periodic commitlog mode; added
   periodic_without_flush option to disable this (CASSANDRA-1780)
 * close file handle used for post-flush truncate (CASSANDRA-1790)
 * various code cleanup (CASSANDRA-1793, -1794, -1795)
 * fix range queries against wrapped range (CASSANDRA-1781)
 * fix consistencylevel calculations for NetworkTopologyStrategy
   (CASSANDRA-1804)
 * cli support index type enum names (CASSANDRA-1810)
 * improved validation of column_metadata (CASSANDRA-1813)
 * reads at ConsistencyLevel > 1 throw UnavailableException
   immediately if insufficient live nodes exist (CASSANDRA-1803)
 * copy bytebuffers for local writes to avoid retaining the entire
   Thrift frame (CASSANDRA-1801)
 * fix NPE adding index to column w/o prior metadata (CASSANDRA-1764)
 * reduce fat client timeout (CASSANDRA-1730)
 * fix botched merge of CASSANDRA-1316


0.7.0-rc1
 * fix compaction and flush races with schema updates (CASSANDRA-1715)
 * add clustertool, config-converter, sstablekeys, and schematool 
   Windows .bat files (CASSANDRA-1723)
 * reject range queries received during bootstrap (CASSANDRA-1739)
 * fix wrapping-range queries on non-minimum token (CASSANDRA-1700)
 * add nodetool cfhistogram (CASSANDRA-1698)
 * limit repaired ranges to what the nodes have in common (CASSANDRA-1674)
 * index scan treats missing columns as not matching secondary
   expressions (CASSANDRA-1745)
 * Fix misuse of DataOutputBuffer.getData in AntiEntropyService
   (CASSANDRA-1729)
 * detect and warn when obsolete version of JNA is present (CASSANDRA-1760)
 * reduce fat client timeout (CASSANDRA-1730)
 * cleanup smallest CFs first to increase free temp space for larger ones
   (CASSANDRA-1811)
 * Update windows .bat files to work outside of main Cassandra
   directory (CASSANDRA-1713)
 * fix read repair regression from 0.6.7 (CASSANDRA-1727)
 * more-efficient read repair (CASSANDRA-1719)
 * fix hinted handoff replay (CASSANDRA-1656)
 * log type of dropped messages (CASSANDRA-1677)
 * upgrade to SLF4J 1.6.1
 * fix ByteBuffer bug in ExpiringColumn.updateDigest (CASSANDRA-1679)
 * fix IntegerType.getString (CASSANDRA-1681)
 * make -Djava.net.preferIPv4Stack=true the default (CASSANDRA-628)
 * add INTERNAL_RESPONSE verb to differentiate from responses related
   to client requests (CASSANDRA-1685)
 * log tpstats when dropping messages (CASSANDRA-1660)
 * include unreachable nodes in describeSchemaVersions (CASSANDRA-1678)
 * Avoid dropping messages off the client request path (CASSANDRA-1676)
 * fix jna errno reporting (CASSANDRA-1694)
 * add friendlier error for UnknownHostException on startup (CASSANDRA-1697)
 * include jna dependency in RPM package (CASSANDRA-1690)
 * add --skip-keys option to stress.py (CASSANDRA-1696)
 * improve cli handling of non-string keys and column names 
   (CASSANDRA-1701, -1693)
 * r/m extra subcomparator line in cli keyspaces output (CASSANDRA-1712)
 * add read repair chance to cli "show keyspaces"
 * upgrade to ConcurrentLinkedHashMap 1.1 (CASSANDRA-975)
 * fix index scan routing (CASSANDRA-1722)
 * fix tombstoning of supercolumns in range queries (CASSANDRA-1734)
 * clear endpoint cache after updating keyspace metadata (CASSANDRA-1741)
 * fix wrapping-range queries on non-minimum token (CASSANDRA-1700)
 * truncate includes secondary indexes (CASSANDRA-1747)
 * retain reference to PendingFile sstables (CASSANDRA-1749)
 * fix sstableimport regression (CASSANDRA-1753)
 * fix for bootstrap when no non-system tables are defined (CASSANDRA-1732)
 * handle replica unavailability in index scan (CASSANDRA-1755)
 * fix service initialization order deadlock (CASSANDRA-1756)
 * multi-line cli commands (CASSANDRA-1742)
 * fix race between snapshot and compaction (CASSANDRA-1736)
 * add listEndpointsPendingHints, deleteHintsForEndpoint JMX methods 
   (CASSANDRA-1551)


0.7.0-beta3
 * add strategy options to describe_keyspace output (CASSANDRA-1560)
 * log warning when using randomly generated token (CASSANDRA-1552)
 * re-organize JMX into .db, .net, .internal, .request (CASSANDRA-1217)
 * allow nodes to change IPs between restarts (CASSANDRA-1518)
 * remember ring state between restarts by default (CASSANDRA-1518)
 * flush index built flag so we can read it before log replay (CASSANDRA-1541)
 * lock row cache updates to prevent race condition (CASSANDRA-1293)
 * remove assertion causing rare (and harmless) error messages in
   commitlog (CASSANDRA-1330)
 * fix moving nodes with no keyspaces defined (CASSANDRA-1574)
 * fix unbootstrap when no data is present in a transfer range (CASSANDRA-1573)
 * take advantage of AVRO-495 to simplify our avro IDL (CASSANDRA-1436)
 * extend authorization hierarchy to column family (CASSANDRA-1554)
 * deletion support in secondary indexes (CASSANDRA-1571)
 * meaningful error message for invalid replication strategy class 
   (CASSANDRA-1566)
 * allow keyspace creation with RF > N (CASSANDRA-1428)
 * improve cli error handling (CASSANDRA-1580)
 * add cache save/load ability (CASSANDRA-1417, 1606, 1647)
 * add StorageService.getDrainProgress (CASSANDRA-1588)
 * Disallow bootstrap to an in-use token (CASSANDRA-1561)
 * Allow dynamic secondary index creation and destruction (CASSANDRA-1532)
 * log auto-guessed memtable thresholds (CASSANDRA-1595)
 * add ColumnDef support to cli (CASSANDRA-1583)
 * reduce index sample time by 75% (CASSANDRA-1572)
 * add cli support for column, strategy metadata (CASSANDRA-1578, 1612)
 * add cli support for schema modification (CASSANDRA-1584)
 * delete temp files on failed compactions (CASSANDRA-1596)
 * avoid blocking for dead nodes during removetoken (CASSANDRA-1605)
 * remove ConsistencyLevel.ZERO (CASSANDRA-1607)
 * expose in-progress compaction type in jmx (CASSANDRA-1586)
 * removed IClock & related classes from internals (CASSANDRA-1502)
 * fix removing tokens from SystemTable on decommission and removetoken
   (CASSANDRA-1609)
 * include CF metadata in cli 'show keyspaces' (CASSANDRA-1613)
 * switch from Properties to HashMap in PropertyFileSnitch to
   avoid synchronization bottleneck (CASSANDRA-1481)
 * PropertyFileSnitch configuration file renamed to 
   cassandra-topology.properties
 * add cli support for get_range_slices (CASSANDRA-1088, CASSANDRA-1619)
 * Make memtable flush thresholds per-CF instead of global 
   (CASSANDRA-1007, 1637)
 * add cli support for binary data without CfDef hints (CASSANDRA-1603)
 * fix building SSTable statistics post-stream (CASSANDRA-1620)
 * fix potential infinite loop in 2ary index queries (CASSANDRA-1623)
 * allow creating NTS keyspaces with no replicas configured (CASSANDRA-1626)
 * add jmx histogram of sstables accessed per read (CASSANDRA-1624)
 * remove system_rename_column_family and system_rename_keyspace from the
   client API until races can be fixed (CASSANDRA-1630, CASSANDRA-1585)
 * add cli sanity tests (CASSANDRA-1582)
 * update GC settings in cassandra.bat (CASSANDRA-1636)
 * cli support for index queries (CASSANDRA-1635)
 * cli support for updating schema memtable settings (CASSANDRA-1634)
 * cli --file option (CASSANDRA-1616)
 * reduce automatically chosen memtable sizes by 50% (CASSANDRA-1641)
 * move endpoint cache from snitch to strategy (CASSANDRA-1643)
 * fix commitlog recovery deleting the newly-created segment as well as
   the old ones (CASSANDRA-1644)
 * upgrade to Thrift 0.5 (CASSANDRA-1367)
 * renamed CL.DCQUORUM to LOCAL_QUORUM and DCQUORUMSYNC to EACH_QUORUM
 * cli truncate support (CASSANDRA-1653)
 * update GC settings in cassandra.bat (CASSANDRA-1636)
 * avoid logging when a node's ip/token is gossipped back to it (CASSANDRA-1666)


0.7-beta2
 * always use UTF-8 for hint keys (CASSANDRA-1439)
 * remove cassandra.yaml dependency from Hadoop and Pig (CASSADRA-1322)
 * expose CfDef metadata in describe_keyspaces (CASSANDRA-1363)
 * restore use of mmap_index_only option (CASSANDRA-1241)
 * dropping a keyspace with no column families generated an error 
   (CASSANDRA-1378)
 * rename RackAwareStrategy to OldNetworkTopologyStrategy, RackUnawareStrategy 
   to SimpleStrategy, DatacenterShardStrategy to NetworkTopologyStrategy,
   AbstractRackAwareSnitch to AbstractNetworkTopologySnitch (CASSANDRA-1392)
 * merge StorageProxy.mutate, mutateBlocking (CASSANDRA-1396)
 * faster UUIDType, LongType comparisons (CASSANDRA-1386, 1393)
 * fix setting read_repair_chance from CLI addColumnFamily (CASSANDRA-1399)
 * fix updates to indexed columns (CASSANDRA-1373)
 * fix race condition leaving to FileNotFoundException (CASSANDRA-1382)
 * fix sharded lock hash on index write path (CASSANDRA-1402)
 * add support for GT/E, LT/E in subordinate index clauses (CASSANDRA-1401)
 * cfId counter got out of sync when CFs were added (CASSANDRA-1403)
 * less chatty schema updates (CASSANDRA-1389)
 * rename column family mbeans. 'type' will now include either 
   'IndexColumnFamilies' or 'ColumnFamilies' depending on the CFS type.
   (CASSANDRA-1385)
 * disallow invalid keyspace and column family names. This includes name that
   matches a '^\w+' regex. (CASSANDRA-1377)
 * use JNA, if present, to take snapshots (CASSANDRA-1371)
 * truncate hints if starting 0.7 for the first time (CASSANDRA-1414)
 * fix FD leak in single-row slicepredicate queries (CASSANDRA-1416)
 * allow index expressions against columns that are not part of the 
   SlicePredicate (CASSANDRA-1410)
 * config-converter properly handles snitches and framed support 
   (CASSANDRA-1420)
 * remove keyspace argument from multiget_count (CASSANDRA-1422)
 * allow specifying cassandra.yaml location as (local or remote) URL
   (CASSANDRA-1126)
 * fix using DynamicEndpointSnitch with NetworkTopologyStrategy
   (CASSANDRA-1429)
 * Add CfDef.default_validation_class (CASSANDRA-891)
 * fix EstimatedHistogram.max (CASSANDRA-1413)
 * quorum read optimization (CASSANDRA-1622)
 * handle zero-length (or missing) rows during HH paging (CASSANDRA-1432)
 * include secondary indexes during schema migrations (CASSANDRA-1406)
 * fix commitlog header race during schema change (CASSANDRA-1435)
 * fix ColumnFamilyStoreMBeanIterator to use new type name (CASSANDRA-1433)
 * correct filename generated by xml->yaml converter (CASSANDRA-1419)
 * add CMSInitiatingOccupancyFraction=75 and UseCMSInitiatingOccupancyOnly
   to default JVM options
 * decrease jvm heap for cassandra-cli (CASSANDRA-1446)
 * ability to modify keyspaces and column family definitions on a live cluster
   (CASSANDRA-1285)
 * support for Hadoop Streaming [non-jvm map/reduce via stdin/out]
   (CASSANDRA-1368)
 * Move persistent sstable stats from the system table to an sstable component
   (CASSANDRA-1430)
 * remove failed bootstrap attempt from pending ranges when gossip times
   it out after 1h (CASSANDRA-1463)
 * eager-create tcp connections to other cluster members (CASSANDRA-1465)
 * enumerate stages and derive stage from message type instead of 
   transmitting separately (CASSANDRA-1465)
 * apply reversed flag during collation from different data sources
   (CASSANDRA-1450)
 * make failure to remove commitlog segment non-fatal (CASSANDRA-1348)
 * correct ordering of drain operations so CL.recover is no longer 
   necessary (CASSANDRA-1408)
 * removed keyspace from describe_splits method (CASSANDRA-1425)
 * rename check_schema_agreement to describe_schema_versions
   (CASSANDRA-1478)
 * fix QUORUM calculation for RF > 3 (CASSANDRA-1487)
 * remove tombstones during non-major compactions when bloom filter
   verifies that row does not exist in other sstables (CASSANDRA-1074)
 * nodes that coordinated a loadbalance in the past could not be seen by
   newly added nodes (CASSANDRA-1467)
 * exposed endpoint states (gossip details) via jmx (CASSANDRA-1467)
 * ensure that compacted sstables are not included when new readers are
   instantiated (CASSANDRA-1477)
 * by default, calculate heap size and memtable thresholds at runtime (CASSANDRA-1469)
 * fix races dealing with adding/dropping keyspaces and column families in
   rapid succession (CASSANDRA-1477)
 * clean up of Streaming system (CASSANDRA-1503, 1504, 1506)
 * add options to configure Thrift socket keepalive and buffer sizes (CASSANDRA-1426)
 * make contrib CassandraServiceDataCleaner recursive (CASSANDRA-1509)
 * min, max compaction threshold are configurable and persistent 
   per-ColumnFamily (CASSANDRA-1468)
 * fix replaying the last mutation in a commitlog unnecessarily 
   (CASSANDRA-1512)
 * invoke getDefaultUncaughtExceptionHandler from DTPE with the original
   exception rather than the ExecutionException wrapper (CASSANDRA-1226)
 * remove Clock from the Thrift (and Avro) API (CASSANDRA-1501)
 * Close intra-node sockets when connection is broken (CASSANDRA-1528)
 * RPM packaging spec file (CASSANDRA-786)
 * weighted request scheduler (CASSANDRA-1485)
 * treat expired columns as deleted (CASSANDRA-1539)
 * make IndexInterval configurable (CASSANDRA-1488)
 * add describe_snitch to Thrift API (CASSANDRA-1490)
 * MD5 authenticator compares plain text submitted password with MD5'd
   saved property, instead of vice versa (CASSANDRA-1447)
 * JMX MessagingService pending and completed counts (CASSANDRA-1533)
 * fix race condition processing repair responses (CASSANDRA-1511)
 * make repair blocking (CASSANDRA-1511)
 * create EndpointSnitchInfo and MBean to expose rack and DC (CASSANDRA-1491)
 * added option to contrib/word_count to output results back to Cassandra
   (CASSANDRA-1342)
 * rewrite Hadoop ColumnFamilyRecordWriter to pool connections, retry to
   multiple Cassandra nodes, and smooth impact on the Cassandra cluster
   by using smaller batch sizes (CASSANDRA-1434)
 * fix setting gc_grace_seconds via CLI (CASSANDRA-1549)
 * support TTL'd index values (CASSANDRA-1536)
 * make removetoken work like decommission (CASSANDRA-1216)
 * make cli comparator-aware and improve quote rules (CASSANDRA-1523,-1524)
 * make nodetool compact and cleanup blocking (CASSANDRA-1449)
 * add memtable, cache information to GCInspector logs (CASSANDRA-1558)
 * enable/disable HintedHandoff via JMX (CASSANDRA-1550)
 * Ignore stray files in the commit log directory (CASSANDRA-1547)
 * Disallow bootstrap to an in-use token (CASSANDRA-1561)


0.7-beta1
 * sstable versioning (CASSANDRA-389)
 * switched to slf4j logging (CASSANDRA-625)
 * add (optional) expiration time for column (CASSANDRA-699)
 * access levels for authentication/authorization (CASSANDRA-900)
 * add ReadRepairChance to CF definition (CASSANDRA-930)
 * fix heisenbug in system tests, especially common on OS X (CASSANDRA-944)
 * convert to byte[] keys internally and all public APIs (CASSANDRA-767)
 * ability to alter schema definitions on a live cluster (CASSANDRA-44)
 * renamed configuration file to cassandra.xml, and log4j.properties to
   log4j-server.properties, which must now be loaded from
   the classpath (which is how our scripts in bin/ have always done it)
   (CASSANDRA-971)
 * change get_count to require a SlicePredicate. create multi_get_count
   (CASSANDRA-744)
 * re-organized endpointsnitch implementations and added SimpleSnitch
   (CASSANDRA-994)
 * Added preload_row_cache option (CASSANDRA-946)
 * add CRC to commitlog header (CASSANDRA-999)
 * removed deprecated batch_insert and get_range_slice methods (CASSANDRA-1065)
 * add truncate thrift method (CASSANDRA-531)
 * http mini-interface using mx4j (CASSANDRA-1068)
 * optimize away copy of sliced row on memtable read path (CASSANDRA-1046)
 * replace constant-size 2GB mmaped segments and special casing for index 
   entries spanning segment boundaries, with SegmentedFile that computes 
   segments that always contain entire entries/rows (CASSANDRA-1117)
 * avoid reading large rows into memory during compaction (CASSANDRA-16)
 * added hadoop OutputFormat (CASSANDRA-1101)
 * efficient Streaming (no more anticompaction) (CASSANDRA-579)
 * split commitlog header into separate file and add size checksum to
   mutations (CASSANDRA-1179)
 * avoid allocating a new byte[] for each mutation on replay (CASSANDRA-1219)
 * revise HH schema to be per-endpoint (CASSANDRA-1142)
 * add joining/leaving status to nodetool ring (CASSANDRA-1115)
 * allow multiple repair sessions per node (CASSANDRA-1190)
 * optimize away MessagingService for local range queries (CASSANDRA-1261)
 * make framed transport the default so malformed requests can't OOM the 
   server (CASSANDRA-475)
 * significantly faster reads from row cache (CASSANDRA-1267)
 * take advantage of row cache during range queries (CASSANDRA-1302)
 * make GCGraceSeconds a per-ColumnFamily value (CASSANDRA-1276)
 * keep persistent row size and column count statistics (CASSANDRA-1155)
 * add IntegerType (CASSANDRA-1282)
 * page within a single row during hinted handoff (CASSANDRA-1327)
 * push DatacenterShardStrategy configuration into keyspace definition,
   eliminating datacenter.properties. (CASSANDRA-1066)
 * optimize forward slices starting with '' and single-index-block name 
   queries by skipping the column index (CASSANDRA-1338)
 * streaming refactor (CASSANDRA-1189)
 * faster comparison for UUID types (CASSANDRA-1043)
 * secondary index support (CASSANDRA-749 and subtasks)
 * make compaction buckets deterministic (CASSANDRA-1265)


0.6.6
 * Allow using DynamicEndpointSnitch with RackAwareStrategy (CASSANDRA-1429)
 * remove the remaining vestiges of the unfinished DatacenterShardStrategy 
   (replaced by NetworkTopologyStrategy in 0.7)
   

0.6.5
 * fix key ordering in range query results with RandomPartitioner
   and ConsistencyLevel > ONE (CASSANDRA-1145)
 * fix for range query starting with the wrong token range (CASSANDRA-1042)
 * page within a single row during hinted handoff (CASSANDRA-1327)
 * fix compilation on non-sun JDKs (CASSANDRA-1061)
 * remove String.trim() call on row keys in batch mutations (CASSANDRA-1235)
 * Log summary of dropped messages instead of spamming log (CASSANDRA-1284)
 * add dynamic endpoint snitch (CASSANDRA-981)
 * fix streaming for keyspaces with hyphens in their name (CASSANDRA-1377)
 * fix errors in hard-coded bloom filter optKPerBucket by computing it
   algorithmically (CASSANDRA-1220
 * remove message deserialization stage, and uncap read/write stages
   so slow reads/writes don't block gossip processing (CASSANDRA-1358)
 * add jmx port configuration to Debian package (CASSANDRA-1202)
 * use mlockall via JNA, if present, to prevent Linux from swapping
   out parts of the JVM (CASSANDRA-1214)


0.6.4
 * avoid queuing multiple hint deliveries for the same endpoint
   (CASSANDRA-1229)
 * better performance for and stricter checking of UTF8 column names
   (CASSANDRA-1232)
 * extend option to lower compaction priority to hinted handoff
   as well (CASSANDRA-1260)
 * log errors in gossip instead of re-throwing (CASSANDRA-1289)
 * avoid aborting commitlog replay prematurely if a flushed-but-
   not-removed commitlog segment is encountered (CASSANDRA-1297)
 * fix duplicate rows being read during mapreduce (CASSANDRA-1142)
 * failure detection wasn't closing command sockets (CASSANDRA-1221)
 * cassandra-cli.bat works on windows (CASSANDRA-1236)
 * pre-emptively drop requests that cannot be processed within RPCTimeout
   (CASSANDRA-685)
 * add ack to Binary write verb and update CassandraBulkLoader
   to wait for acks for each row (CASSANDRA-1093)
 * added describe_partitioner Thrift method (CASSANDRA-1047)
 * Hadoop jobs no longer require the Cassandra storage-conf.xml
   (CASSANDRA-1280, CASSANDRA-1047)
 * log thread pool stats when GC is excessive (CASSANDRA-1275)
 * remove gossip message size limit (CASSANDRA-1138)
 * parallelize local and remote reads during multiget, and respect snitch 
   when determining whether to do local read for CL.ONE (CASSANDRA-1317)
 * fix read repair to use requested consistency level on digest mismatch,
   rather than assuming QUORUM (CASSANDRA-1316)
 * process digest mismatch re-reads in parallel (CASSANDRA-1323)
 * switch hints CF comparator to BytesType (CASSANDRA-1274)


0.6.3
 * retry to make streaming connections up to 8 times. (CASSANDRA-1019)
 * reject describe_ring() calls on invalid keyspaces (CASSANDRA-1111)
 * fix cache size calculation for size of 100% (CASSANDRA-1129)
 * fix cache capacity only being recalculated once (CASSANDRA-1129)
 * remove hourly scan of all hints on the off chance that the gossiper
   missed a status change; instead, expose deliverHintsToEndpoint to JMX
   so it can be done manually, if necessary (CASSANDRA-1141)
 * don't reject reads at CL.ALL (CASSANDRA-1152)
 * reject deletions to supercolumns in CFs containing only standard
   columns (CASSANDRA-1139)
 * avoid preserving login information after client disconnects
   (CASSANDRA-1057)
 * prefer sun jdk to openjdk in debian init script (CASSANDRA-1174)
 * detect partioner config changes between restarts and fail fast 
   (CASSANDRA-1146)
 * use generation time to resolve node token reassignment disagreements
   (CASSANDRA-1118)
 * restructure the startup ordering of Gossiper and MessageService to avoid
   timing anomalies (CASSANDRA-1160)
 * detect incomplete commit log hearders (CASSANDRA-1119)
 * force anti-entropy service to stream files on the stream stage to avoid
   sending streams out of order (CASSANDRA-1169)
 * remove inactive stream managers after AES streams files (CASSANDRA-1169)
 * allow removing entire row through batch_mutate Deletion (CASSANDRA-1027)
 * add JMX metrics for row-level bloom filter false positives (CASSANDRA-1212)
 * added a redhat init script to contrib (CASSANDRA-1201)
 * use midpoint when bootstrapping a new machine into range with not
   much data yet instead of random token (CASSANDRA-1112)
 * kill server on OOM in executor stage as well as Thrift (CASSANDRA-1226)
 * remove opportunistic repairs, when two machines with overlapping replica
   responsibilities happen to finish major compactions of the same CF near
   the same time.  repairs are now fully manual (CASSANDRA-1190)
 * add ability to lower compaction priority (default is no change from 0.6.2)
   (CASSANDRA-1181)


0.6.2
 * fix contrib/word_count build. (CASSANDRA-992)
 * split CommitLogExecutorService into BatchCommitLogExecutorService and 
   PeriodicCommitLogExecutorService (CASSANDRA-1014)
 * add latency histograms to CFSMBean (CASSANDRA-1024)
 * make resolving timestamp ties deterministic by using value bytes
   as a tiebreaker (CASSANDRA-1039)
 * Add option to turn off Hinted Handoff (CASSANDRA-894)
 * fix windows startup (CASSANDRA-948)
 * make concurrent_reads, concurrent_writes configurable at runtime via JMX
   (CASSANDRA-1060)
 * disable GCInspector on non-Sun JVMs (CASSANDRA-1061)
 * fix tombstone handling in sstable rows with no other data (CASSANDRA-1063)
 * fix size of row in spanned index entries (CASSANDRA-1056)
 * install json2sstable, sstable2json, and sstablekeys to Debian package
 * StreamingService.StreamDestinations wouldn't empty itself after streaming
   finished (CASSANDRA-1076)
 * added Collections.shuffle(splits) before returning the splits in 
   ColumnFamilyInputFormat (CASSANDRA-1096)
 * do not recalculate cache capacity post-compaction if it's been manually 
   modified (CASSANDRA-1079)
 * better defaults for flush sorter + writer executor queue sizes
   (CASSANDRA-1100)
 * windows scripts for SSTableImport/Export (CASSANDRA-1051)
 * windows script for nodetool (CASSANDRA-1113)
 * expose PhiConvictThreshold (CASSANDRA-1053)
 * make repair of RF==1 a no-op (CASSANDRA-1090)
 * improve default JVM GC options (CASSANDRA-1014)
 * fix SlicePredicate serialization inside Hadoop jobs (CASSANDRA-1049)
 * close Thrift sockets in Hadoop ColumnFamilyRecordReader (CASSANDRA-1081)


0.6.1
 * fix NPE in sstable2json when no excluded keys are given (CASSANDRA-934)
 * keep the replica set constant throughout the read repair process
   (CASSANDRA-937)
 * allow querying getAllRanges with empty token list (CASSANDRA-933)
 * fix command line arguments inversion in clustertool (CASSANDRA-942)
 * fix race condition that could trigger a false-positive assertion
   during post-flush discard of old commitlog segments (CASSANDRA-936)
 * fix neighbor calculation for anti-entropy repair (CASSANDRA-924)
 * perform repair even for small entropy differences (CASSANDRA-924)
 * Use hostnames in CFInputFormat to allow Hadoop's naive string-based
   locality comparisons to work (CASSANDRA-955)
 * cache read-only BufferedRandomAccessFile length to avoid
   3 system calls per invocation (CASSANDRA-950)
 * nodes with IPv6 (and no IPv4) addresses could not join cluster
   (CASSANDRA-969)
 * Retrieve the correct number of undeleted columns, if any, from
   a supercolumn in a row that had been deleted previously (CASSANDRA-920)
 * fix index scans that cross the 2GB mmap boundaries for both mmap
   and standard i/o modes (CASSANDRA-866)
 * expose drain via nodetool (CASSANDRA-978)


0.6.0-RC1
 * JMX drain to flush memtables and run through commit log (CASSANDRA-880)
 * Bootstrapping can skip ranges under the right conditions (CASSANDRA-902)
 * fix merging row versions in range_slice for CL > ONE (CASSANDRA-884)
 * default write ConsistencyLeven chaned from ZERO to ONE
 * fix for index entries spanning mmap buffer boundaries (CASSANDRA-857)
 * use lexical comparison if time part of TimeUUIDs are the same 
   (CASSANDRA-907)
 * bound read, mutation, and response stages to fix possible OOM
   during log replay (CASSANDRA-885)
 * Use microseconds-since-epoch (UTC) in cli, instead of milliseconds
 * Treat batch_mutate Deletion with null supercolumn as "apply this predicate 
   to top level supercolumns" (CASSANDRA-834)
 * Streaming destination nodes do not update their JMX status (CASSANDRA-916)
 * Fix internal RPC timeout calculation (CASSANDRA-911)
 * Added Pig loadfunc to contrib/pig (CASSANDRA-910)


0.6.0-beta3
 * fix compaction bucketing bug (CASSANDRA-814)
 * update windows batch file (CASSANDRA-824)
 * deprecate KeysCachedFraction configuration directive in favor
   of KeysCached; move to unified-per-CF key cache (CASSANDRA-801)
 * add invalidateRowCache to ColumnFamilyStoreMBean (CASSANDRA-761)
 * send Handoff hints to natural locations to reduce load on
   remaining nodes in a failure scenario (CASSANDRA-822)
 * Add RowWarningThresholdInMB configuration option to warn before very 
   large rows get big enough to threaten node stability, and -x option to
   be able to remove them with sstable2json if the warning is unheeded
   until it's too late (CASSANDRA-843)
 * Add logging of GC activity (CASSANDRA-813)
 * fix ConcurrentModificationException in commitlog discard (CASSANDRA-853)
 * Fix hardcoded row count in Hadoop RecordReader (CASSANDRA-837)
 * Add a jmx status to the streaming service and change several DEBUG
   messages to INFO (CASSANDRA-845)
 * fix classpath in cassandra-cli.bat for Windows (CASSANDRA-858)
 * allow re-specifying host, port to cassandra-cli if invalid ones
   are first tried (CASSANDRA-867)
 * fix race condition handling rpc timeout in the coordinator
   (CASSANDRA-864)
 * Remove CalloutLocation and StagingFileDirectory from storage-conf files 
   since those settings are no longer used (CASSANDRA-878)
 * Parse a long from RowWarningThresholdInMB instead of an int (CASSANDRA-882)
 * Remove obsolete ControlPort code from DatabaseDescriptor (CASSANDRA-886)
 * move skipBytes side effect out of assert (CASSANDRA-899)
 * add "double getLoad" to StorageServiceMBean (CASSANDRA-898)
 * track row stats per CF at compaction time (CASSANDRA-870)
 * disallow CommitLogDirectory matching a DataFileDirectory (CASSANDRA-888)
 * default key cache size is 200k entries, changed from 10% (CASSANDRA-863)
 * add -Dcassandra-foreground=yes to cassandra.bat
 * exit if cluster name is changed unexpectedly (CASSANDRA-769)


0.6.0-beta1/beta2
 * add batch_mutate thrift command, deprecating batch_insert (CASSANDRA-336)
 * remove get_key_range Thrift API, deprecated in 0.5 (CASSANDRA-710)
 * add optional login() Thrift call for authentication (CASSANDRA-547)
 * support fat clients using gossiper and StorageProxy to perform
   replication in-process [jvm-only] (CASSANDRA-535)
 * support mmapped I/O for reads, on by default on 64bit JVMs 
   (CASSANDRA-408, CASSANDRA-669)
 * improve insert concurrency, particularly during Hinted Handoff
   (CASSANDRA-658)
 * faster network code (CASSANDRA-675)
 * stress.py moved to contrib (CASSANDRA-635)
 * row caching [must be explicitly enabled per-CF in config] (CASSANDRA-678)
 * present a useful measure of compaction progress in JMX (CASSANDRA-599)
 * add bin/sstablekeys (CASSNADRA-679)
 * add ConsistencyLevel.ANY (CASSANDRA-687)
 * make removetoken remove nodes from gossip entirely (CASSANDRA-644)
 * add ability to set cache sizes at runtime (CASSANDRA-708)
 * report latency and cache hit rate statistics with lifetime totals
   instead of average over the last minute (CASSANDRA-702)
 * support get_range_slice for RandomPartitioner (CASSANDRA-745)
 * per-keyspace replication factory and replication strategy (CASSANDRA-620)
 * track latency in microseconds (CASSANDRA-733)
 * add describe_ Thrift methods, deprecating get_string_property and 
   get_string_list_property
 * jmx interface for tracking operation mode and streams in general.
   (CASSANDRA-709)
 * keep memtables in sorted order to improve range query performance
   (CASSANDRA-799)
 * use while loop instead of recursion when trimming sstables compaction list 
   to avoid blowing stack in pathological cases (CASSANDRA-804)
 * basic Hadoop map/reduce support (CASSANDRA-342)


0.5.1
 * ensure all files for an sstable are streamed to the same directory.
   (CASSANDRA-716)
 * more accurate load estimate for bootstrapping (CASSANDRA-762)
 * tolerate dead or unavailable bootstrap target on write (CASSANDRA-731)
 * allow larger numbers of keys (> 140M) in a sstable bloom filter
   (CASSANDRA-790)
 * include jvm argument improvements from CASSANDRA-504 in debian package
 * change streaming chunk size to 32MB to accomodate Windows XP limitations
   (was 64MB) (CASSANDRA-795)
 * fix get_range_slice returning results in the wrong order (CASSANDRA-781)
 

0.5.0 final
 * avoid attempting to delete temporary bootstrap files twice (CASSANDRA-681)
 * fix bogus NaN in nodeprobe cfstats output (CASSANDRA-646)
 * provide a policy for dealing with single thread executors w/ a full queue
   (CASSANDRA-694)
 * optimize inner read in MessagingService, vastly improving multiple-node
   performance (CASSANDRA-675)
 * wait for table flush before streaming data back to a bootstrapping node.
   (CASSANDRA-696)
 * keep track of bootstrapping sources by table so that bootstrapping doesn't 
   give the indication of finishing early (CASSANDRA-673)


0.5.0 RC3
 * commit the correct version of the patch for CASSANDRA-663


0.5.0 RC2 (unreleased)
 * fix bugs in converting get_range_slice results to Thrift 
   (CASSANDRA-647, CASSANDRA-649)
 * expose java.util.concurrent.TimeoutException in StorageProxy methods
   (CASSANDRA-600)
 * TcpConnectionManager was holding on to disconnected connections, 
   giving the false indication they were being used. (CASSANDRA-651)
 * Remove duplicated write. (CASSANDRA-662)
 * Abort bootstrap if IP is already in the token ring (CASSANDRA-663)
 * increase default commitlog sync period, and wait for last sync to 
   finish before submitting another (CASSANDRA-668)


0.5.0 RC1
 * Fix potential NPE in get_range_slice (CASSANDRA-623)
 * add CRC32 to commitlog entries (CASSANDRA-605)
 * fix data streaming on windows (CASSANDRA-630)
 * GC compacted sstables after cleanup and compaction (CASSANDRA-621)
 * Speed up anti-entropy validation (CASSANDRA-629)
 * Fix anti-entropy assertion error (CASSANDRA-639)
 * Fix pending range conflicts when bootstapping or moving
   multiple nodes at once (CASSANDRA-603)
 * Handle obsolete gossip related to node movement in the case where
   one or more nodes is down when the movement occurs (CASSANDRA-572)
 * Include dead nodes in gossip to avoid a variety of problems
   and fix HH to removed nodes (CASSANDRA-634)
 * return an InvalidRequestException for mal-formed SlicePredicates
   (CASSANDRA-643)
 * fix bug determining closest neighbor for use in multiple datacenters
   (CASSANDRA-648)
 * Vast improvements in anticompaction speed (CASSANDRA-607)
 * Speed up log replay and writes by avoiding redundant serializations
   (CASSANDRA-652)


0.5.0 beta 2
 * Bootstrap improvements (several tickets)
 * add nodeprobe repair anti-entropy feature (CASSANDRA-193, CASSANDRA-520)
 * fix possibility of partition when many nodes restart at once
   in clusters with multiple seeds (CASSANDRA-150)
 * fix NPE in get_range_slice when no data is found (CASSANDRA-578)
 * fix potential NPE in hinted handoff (CASSANDRA-585)
 * fix cleanup of local "system" keyspace (CASSANDRA-576)
 * improve computation of cluster load balance (CASSANDRA-554)
 * added super column read/write, column count, and column/row delete to
   cassandra-cli (CASSANDRA-567, CASSANDRA-594)
 * fix returning live subcolumns of deleted supercolumns (CASSANDRA-583)
 * respect JAVA_HOME in bin/ scripts (several tickets)
 * add StorageService.initClient for fat clients on the JVM (CASSANDRA-535)
   (see contrib/client_only for an example of use)
 * make consistency_level functional in get_range_slice (CASSANDRA-568)
 * optimize key deserialization for RandomPartitioner (CASSANDRA-581)
 * avoid GCing tombstones except on major compaction (CASSANDRA-604)
 * increase failure conviction threshold, resulting in less nodes
   incorrectly (and temporarily) marked as down (CASSANDRA-610)
 * respect memtable thresholds during log replay (CASSANDRA-609)
 * support ConsistencyLevel.ALL on read (CASSANDRA-584)
 * add nodeprobe removetoken command (CASSANDRA-564)


0.5.0 beta
 * Allow multiple simultaneous flushes, improving flush throughput 
   on multicore systems (CASSANDRA-401)
 * Split up locks to improve write and read throughput on multicore systems
   (CASSANDRA-444, CASSANDRA-414)
 * More efficient use of memory during compaction (CASSANDRA-436)
 * autobootstrap option: when enabled, all non-seed nodes will attempt
   to bootstrap when started, until bootstrap successfully
   completes. -b option is removed.  (CASSANDRA-438)
 * Unless a token is manually specified in the configuration xml,
   a bootstraping node will use a token that gives it half the
   keys from the most-heavily-loaded node in the cluster,
   instead of generating a random token. 
   (CASSANDRA-385, CASSANDRA-517)
 * Miscellaneous bootstrap fixes (several tickets)
 * Ability to change a node's token even after it has data on it
   (CASSANDRA-541)
 * Ability to decommission a live node from the ring (CASSANDRA-435)
 * Semi-automatic loadbalancing via nodeprobe (CASSANDRA-192)
 * Add ability to set compaction thresholds at runtime via
   JMX / nodeprobe.  (CASSANDRA-465)
 * Add "comment" field to ColumnFamily definition. (CASSANDRA-481)
 * Additional JMX metrics (CASSANDRA-482)
 * JSON based export and import tools (several tickets)
 * Hinted Handoff fixes (several tickets)
 * Add key cache to improve read performance (CASSANDRA-423)
 * Simplified construction of custom ReplicationStrategy classes
   (CASSANDRA-497)
 * Graphical application (Swing) for ring integrity verification and 
   visualization was added to contrib (CASSANDRA-252)
 * Add DCQUORUM, DCQUORUMSYNC consistency levels and corresponding
   ReplicationStrategy / EndpointSnitch classes.  Experimental.
   (CASSANDRA-492)
 * Web client interface added to contrib (CASSANDRA-457)
 * More-efficient flush for Random, CollatedOPP partitioners 
   for normal writes (CASSANDRA-446) and bulk load (CASSANDRA-420)
 * Add MemtableFlushAfterMinutes, a global replacement for the old 
   per-CF FlushPeriodInMinutes setting (CASSANDRA-463)
 * optimizations to slice reading (CASSANDRA-350) and supercolumn
   queries (CASSANDRA-510)
 * force binding to given listenaddress for nodes with multiple
   interfaces (CASSANDRA-546)
 * stress.py benchmarking tool improvements (several tickets)
 * optimized replica placement code (CASSANDRA-525)
 * faster log replay on restart (CASSANDRA-539, CASSANDRA-540)
 * optimized local-node writes (CASSANDRA-558)
 * added get_range_slice, deprecating get_key_range (CASSANDRA-344)
 * expose TimedOutException to thrift (CASSANDRA-563)
 

0.4.2
 * Add validation disallowing null keys (CASSANDRA-486)
 * Fix race conditions in TCPConnectionManager (CASSANDRA-487)
 * Fix using non-utf8-aware comparison as a sanity check.
   (CASSANDRA-493)
 * Improve default garbage collector options (CASSANDRA-504)
 * Add "nodeprobe flush" (CASSANDRA-505)
 * remove NotFoundException from get_slice throws list (CASSANDRA-518)
 * fix get (not get_slice) of entire supercolumn (CASSANDRA-508)
 * fix null token during bootstrap (CASSANDRA-501)


0.4.1
 * Fix FlushPeriod columnfamily configuration regression
   (CASSANDRA-455)
 * Fix long column name support (CASSANDRA-460)
 * Fix for serializing a row that only contains tombstones
   (CASSANDRA-458)
 * Fix for discarding unneeded commitlog segments (CASSANDRA-459)
 * Add SnapshotBeforeCompaction configuration option (CASSANDRA-426)
 * Fix compaction abort under insufficient disk space (CASSANDRA-473)
 * Fix reading subcolumn slice from tombstoned CF (CASSANDRA-484)
 * Fix race condition in RVH causing occasional NPE (CASSANDRA-478)


0.4.0
 * fix get_key_range problems when a node is down (CASSANDRA-440)
   and add UnavailableException to more Thrift methods
 * Add example EndPointSnitch contrib code (several tickets)


0.4.0 RC2
 * fix SSTable generation clash during compaction (CASSANDRA-418)
 * reject method calls with null parameters (CASSANDRA-308)
 * properly order ranges in nodeprobe output (CASSANDRA-421)
 * fix logging of certain errors on executor threads (CASSANDRA-425)


0.4.0 RC1
 * Bootstrap feature is live; use -b on startup (several tickets)
 * Added multiget api (CASSANDRA-70)
 * fix Deadlock with SelectorManager.doProcess and TcpConnection.write
   (CASSANDRA-392)
 * remove key cache b/c of concurrency bugs in third-party
   CLHM library (CASSANDRA-405)
 * update non-major compaction logic to use two threshold values
   (CASSANDRA-407)
 * add periodic / batch commitlog sync modes (several tickets)
 * inline BatchMutation into batch_insert params (CASSANDRA-403)
 * allow setting the logging level at runtime via mbean (CASSANDRA-402)
 * change default comparator to BytesType (CASSANDRA-400)
 * add forwards-compatible ConsistencyLevel parameter to get_key_range
   (CASSANDRA-322)
 * r/m special case of blocking for local destination when writing with 
   ConsistencyLevel.ZERO (CASSANDRA-399)
 * Fixes to make BinaryMemtable [bulk load interface] useful (CASSANDRA-337);
   see contrib/bmt_example for an example of using it.
 * More JMX properties added (several tickets)
 * Thrift changes (several tickets)
    - Merged _super get methods with the normal ones; return values
      are now of ColumnOrSuperColumn.
    - Similarly, merged batch_insert_super into batch_insert.



0.4.0 beta
 * On-disk data format has changed to allow billions of keys/rows per
   node instead of only millions
 * Multi-keyspace support
 * Scan all sstables for all queries to avoid situations where
   different types of operation on the same ColumnFamily could
   disagree on what data was present
 * Snapshot support via JMX
 * Thrift API has changed a _lot_:
    - removed time-sorted CFs; instead, user-defined comparators
      may be defined on the column names, which are now byte arrays.
      Default comparators are provided for UTF8, Bytes, Ascii, Long (i64),
      and UUID types.
    - removed colon-delimited strings in thrift api in favor of explicit
      structs such as ColumnPath, ColumnParent, etc.  Also normalized
      thrift struct and argument naming.
    - Added columnFamily argument to get_key_range.
    - Change signature of get_slice to accept starting and ending
      columns as well as an offset.  (This allows use of indexes.)
      Added "ascending" flag to allow reasonably-efficient reverse
      scans as well.  Removed get_slice_by_range as redundant.
    - get_key_range operates on one CF at a time
    - changed `block` boolean on insert methods to ConsistencyLevel enum,
      with options of NONE, ONE, QUORUM, and ALL.
    - added similar consistency_level parameter to read methods
    - column-name-set slice with no names given now returns zero columns
      instead of all of them.  ("all" can run your server out of memory.
      use a range-based slice with a high max column count instead.)
 * Removed the web interface. Node information can now be obtained by 
   using the newly introduced nodeprobe utility.
 * More JMX stats
 * Remove magic values from internals (e.g. special key to indicate
   when to flush memtables)
 * Rename configuration "table" to "keyspace"
 * Moved to crash-only design; no more shutdown (just kill the process)
 * Lots of bug fixes

Full list of issues resolved in 0.4 is at https://issues.apache.org/jira/secure/IssueNavigator.jspa?reset=true&&pid=12310865&fixfor=12313862&resolution=1&sorter/field=issuekey&sorter/order=DESC


0.3.0 RC3
 * Fix potential deadlock under load in TCPConnection.
   (CASSANDRA-220)


0.3.0 RC2
 * Fix possible data loss when server is stopped after replaying
   log but before new inserts force memtable flush.
   (CASSANDRA-204)
 * Added BUGS file


0.3.0 RC1
 * Range queries on keys, including user-defined key collation
 * Remove support
 * Workarounds for a weird bug in JDK select/register that seems
   particularly common on VM environments. Cassandra should deploy
   fine on EC2 now
 * Much improved infrastructure: the beginnings of a decent test suite
   ("ant test" for unit tests; "nosetests" for system tests), code
   coverage reporting, etc.
 * Expanded node status reporting via JMX
 * Improved error reporting/logging on both server and client
 * Reduced memory footprint in default configuration
 * Combined blocking and non-blocking versions of insert APIs
 * Added FlushPeriodInMinutes configuration parameter to force
   flushing of infrequently-updated ColumnFamilies<|MERGE_RESOLUTION|>--- conflicted
+++ resolved
@@ -1,16 +1,8 @@
-<<<<<<< HEAD
 2.1.7
  * Fix bug in cardinality check when compacting (CASSANDRA-9580)
  * Fix memory leak in Ref due to ConcurrentLinkedQueue.remove() behaviour (CASSANDRA-9549)
 Merged from 2.0
-=======
-2.0.17
  * 'WITH WITH' in alter keyspace statements causes NPE (CASSANDRA-9565)
- * Display min timestamp in sstablemetadata viewer (CASSANDRA-6767)
-
-
-2.0.16:
->>>>>>> c9394226
  * Expose some internals of SelectStatement for inspection (CASSANDRA-9532)
  * ArrivalWindow should use primitives (CASSANDRA-9496)
  * Periodically submit background compaction tasks (CASSANDRA-9592)
