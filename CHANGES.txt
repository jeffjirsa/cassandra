--- conflicted
+++ resolved
@@ -28,21 +28,13 @@
  * Fix merkle tree depth calculation (CASSANDRA-12580)
  * Make Collections deserialization more robust (CASSANDRA-12618)
  * Better handle invalid system roles table (CASSANDRA-12700)
-<<<<<<< HEAD
-=======
-Merged from 2.1:
- * OutboundTcpConnection catch Throwable instead of Exception (CASSANDRA-12633)
- 
- 
-2.2.8
->>>>>>> 2d5cb76f
  * Fix exceptions when enabling gossip on nodes that haven't joined the ring (CASSANDRA-12253)
  * Fix authentication problem when invoking cqlsh copy from a SOURCE command (CASSANDRA-12642)
  * Decrement pending range calculator jobs counter in finally block
   (CASSANDRA-12554)
 Merged from 2.1:
  * Add system property to set the max number of native transport requests in queue (CASSANDRA-11363)
-
+ * OutboundTcpConnection catch Throwable instead of Exception (CASSANDRA-12633)
 
 3.0.9
  * Handle composite prefixes with final EOC=0 as in 2.x and refactor LegacyLayout.decodeBound (CASSANDRA-12423)
