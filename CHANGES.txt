--- conflicted
+++ resolved
@@ -13,17 +13,6 @@
 Merged from 3.0:
  * Slice.isEmpty() returns false for some empty slices (CASSANDRA-13305)
  * Add formatted row output to assertEmpty in CQL Tester (CASSANDRA-13238)
-<<<<<<< HEAD
-=======
-Merged from 2.2:
- * Wrong logger name in AnticompactionTask (CASSANDRA-13343)
- * Commitlog replay may fail if last mutation is within 4 bytes of end of segment (CASSANDRA-13282)
- * Fix queries updating multiple time the same list (CASSANDRA-13130)
- * Fix GRANT/REVOKE when keyspace isn't specified (CASSANDRA-13053)
-
-
-3.0.12
->>>>>>> 0c07840f
  * Prevent data loss on upgrade 2.1 - 3.0 by adding component separator to LogRecord absolute path (CASSANDRA-13294)
  * Improve testing on macOS by eliminating sigar logging (CASSANDRA-13233)
  * Cqlsh copy-from should error out when csv contains invalid data for collections (CASSANDRA-13071)
@@ -46,6 +35,7 @@
  * Provide user workaround when system_schema.columns does not contain entries
    for a table that's in system_schema.tables (CASSANDRA-13180)
 Merged from 2.2:
+ * Wrong logger name in AnticompactionTask (CASSANDRA-13343)
  * Commitlog replay may fail if last mutation is within 4 bytes of end of segment (CASSANDRA-13282)
  * Fix queries updating multiple time the same list (CASSANDRA-13130)
  * Fix GRANT/REVOKE when keyspace isn't specified (CASSANDRA-13053)
