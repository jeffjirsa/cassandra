/*
 * Licensed to the Apache Software Foundation (ASF) under one
 * or more contributor license agreements.  See the NOTICE file
 * distributed with this work for additional information
 * regarding copyright ownership.  The ASF licenses this file
 * to you under the Apache License, Version 2.0 (the
 * "License"); you may not use this file except in compliance
 * with the License.  You may obtain a copy of the License at
 *
 *     http://www.apache.org/licenses/LICENSE-2.0
 *
 * Unless required by applicable law or agreed to in writing, software
 * distributed under the License is distributed on an "AS IS" BASIS,
 * WITHOUT WARRANTIES OR CONDITIONS OF ANY KIND, either express or implied.
 * See the License for the specific language governing permissions and
 * limitations under the License.
 */
package org.apache.cassandra.thrift;

import java.io.IOException;
import java.io.UnsupportedEncodingException;
import java.nio.ByteBuffer;
import java.nio.charset.CharacterCodingException;
import java.util.*;
import java.util.concurrent.Callable;
import java.util.concurrent.TimeoutException;
import java.util.zip.DataFormatException;
import java.util.zip.Inflater;

import com.google.common.base.Function;
import com.google.common.base.Joiner;
import com.google.common.collect.ImmutableMap;
import com.google.common.collect.Iterables;
import com.google.common.collect.Lists;
import com.google.common.collect.Maps;
import org.slf4j.Logger;
import org.slf4j.LoggerFactory;

import org.apache.cassandra.auth.AuthenticatedUser;
import org.apache.cassandra.auth.Permission;
import org.apache.cassandra.config.CFMetaData;
import org.apache.cassandra.config.DatabaseDescriptor;
import org.apache.cassandra.config.KSMetaData;
import org.apache.cassandra.config.Schema;
import org.apache.cassandra.cql.CQLStatement;
import org.apache.cassandra.cql.QueryProcessor;
import org.apache.cassandra.cql3.QueryOptions;
import org.apache.cassandra.db.*;
import org.apache.cassandra.db.context.CounterContext;
import org.apache.cassandra.db.filter.IDiskAtomFilter;
import org.apache.cassandra.db.filter.NamesQueryFilter;
import org.apache.cassandra.db.filter.SliceQueryFilter;
import org.apache.cassandra.db.marshal.CompositeType;
import org.apache.cassandra.db.marshal.TimeUUIDType;
import org.apache.cassandra.dht.*;
import org.apache.cassandra.exceptions.*;
import org.apache.cassandra.io.util.DataOutputBuffer;
import org.apache.cassandra.locator.DynamicEndpointSnitch;
import org.apache.cassandra.metrics.ClientMetrics;
import org.apache.cassandra.scheduler.IRequestScheduler;
import org.apache.cassandra.serializers.MarshalException;
import org.apache.cassandra.service.ClientState;
import org.apache.cassandra.service.MigrationManager;
import org.apache.cassandra.service.StorageProxy;
import org.apache.cassandra.service.StorageService;
import org.apache.cassandra.service.pager.QueryPagers;
import org.apache.cassandra.tracing.Tracing;
import org.apache.cassandra.utils.ByteBufferUtil;
import org.apache.cassandra.utils.Pair;
import org.apache.cassandra.utils.SemanticVersion;
import org.apache.cassandra.utils.UUIDGen;
import org.apache.thrift.TException;

public class CassandraServer implements Cassandra.Iface
{
    private static final Logger logger = LoggerFactory.getLogger(CassandraServer.class);

    private final static int COUNT_PAGE_SIZE = 1024;

    private final static List<ColumnOrSuperColumn> EMPTY_COLUMNS = Collections.emptyList();

    private volatile boolean loggedCQL2Warning = false;

    /*
     * RequestScheduler to perform the scheduling of incoming requests
     */
    private final IRequestScheduler requestScheduler;

    public CassandraServer()
    {
        requestScheduler = DatabaseDescriptor.getRequestScheduler();
        registerMetrics();
    }

    public ThriftClientState state()
    {
        return ThriftSessionManager.instance.currentSession();
    }

    protected Map<DecoratedKey, ColumnFamily> readColumnFamily(List<ReadCommand> commands, org.apache.cassandra.db.ConsistencyLevel consistency_level)
    throws org.apache.cassandra.exceptions.InvalidRequestException, UnavailableException, TimedOutException
    {
        // TODO - Support multiple column families per row, right now row only contains 1 column family
        Map<DecoratedKey, ColumnFamily> columnFamilyKeyMap = new HashMap<DecoratedKey, ColumnFamily>();

        List<Row> rows = null;
        try
        {
            schedule(DatabaseDescriptor.getReadRpcTimeout());
            try
            {
                rows = StorageProxy.read(commands, consistency_level);
            }
            finally
            {
                release();
            }
        }
        catch (RequestExecutionException e)
        {
            ThriftConversion.rethrow(e);
        }

        for (Row row: rows)
        {
            columnFamilyKeyMap.put(row.key, row.cf);
        }
        return columnFamilyKeyMap;
    }

    public List<ColumnOrSuperColumn> thriftifyColumns(Collection<org.apache.cassandra.db.Column> columns, boolean reverseOrder, long now)
    {
        ArrayList<ColumnOrSuperColumn> thriftColumns = new ArrayList<ColumnOrSuperColumn>(columns.size());
        for (org.apache.cassandra.db.Column column : columns)
        {
            if (column.isMarkedForDelete(now))
                continue;

            thriftColumns.add(thriftifyColumnWithName(column, column.name()));
        }

        // we have to do the reversing here, since internally we pass results around in ColumnFamily
        // objects, which always sort their columns in the "natural" order
        // TODO this is inconvenient for direct users of StorageProxy
        if (reverseOrder)
            Collections.reverse(thriftColumns);
        return thriftColumns;
    }

    private ColumnOrSuperColumn thriftifyColumnWithName(org.apache.cassandra.db.Column column, ByteBuffer newName)
    {
        if (column instanceof org.apache.cassandra.db.CounterColumn)
            return new ColumnOrSuperColumn().setCounter_column(thriftifySubCounter(column).setName(newName));
        else
            return new ColumnOrSuperColumn().setColumn(thriftifySubColumn(column).setName(newName));
    }

    private Column thriftifySubColumn(org.apache.cassandra.db.Column column)
    {
        assert !(column instanceof org.apache.cassandra.db.CounterColumn);

        Column thrift_column = new Column(column.name()).setValue(column.value()).setTimestamp(column.timestamp());
        if (column instanceof ExpiringColumn)
        {
            thrift_column.setTtl(((ExpiringColumn) column).getTimeToLive());
        }
        return thrift_column;
    }

    private List<Column> thriftifyColumnsAsColumns(Collection<org.apache.cassandra.db.Column> columns, long now)
    {
        List<Column> thriftColumns = new ArrayList<Column>(columns.size());
        for (org.apache.cassandra.db.Column column : columns)
        {
            if (column.isMarkedForDelete(now))
                continue;

            thriftColumns.add(thriftifySubColumn(column));
        }
        return thriftColumns;
    }

    private CounterColumn thriftifySubCounter(org.apache.cassandra.db.Column column)
    {
        assert column instanceof org.apache.cassandra.db.CounterColumn;
        return new CounterColumn(column.name(), CounterContext.instance().total(column.value()));
    }

    private List<ColumnOrSuperColumn> thriftifySuperColumns(Collection<org.apache.cassandra.db.Column> columns,
                                                            boolean reverseOrder,
                                                            long now,
                                                            boolean subcolumnsOnly,
                                                            boolean isCounterCF)
    {
        if (subcolumnsOnly)
        {
            ArrayList<ColumnOrSuperColumn> thriftSuperColumns = new ArrayList<ColumnOrSuperColumn>(columns.size());
            for (org.apache.cassandra.db.Column column : columns)
            {
                if (column.isMarkedForDelete(now))
                    continue;

                thriftSuperColumns.add(thriftifyColumnWithName(column, SuperColumns.subName(column.name())));
            }
            if (reverseOrder)
                Collections.reverse(thriftSuperColumns);
            return thriftSuperColumns;
        }
        else
        {
            if (isCounterCF)
                return thriftifyCounterSuperColumns(columns, reverseOrder, now);
            else
                return thriftifySuperColumns(columns, reverseOrder, now);
        }
    }

    private List<ColumnOrSuperColumn> thriftifySuperColumns(Collection<org.apache.cassandra.db.Column> columns, boolean reverseOrder, long now)
    {
        ArrayList<ColumnOrSuperColumn> thriftSuperColumns = new ArrayList<ColumnOrSuperColumn>(columns.size());
        SuperColumn current = null;
        for (org.apache.cassandra.db.Column column : columns)
        {
            if (column.isMarkedForDelete(now))
                continue;

            ByteBuffer scName = SuperColumns.scName(column.name());
            if (current == null || !scName.equals(current.bufferForName()))
            {
                current = new SuperColumn(scName, new ArrayList<Column>());
                thriftSuperColumns.add(new ColumnOrSuperColumn().setSuper_column(current));
            }
            current.getColumns().add(thriftifySubColumn(column).setName(SuperColumns.subName(column.name())));
        }

        if (reverseOrder)
            Collections.reverse(thriftSuperColumns);

        return thriftSuperColumns;
    }

    private List<ColumnOrSuperColumn> thriftifyCounterSuperColumns(Collection<org.apache.cassandra.db.Column> columns, boolean reverseOrder, long now)
    {
        ArrayList<ColumnOrSuperColumn> thriftSuperColumns = new ArrayList<ColumnOrSuperColumn>(columns.size());
        CounterSuperColumn current = null;
        for (org.apache.cassandra.db.Column column : columns)
        {
            if (column.isMarkedForDelete(now))
                continue;

            ByteBuffer scName = SuperColumns.scName(column.name());
            if (current == null || !scName.equals(current.bufferForName()))
            {
                current = new CounterSuperColumn(scName, new ArrayList<CounterColumn>());
                thriftSuperColumns.add(new ColumnOrSuperColumn().setCounter_super_column(current));
            }
            current.getColumns().add(thriftifySubCounter(column).setName(SuperColumns.subName(column.name())));
        }

        if (reverseOrder)
            Collections.reverse(thriftSuperColumns);

        return thriftSuperColumns;
    }

    private Map<ByteBuffer, List<ColumnOrSuperColumn>> getSlice(List<ReadCommand> commands, boolean subColumnsOnly, org.apache.cassandra.db.ConsistencyLevel consistency_level)
    throws org.apache.cassandra.exceptions.InvalidRequestException, UnavailableException, TimedOutException
    {
        Map<DecoratedKey, ColumnFamily> columnFamilies = readColumnFamily(commands, consistency_level);
        Map<ByteBuffer, List<ColumnOrSuperColumn>> columnFamiliesMap = new HashMap<ByteBuffer, List<ColumnOrSuperColumn>>();
        for (ReadCommand command: commands)
        {
            ColumnFamily cf = columnFamilies.get(StorageService.getPartitioner().decorateKey(command.key));
            boolean reverseOrder = command instanceof SliceFromReadCommand && ((SliceFromReadCommand)command).filter.reversed;
            List<ColumnOrSuperColumn> thriftifiedColumns = thriftifyColumnFamily(cf, subColumnsOnly, reverseOrder, command.timestamp);
            columnFamiliesMap.put(command.key, thriftifiedColumns);
        }

        return columnFamiliesMap;
    }

    private List<ColumnOrSuperColumn> thriftifyColumnFamily(ColumnFamily cf, boolean subcolumnsOnly, boolean reverseOrder, long now)
    {
        if (cf == null || cf.getColumnCount() == 0)
            return EMPTY_COLUMNS;

        if (cf.metadata().isSuper())
        {
            boolean isCounterCF = cf.metadata().getDefaultValidator().isCommutative();
            return thriftifySuperColumns(cf.getSortedColumns(), reverseOrder, now, subcolumnsOnly, isCounterCF);
        }
        else
        {
            return thriftifyColumns(cf.getSortedColumns(), reverseOrder, now);
        }
    }

    public List<ColumnOrSuperColumn> get_slice(ByteBuffer key, ColumnParent column_parent, SlicePredicate predicate, ConsistencyLevel consistency_level)
    throws InvalidRequestException, UnavailableException, TimedOutException
    {
        if (startSessionIfRequested())
        {
            Map<String, String> traceParameters = ImmutableMap.of("key", ByteBufferUtil.bytesToHex(key),
                                                                  "column_parent", column_parent.toString(),
                                                                  "predicate", predicate.toString(),
                                                                  "consistency_level", consistency_level.name());
            Tracing.instance.begin("get_slice", traceParameters);
        }
        else
        {
            logger.debug("get_slice");
        }

        try
        {
            ClientState cState = state();
            String keyspace = cState.getKeyspace();
            state().hasColumnFamilyAccess(keyspace, column_parent.column_family, Permission.SELECT);
            return getSliceInternal(keyspace, key, column_parent, System.currentTimeMillis(), predicate, consistency_level);
        }
        catch (RequestValidationException e)
        {
            throw ThriftConversion.toThrift(e);
        }
        finally
        {
            Tracing.instance.stopSession();
        }
    }

    private List<ColumnOrSuperColumn> getSliceInternal(String keyspace,
                                                       ByteBuffer key,
                                                       ColumnParent column_parent,
                                                       long timestamp,
                                                       SlicePredicate predicate,
                                                       ConsistencyLevel consistency_level)
    throws org.apache.cassandra.exceptions.InvalidRequestException, UnavailableException, TimedOutException
    {
        return multigetSliceInternal(keyspace, Collections.singletonList(key), column_parent, timestamp, predicate, consistency_level).get(key);
    }

    public Map<ByteBuffer, List<ColumnOrSuperColumn>> multiget_slice(List<ByteBuffer> keys, ColumnParent column_parent, SlicePredicate predicate, ConsistencyLevel consistency_level)
    throws InvalidRequestException, UnavailableException, TimedOutException
    {
        if (startSessionIfRequested())
        {
            List<String> keysList = Lists.newArrayList();
            for (ByteBuffer key : keys)
                keysList.add(ByteBufferUtil.bytesToHex(key));
            Map<String, String> traceParameters = ImmutableMap.of("keys", keysList.toString(),
                                                                  "column_parent", column_parent.toString(),
                                                                  "predicate", predicate.toString(),
                                                                  "consistency_level", consistency_level.name());
            Tracing.instance.begin("multiget_slice", traceParameters);
        }
        else
        {
            logger.debug("multiget_slice");
        }

        try
        {
            ClientState cState = state();
            String keyspace = cState.getKeyspace();
            cState.hasColumnFamilyAccess(keyspace, column_parent.column_family, Permission.SELECT);
            return multigetSliceInternal(keyspace, keys, column_parent, System.currentTimeMillis(), predicate, consistency_level);
        }
        catch (RequestValidationException e)
        {
            throw ThriftConversion.toThrift(e);
        }
        finally
        {
            Tracing.instance.stopSession();
        }
    }

    private SliceQueryFilter toInternalFilter(CFMetaData metadata, ColumnParent parent, SliceRange range)
    {
        SliceQueryFilter filter = new SliceQueryFilter(range.start, range.finish, range.reversed, range.count);
        if (metadata.isSuper())
            filter = SuperColumns.fromSCSliceFilter((CompositeType)metadata.comparator, parent.bufferForSuper_column(), filter);
        return filter;
    }

    private IDiskAtomFilter toInternalFilter(CFMetaData metadata, ColumnParent parent, SlicePredicate predicate)
    {
        IDiskAtomFilter filter;
        if (predicate.column_names != null)
        {
            if (metadata.isSuper())
            {
                CompositeType type = (CompositeType)metadata.comparator;
                SortedSet s = new TreeSet<ByteBuffer>(parent.isSetSuper_column() ? type.types.get(1) : type.types.get(0));
                s.addAll(predicate.column_names);
                filter = SuperColumns.fromSCNamesFilter(type, parent.bufferForSuper_column(), new NamesQueryFilter(s));
            }
            else
            {
                SortedSet s = new TreeSet<ByteBuffer>(metadata.comparator);
                s.addAll(predicate.column_names);
                filter = new NamesQueryFilter(s);
            }
        }
        else
        {
            filter = toInternalFilter(metadata, parent, predicate.slice_range);
        }
        return filter;
    }

    private Map<ByteBuffer, List<ColumnOrSuperColumn>> multigetSliceInternal(String keyspace,
                                                                             List<ByteBuffer> keys,
                                                                             ColumnParent column_parent,
                                                                             long timestamp,
                                                                             SlicePredicate predicate,
                                                                             ConsistencyLevel consistency_level)
    throws org.apache.cassandra.exceptions.InvalidRequestException, UnavailableException, TimedOutException
    {
        CFMetaData metadata = ThriftValidation.validateColumnFamily(keyspace, column_parent.column_family);
        ThriftValidation.validateColumnParent(metadata, column_parent);
        ThriftValidation.validatePredicate(metadata, column_parent, predicate);

        org.apache.cassandra.db.ConsistencyLevel consistencyLevel = ThriftConversion.fromThrift(consistency_level);
        consistencyLevel.validateForRead(keyspace);

        List<ReadCommand> commands = new ArrayList<ReadCommand>(keys.size());
        IDiskAtomFilter filter = toInternalFilter(metadata, column_parent, predicate);

        for (ByteBuffer key: keys)
        {
            ThriftValidation.validateKey(metadata, key);
            // Note that we should not share a slice filter amongst the command, due to SliceQueryFilter not  being immutable
            // due to its columnCounter used by the lastCounted() method (also see SelectStatement.getSliceCommands)
            commands.add(ReadCommand.create(keyspace, key, column_parent.getColumn_family(), timestamp, filter.cloneShallow()));
        }

        return getSlice(commands, column_parent.isSetSuper_column(), consistencyLevel);
    }

    public ColumnOrSuperColumn get(ByteBuffer key, ColumnPath column_path, ConsistencyLevel consistency_level)
    throws InvalidRequestException, NotFoundException, UnavailableException, TimedOutException
    {
        if (startSessionIfRequested())
        {
            Map<String, String> traceParameters = ImmutableMap.of("key", ByteBufferUtil.bytesToHex(key),
                                                                  "column_path", column_path.toString(),
                                                                  "consistency_level", consistency_level.name());
            Tracing.instance.begin("get", traceParameters);
        }
        else
        {
            logger.debug("get");
        }

        try
        {
            ThriftClientState cState = state();
            String keyspace = cState.getKeyspace();
            cState.hasColumnFamilyAccess(keyspace, column_path.column_family, Permission.SELECT);

            CFMetaData metadata = ThriftValidation.validateColumnFamily(keyspace, column_path.column_family);
            ThriftValidation.validateColumnPath(metadata, column_path);
            org.apache.cassandra.db.ConsistencyLevel consistencyLevel = ThriftConversion.fromThrift(consistency_level);
            consistencyLevel.validateForRead(keyspace);

            ThriftValidation.validateKey(metadata, key);

            IDiskAtomFilter filter;
            if (metadata.isSuper())
            {
                CompositeType type = (CompositeType)metadata.comparator;
                SortedSet names = new TreeSet<ByteBuffer>(column_path.column == null ? type.types.get(0) : type.types.get(1));
                names.add(column_path.column == null ? column_path.super_column : column_path.column);
                filter = SuperColumns.fromSCNamesFilter(type, column_path.column == null ? null : column_path.bufferForSuper_column(), new NamesQueryFilter(names));
            }
            else
            {
                SortedSet<ByteBuffer> names = new TreeSet<ByteBuffer>(metadata.comparator);
                names.add(column_path.column);
                filter = new NamesQueryFilter(names);
            }

            long now = System.currentTimeMillis();
            ReadCommand command = ReadCommand.create(keyspace, key, column_path.column_family, now, filter);

            Map<DecoratedKey, ColumnFamily> cfamilies = readColumnFamily(Arrays.asList(command), consistencyLevel);

            ColumnFamily cf = cfamilies.get(StorageService.getPartitioner().decorateKey(command.key));

            if (cf == null)
                throw new NotFoundException();
            List<ColumnOrSuperColumn> tcolumns = thriftifyColumnFamily(cf, metadata.isSuper() && column_path.column != null, false, now);
            if (tcolumns.isEmpty())
                throw new NotFoundException();
            assert tcolumns.size() == 1;
            return tcolumns.get(0);
        }
        catch (RequestValidationException e)
        {
            throw ThriftConversion.toThrift(e);
        }
        finally
        {
            Tracing.instance.stopSession();
        }
    }

    public int get_count(ByteBuffer key, ColumnParent column_parent, SlicePredicate predicate, ConsistencyLevel consistency_level)
    throws InvalidRequestException, UnavailableException, TimedOutException
    {
        if (startSessionIfRequested())
        {
            Map<String, String> traceParameters = ImmutableMap.of("key", ByteBufferUtil.bytesToHex(key),
                                                                  "column_parent", column_parent.toString(),
                                                                  "predicate", predicate.toString(),
                                                                  "consistency_level", consistency_level.name());
            Tracing.instance.begin("get_count", traceParameters);
        }
        else
        {
            logger.debug("get_count");
        }

        try
        {
            ThriftClientState cState = state();
            String keyspace = cState.getKeyspace();
            cState.hasColumnFamilyAccess(keyspace, column_parent.column_family, Permission.SELECT);
            Keyspace keyspaceName = Keyspace.open(keyspace);
            ColumnFamilyStore cfs = keyspaceName.getColumnFamilyStore(column_parent.column_family);
            long timestamp = System.currentTimeMillis();

            if (predicate.column_names != null)
                return getSliceInternal(keyspace, key, column_parent, timestamp, predicate, consistency_level).size();

            int pageSize;
            // request by page if this is a large row
            if (cfs.getMeanColumns() > 0)
            {
                int averageColumnSize = (int) (cfs.getMeanRowSize() / cfs.getMeanColumns());
                pageSize = Math.min(COUNT_PAGE_SIZE, DatabaseDescriptor.getInMemoryCompactionLimit() / averageColumnSize);
                pageSize = Math.max(2, pageSize);
                logger.debug("average row column size is {}; using pageSize of {}", averageColumnSize, pageSize);
            }
            else
            {
                pageSize = COUNT_PAGE_SIZE;
            }

            SliceRange sliceRange = predicate.slice_range == null
                                  ? new SliceRange(ByteBufferUtil.EMPTY_BYTE_BUFFER, ByteBufferUtil.EMPTY_BYTE_BUFFER, false, Integer.MAX_VALUE)
                                  : predicate.slice_range;
            SliceQueryFilter filter = toInternalFilter(cfs.metadata, column_parent, sliceRange);

            return QueryPagers.countPaged(keyspace,
                                          column_parent.column_family,
                                          key,
                                          filter,
                                          ThriftConversion.fromThrift(consistency_level),
                                          pageSize,
                                          timestamp);
        }
        catch (RequestExecutionException e)
        {
            throw ThriftConversion.rethrow(e);
        }
        catch (RequestValidationException e)
        {
            throw ThriftConversion.toThrift(e);
        }
        finally
        {
            Tracing.instance.stopSession();
        }
    }

    private static ByteBuffer getName(ColumnOrSuperColumn cosc)
    {
        return cosc.isSetSuper_column() ? cosc.super_column.name :
                   (cosc.isSetColumn() ? cosc.column.name :
                       (cosc.isSetCounter_column() ? cosc.counter_column.name : cosc.counter_super_column.name));
    }

    public Map<ByteBuffer, Integer> multiget_count(List<ByteBuffer> keys, ColumnParent column_parent, SlicePredicate predicate, ConsistencyLevel consistency_level)
    throws InvalidRequestException, UnavailableException, TimedOutException
    {
        if (startSessionIfRequested())
        {
            List<String> keysList = Lists.newArrayList();
            for (ByteBuffer key : keys)
            {
                keysList.add(ByteBufferUtil.bytesToHex(key));
            }
            Map<String, String> traceParameters = ImmutableMap.of("keys", keysList.toString(),
                                                                  "column_parent", column_parent.toString(),
                                                                  "predicate", predicate.toString(),
                                                                  "consistency_level", consistency_level.name());
            Tracing.instance.begin("multiget_count", traceParameters);
        }
        else
        {
            logger.debug("multiget_count");
        }

        try
        {
            ThriftClientState cState = state();
            String keyspace = cState.getKeyspace();
            cState.hasColumnFamilyAccess(keyspace, column_parent.column_family, Permission.SELECT);

            Map<ByteBuffer, Integer> counts = new HashMap<ByteBuffer, Integer>();
            Map<ByteBuffer, List<ColumnOrSuperColumn>> columnFamiliesMap = multigetSliceInternal(keyspace,
                                                                                                 keys,
                                                                                                 column_parent,
                                                                                                 System.currentTimeMillis(),
                                                                                                 predicate,
                                                                                                 consistency_level);

            for (Map.Entry<ByteBuffer, List<ColumnOrSuperColumn>> cf : columnFamiliesMap.entrySet())
                counts.put(cf.getKey(), cf.getValue().size());
            return counts;
        }
        catch (RequestValidationException e)
        {
            throw ThriftConversion.toThrift(e);
        }
        finally
        {
            Tracing.instance.stopSession();
        }
    }

    private void internal_insert(ByteBuffer key, ColumnParent column_parent, Column column, ConsistencyLevel consistency_level)
    throws RequestValidationException, UnavailableException, TimedOutException
    {
        ThriftClientState cState = state();
        String keyspace = cState.getKeyspace();
        cState.hasColumnFamilyAccess(keyspace, column_parent.column_family, Permission.MODIFY);

        CFMetaData metadata = ThriftValidation.validateColumnFamily(keyspace, column_parent.column_family, false);
        ThriftValidation.validateKey(metadata, key);
        ThriftValidation.validateColumnParent(metadata, column_parent);
        // SuperColumn field is usually optional, but not when we're inserting
        if (metadata.cfType == ColumnFamilyType.Super && column_parent.super_column == null)
        {
            throw new org.apache.cassandra.exceptions.InvalidRequestException("missing mandatory super column name for super CF " + column_parent.column_family);
        }
        ThriftValidation.validateColumnNames(metadata, column_parent, Arrays.asList(column.name));
        ThriftValidation.validateColumnData(metadata, column, column_parent.super_column != null);

        RowMutation rm;
        try
        {
            ByteBuffer name = column.name;
            if (metadata.isSuper())
                name = CompositeType.build(column_parent.super_column, name);

            ColumnFamily cf = ArrayBackedSortedColumns.factory.create(cState.getKeyspace(), column_parent.column_family);
            cf.addColumn(name, column.value, column.timestamp, column.ttl);
            rm = new RowMutation(cState.getKeyspace(), key, cf);
        }
        catch (MarshalException e)
        {
            throw new org.apache.cassandra.exceptions.InvalidRequestException(e.getMessage());
        }
        doInsert(consistency_level, Arrays.asList(rm));
    }

    public void insert(ByteBuffer key, ColumnParent column_parent, Column column, ConsistencyLevel consistency_level)
    throws InvalidRequestException, UnavailableException, TimedOutException
    {
        if (startSessionIfRequested())
        {
            Map<String, String> traceParameters = ImmutableMap.of("key", ByteBufferUtil.bytesToHex(key),
                                                                  "column_parent", column_parent.toString(),
                                                                  "column", column.toString(),
                                                                  "consistency_level", consistency_level.name());
            Tracing.instance.begin("insert", traceParameters);
        }
        else
        {
            logger.debug("insert");
        }

        try
        {
            internal_insert(key, column_parent, column, consistency_level);
        }
        catch (RequestValidationException e)
        {
            throw ThriftConversion.toThrift(e);
        }
        finally
        {
            Tracing.instance.stopSession();
        }
    }

    public CASResult cas(ByteBuffer key,
                         String column_family,
                         List<Column> expected,
                         List<Column> updates,
                         ConsistencyLevel serial_consistency_level,
                         ConsistencyLevel commit_consistency_level)
    throws InvalidRequestException, UnavailableException, TimedOutException
    {
        if (startSessionIfRequested())
        {
            Map<String, String> traceParameters = ImmutableMap.of("key", ByteBufferUtil.bytesToHex(key),
                                                                  "column_family", column_family,
                                                                  "old", expected.toString(),
                                                                  "updates", updates.toString());
            Tracing.instance.begin("cas", traceParameters);
        }
        else
        {
            logger.debug("cas");
        }

        try
        {
            ThriftClientState cState = state();
            String keyspace = cState.getKeyspace();
            cState.hasColumnFamilyAccess(keyspace, column_family, Permission.MODIFY);
            // CAS updates can be used to simulate a get request, so should require Permission.SELECT.
            cState.hasColumnFamilyAccess(keyspace, column_family, Permission.SELECT);

            CFMetaData metadata = ThriftValidation.validateColumnFamily(keyspace, column_family, false);
            ThriftValidation.validateKey(metadata, key);
            if (metadata.cfType == ColumnFamilyType.Super)
                throw new org.apache.cassandra.exceptions.InvalidRequestException("CAS does not support supercolumns");

            Iterable<ByteBuffer> names = Iterables.transform(updates, new Function<Column, ByteBuffer>()
            {
                public ByteBuffer apply(Column column)
                {
                    return column.name;
                }
            });
            ThriftValidation.validateColumnNames(metadata, new ColumnParent(column_family), names);
            for (Column column : updates)
                ThriftValidation.validateColumnData(metadata, column, false);

            CFMetaData cfm = Schema.instance.getCFMetaData(cState.getKeyspace(), column_family);
            UnsortedColumns cfUpdates = UnsortedColumns.factory.create(cfm);
            for (Column column : updates)
                cfUpdates.addColumn(column.name, column.value, column.timestamp);

            ColumnFamily cfExpected;
            if (expected.isEmpty())
            {
                cfExpected = null;
            }
            else
            {
                cfExpected = TreeMapBackedSortedColumns.factory.create(cfm);
                for (Column column : expected)
                    cfExpected.addColumn(column.name, column.value, column.timestamp);
            }

            schedule(DatabaseDescriptor.getWriteRpcTimeout());
            ColumnFamily result = StorageProxy.cas(cState.getKeyspace(),
                                                   column_family,
                                                   key,
                                                   null,
                                                   cfExpected,
                                                   cfUpdates,
                                                   ThriftConversion.fromThrift(serial_consistency_level),
                                                   ThriftConversion.fromThrift(commit_consistency_level));
            return result == null
                 ? new CASResult(true)
                 : new CASResult(false).setCurrent_values(thriftifyColumnsAsColumns(result.getSortedColumns(), System.currentTimeMillis()));
        }
        catch (RequestTimeoutException e)
        {
            throw ThriftConversion.toThrift(e);
        }
        catch (RequestValidationException e)
        {
            throw ThriftConversion.toThrift(e);
        }
        catch (RequestExecutionException e)
        {
            throw ThriftConversion.rethrow(e);
        }
        finally
        {
            Tracing.instance.stopSession();
        }
    }

    private List<IMutation> createMutationList(ConsistencyLevel consistency_level,
                                               Map<ByteBuffer,Map<String,List<Mutation>>> mutation_map,
                                               boolean allowCounterMutations)
    throws RequestValidationException
    {
        List<IMutation> rowMutations = new ArrayList<IMutation>();
        ThriftClientState cState = state();
        String keyspace = cState.getKeyspace();

        for (Map.Entry<ByteBuffer, Map<String, List<Mutation>>> mutationEntry: mutation_map.entrySet())
        {
            ByteBuffer key = mutationEntry.getKey();

            // We need to separate row mutation for standard cf and counter cf (that will be encapsulated in a
            // CounterMutation) because it doesn't follow the same code path
            RowMutation rmStandard = null;
            RowMutation rmCounter = null;

            Map<String, List<Mutation>> columnFamilyToMutations = mutationEntry.getValue();
            for (Map.Entry<String, List<Mutation>> columnFamilyMutations : columnFamilyToMutations.entrySet())
            {
                String cfName = columnFamilyMutations.getKey();

                cState.hasColumnFamilyAccess(keyspace, cfName, Permission.MODIFY);

                CFMetaData metadata = ThriftValidation.validateColumnFamily(keyspace, cfName);
                ThriftValidation.validateKey(metadata, key);

                RowMutation rm;
                if (metadata.getDefaultValidator().isCommutative())
                {
                    ThriftConversion.fromThrift(consistency_level).validateCounterForWrite(metadata);
                    rmCounter = rmCounter == null ? new RowMutation(keyspace, key) : rmCounter;
                    rm = rmCounter;
                }
                else
                {
                    rmStandard = rmStandard == null ? new RowMutation(keyspace, key) : rmStandard;
                    rm = rmStandard;
                }

                for (Mutation mutation : columnFamilyMutations.getValue())
                {
                    ThriftValidation.validateMutation(metadata, mutation);

                    if (mutation.deletion != null)
                    {
                        deleteColumnOrSuperColumn(rm, cfName, mutation.deletion);
                    }
                    if (mutation.column_or_supercolumn != null)
                    {
                        addColumnOrSuperColumn(rm, cfName, mutation.column_or_supercolumn);
                    }
                }
            }
            if (rmStandard != null && !rmStandard.isEmpty())
                rowMutations.add(rmStandard);

            if (rmCounter != null && !rmCounter.isEmpty())
            {
                if (allowCounterMutations)
                    rowMutations.add(new CounterMutation(rmCounter, ThriftConversion.fromThrift(consistency_level)));
                else
                    throw new org.apache.cassandra.exceptions.InvalidRequestException("Counter mutations are not allowed in atomic batches");
            }
        }

        return rowMutations;
    }

    private void addColumnOrSuperColumn(RowMutation rm, String cfName, ColumnOrSuperColumn cosc)
    {
        if (cosc.super_column != null)
        {
            for (Column column : cosc.super_column.columns)
            {
                rm.add(cfName, CompositeType.build(cosc.super_column.name, column.name), column.value, column.timestamp, column.ttl);
            }
        }
        else if (cosc.column != null)
        {
            rm.add(cfName, cosc.column.name, cosc.column.value, cosc.column.timestamp, cosc.column.ttl);
        }
        else if (cosc.counter_super_column != null)
        {
            for (CounterColumn column : cosc.counter_super_column.columns)
            {
                rm.addCounter(cfName, CompositeType.build(cosc.counter_super_column.name, column.name), column.value);
            }
        }
        else // cosc.counter_column != null
        {
            rm.addCounter(cfName, cosc.counter_column.name, cosc.counter_column.value);
        }
    }

    private void deleteColumnOrSuperColumn(RowMutation rm, String cfName, Deletion del)
    {
        if (del.predicate != null && del.predicate.column_names != null)
        {
            for (ByteBuffer c : del.predicate.column_names)
            {
                if (del.super_column == null && Schema.instance.getColumnFamilyType(rm.getKeyspaceName(), cfName) == ColumnFamilyType.Super)
                    rm.deleteRange(cfName, SuperColumns.startOf(c), SuperColumns.endOf(c), del.timestamp);
                else if (del.super_column != null)
                    rm.delete(cfName, CompositeType.build(del.super_column, c), del.timestamp);
                else
                    rm.delete(cfName, c, del.timestamp);
            }
        }
        else if (del.predicate != null && del.predicate.slice_range != null)
        {
            if (del.super_column == null && Schema.instance.getColumnFamilyType(rm.getKeyspaceName(), cfName) == ColumnFamilyType.Super)
                rm.deleteRange(cfName,
                               SuperColumns.startOf(del.predicate.getSlice_range().start),
                               SuperColumns.startOf(del.predicate.getSlice_range().finish),
                               del.timestamp);
            else if (del.super_column != null)
                rm.deleteRange(cfName,
                               CompositeType.build(del.super_column, del.predicate.getSlice_range().start),
                               CompositeType.build(del.super_column, del.predicate.getSlice_range().finish),
                               del.timestamp);
            else
                rm.deleteRange(cfName, del.predicate.getSlice_range().start, del.predicate.getSlice_range().finish, del.timestamp);
        }
        else
        {
            if (del.super_column != null)
                rm.deleteRange(cfName, SuperColumns.startOf(del.super_column), SuperColumns.endOf(del.super_column), del.timestamp);
            else
                rm.delete(cfName, del.timestamp);
        }
    }

    public void batch_mutate(Map<ByteBuffer,Map<String,List<Mutation>>> mutation_map, ConsistencyLevel consistency_level)
    throws InvalidRequestException, UnavailableException, TimedOutException
    {
        if (startSessionIfRequested())
        {
            Map<String, String> traceParameters = Maps.newLinkedHashMap();
            for (Map.Entry<ByteBuffer, Map<String, List<Mutation>>> mutationEntry : mutation_map.entrySet())
            {
                traceParameters.put(ByteBufferUtil.bytesToHex(mutationEntry.getKey()),
                                    Joiner.on(";").withKeyValueSeparator(":").join(mutationEntry.getValue()));
            }
            traceParameters.put("consistency_level", consistency_level.name());
            Tracing.instance.begin("batch_mutate", traceParameters);
        }
        else
        {
            logger.debug("batch_mutate");
        }

        try
        {
            doInsert(consistency_level, createMutationList(consistency_level, mutation_map, true));
        }
        catch (RequestValidationException e)
        {
            throw ThriftConversion.toThrift(e);
        }
        finally
        {
            Tracing.instance.stopSession();
        }
    }

    public void atomic_batch_mutate(Map<ByteBuffer,Map<String,List<Mutation>>> mutation_map, ConsistencyLevel consistency_level)
    throws InvalidRequestException, UnavailableException, TimedOutException
    {
        if (startSessionIfRequested())
        {
            Map<String, String> traceParameters = Maps.newLinkedHashMap();
            for (Map.Entry<ByteBuffer, Map<String, List<Mutation>>> mutationEntry : mutation_map.entrySet())
            {
                traceParameters.put(ByteBufferUtil.bytesToHex(mutationEntry.getKey()),
                                    Joiner.on(";").withKeyValueSeparator(":").join(mutationEntry.getValue()));
            }
            traceParameters.put("consistency_level", consistency_level.name());
            Tracing.instance.begin("atomic_batch_mutate", traceParameters);
        }
        else
        {
            logger.debug("atomic_batch_mutate");
        }

        try
        {
            doInsert(consistency_level, createMutationList(consistency_level, mutation_map, false), true);
        }
        catch (RequestValidationException e)
        {
            throw ThriftConversion.toThrift(e);
        }
        finally
        {
            Tracing.instance.stopSession();
        }
    }

    private void internal_remove(ByteBuffer key, ColumnPath column_path, long timestamp, ConsistencyLevel consistency_level, boolean isCommutativeOp)
    throws RequestValidationException, UnavailableException, TimedOutException
    {
        ThriftClientState cState = state();
        String keyspace = cState.getKeyspace();
        cState.hasColumnFamilyAccess(keyspace, column_path.column_family, Permission.MODIFY);

        CFMetaData metadata = ThriftValidation.validateColumnFamily(keyspace, column_path.column_family, isCommutativeOp);
        ThriftValidation.validateKey(metadata, key);
        ThriftValidation.validateColumnPathOrParent(metadata, column_path);
        if (isCommutativeOp)
            ThriftConversion.fromThrift(consistency_level).validateCounterForWrite(metadata);

        RowMutation rm = new RowMutation(keyspace, key);
        if (column_path.super_column == null && column_path.column == null)
            rm.delete(column_path.column_family, timestamp);
        else if (column_path.super_column == null)
            rm.delete(column_path.column_family, column_path.column, timestamp);
        else if (column_path.column == null)
            rm.deleteRange(column_path.column_family, SuperColumns.startOf(column_path.super_column), SuperColumns.endOf(column_path.super_column), timestamp);
        else
            rm.delete(column_path.column_family, CompositeType.build(column_path.super_column, column_path.column), timestamp);

        if (isCommutativeOp)
            doInsert(consistency_level, Arrays.asList(new CounterMutation(rm, ThriftConversion.fromThrift(consistency_level))));
        else
            doInsert(consistency_level, Arrays.asList(rm));
    }

    public void remove(ByteBuffer key, ColumnPath column_path, long timestamp, ConsistencyLevel consistency_level)
    throws InvalidRequestException, UnavailableException, TimedOutException
    {
        if (startSessionIfRequested())
        {
            Map<String, String> traceParameters = ImmutableMap.of("key", ByteBufferUtil.bytesToHex(key),
                                                                  "column_path", column_path.toString(),
                                                                  "timestamp", timestamp + "",
                                                                  "consistency_level", consistency_level.name());
            Tracing.instance.begin("remove", traceParameters);
        }
        else
        {
            logger.debug("remove");
        }

        try
        {
            internal_remove(key, column_path, timestamp, consistency_level, false);
        }
        catch (RequestValidationException e)
        {
            throw ThriftConversion.toThrift(e);
        }
        finally
        {
            Tracing.instance.stopSession();
        }
    }

    private void doInsert(ConsistencyLevel consistency_level, List<? extends IMutation> mutations)
    throws UnavailableException, TimedOutException, org.apache.cassandra.exceptions.InvalidRequestException
    {
        doInsert(consistency_level, mutations, false);
    }

    private void doInsert(ConsistencyLevel consistency_level, List<? extends IMutation> mutations, boolean mutateAtomically)
    throws UnavailableException, TimedOutException, org.apache.cassandra.exceptions.InvalidRequestException
    {
        org.apache.cassandra.db.ConsistencyLevel consistencyLevel = ThriftConversion.fromThrift(consistency_level);
        consistencyLevel.validateForWrite(state().getKeyspace());
        if (mutations.isEmpty())
            return;

        schedule(DatabaseDescriptor.getWriteRpcTimeout());
        try
        {
            StorageProxy.mutateWithTriggers(mutations, consistencyLevel, mutateAtomically);
        }
        catch (RequestExecutionException e)
        {
            ThriftConversion.rethrow(e);
        }
        finally
        {
            release();
        }
    }

    private void validateLogin() throws InvalidRequestException
    {
        try
        {
            state().validateLogin();
        }
        catch (UnauthorizedException e)
        {
            throw new InvalidRequestException(e.getMessage());
        }
    }

    public KsDef describe_keyspace(String keyspaceName) throws NotFoundException, InvalidRequestException
    {
        validateLogin();

        KSMetaData ksm = Schema.instance.getKSMetaData(keyspaceName);
        if (ksm == null)
            throw new NotFoundException();

        return ksm.toThrift();
    }

    public List<KeySlice> get_range_slices(ColumnParent column_parent, SlicePredicate predicate, KeyRange range, ConsistencyLevel consistency_level)
    throws InvalidRequestException, UnavailableException, TException, TimedOutException
    {
        if (startSessionIfRequested())
        {
            Map<String, String> traceParameters = ImmutableMap.of(
                    "column_parent", column_parent.toString(),
                    "predicate", predicate.toString(),
                    "range", range.toString(),
                    "consistency_level", consistency_level.name());
            Tracing.instance.begin("get_range_slices", traceParameters);
        }
        else
        {
            logger.debug("range_slice");
        }

        try
        {
            ThriftClientState cState = state();
            String keyspace = cState.getKeyspace();
            cState.hasColumnFamilyAccess(keyspace, column_parent.column_family, Permission.SELECT);

            CFMetaData metadata = ThriftValidation.validateColumnFamily(keyspace, column_parent.column_family);
            ThriftValidation.validateColumnParent(metadata, column_parent);
            ThriftValidation.validatePredicate(metadata, column_parent, predicate);
            ThriftValidation.validateKeyRange(metadata, column_parent.super_column, range);

            org.apache.cassandra.db.ConsistencyLevel consistencyLevel = ThriftConversion.fromThrift(consistency_level);
            consistencyLevel.validateForRead(keyspace);

            List<Row> rows = null;

            IPartitioner<?> p = StorageService.getPartitioner();
            AbstractBounds<RowPosition> bounds;
            if (range.start_key == null)
            {
                Token.TokenFactory<?> tokenFactory = p.getTokenFactory();
                Token left = tokenFactory.fromString(range.start_token);
                Token right = tokenFactory.fromString(range.end_token);
                bounds = Range.makeRowRange(left, right, p);
            }
            else
            {
                RowPosition end = range.end_key == null
                                ? p.getTokenFactory().fromString(range.end_token).maxKeyBound(p)
                                : RowPosition.forKey(range.end_key, p);
                bounds = new Bounds<RowPosition>(RowPosition.forKey(range.start_key, p), end);
            }
            long now = System.currentTimeMillis();
            schedule(DatabaseDescriptor.getRangeRpcTimeout());
            try
            {
                IDiskAtomFilter filter = ThriftValidation.asIFilter(predicate, metadata, column_parent.super_column);
                rows = StorageProxy.getRangeSlice(new RangeSliceCommand(keyspace,
                                                                        column_parent.column_family,
                                                                        now,
                                                                        filter,
                                                                        bounds,
                                                                        range.row_filter,
                                                                        range.count),
                                                  consistencyLevel);
            }
            finally
            {
                release();
            }
            assert rows != null;

            return thriftifyKeySlices(rows, column_parent, predicate, now);
        }
        catch (RequestValidationException e)
        {
            throw ThriftConversion.toThrift(e);
        }
        catch (ReadTimeoutException e)
        {
            throw ThriftConversion.toThrift(e);
        }
        catch (org.apache.cassandra.exceptions.UnavailableException e)
        {
            throw ThriftConversion.toThrift(e);
        }
        finally
        {
            Tracing.instance.stopSession();
        }
    }

    public List<KeySlice> get_paged_slice(String column_family, KeyRange range, ByteBuffer start_column, ConsistencyLevel consistency_level)
    throws InvalidRequestException, UnavailableException, TimedOutException, TException
    {
        if (startSessionIfRequested())
        {
            Map<String, String> traceParameters = ImmutableMap.of("column_family", column_family,
                                                                  "range", range.toString(),
                                                                  "start_column", ByteBufferUtil.bytesToHex(start_column),
                                                                  "consistency_level", consistency_level.name());
            Tracing.instance.begin("get_paged_slice", traceParameters);
        }
        else
        {
            logger.debug("get_paged_slice");
        }

        try
        {

            ThriftClientState cState = state();
            String keyspace = cState.getKeyspace();
            cState.hasColumnFamilyAccess(keyspace, column_family, Permission.SELECT);

            CFMetaData metadata = ThriftValidation.validateColumnFamily(keyspace, column_family);
            ThriftValidation.validateKeyRange(metadata, null, range);

            org.apache.cassandra.db.ConsistencyLevel consistencyLevel = ThriftConversion.fromThrift(consistency_level);
            consistencyLevel.validateForRead(keyspace);

            SlicePredicate predicate = new SlicePredicate().setSlice_range(new SliceRange(start_column, ByteBufferUtil.EMPTY_BYTE_BUFFER, false, -1));

            IPartitioner p = StorageService.getPartitioner();
            AbstractBounds<RowPosition> bounds;
            if (range.start_key == null)
            {
                // (token, key) is unsupported, assume (token, token)
                Token.TokenFactory tokenFactory = p.getTokenFactory();
                Token left = tokenFactory.fromString(range.start_token);
                Token right = tokenFactory.fromString(range.end_token);
                bounds = Range.makeRowRange(left, right, p);
            }
            else
            {
                RowPosition end = range.end_key == null
                                ? p.getTokenFactory().fromString(range.end_token).maxKeyBound(p)
                                : RowPosition.forKey(range.end_key, p);
                bounds = new Bounds<RowPosition>(RowPosition.forKey(range.start_key, p), end);
            }

            if (range.row_filter != null && !range.row_filter.isEmpty())
                throw new InvalidRequestException("Cross-row paging is not supported along with index clauses");

            List<Row> rows;
            long now = System.currentTimeMillis();
            schedule(DatabaseDescriptor.getRangeRpcTimeout());
            try
            {
                IDiskAtomFilter filter = ThriftValidation.asIFilter(predicate, metadata, null);
                rows = StorageProxy.getRangeSlice(new RangeSliceCommand(keyspace, column_family, now, filter, bounds, null, range.count, true, true), consistencyLevel);
            }
            finally
            {
                release();
            }
            assert rows != null;

            return thriftifyKeySlices(rows, new ColumnParent(column_family), predicate, now);
        }
        catch (RequestValidationException e)
        {
            throw ThriftConversion.toThrift(e);
        }
        catch (ReadTimeoutException e)
        {
            throw ThriftConversion.toThrift(e);
        }
        catch (org.apache.cassandra.exceptions.UnavailableException e)
        {
            throw ThriftConversion.toThrift(e);
        }
        finally
        {
            Tracing.instance.stopSession();
        }
    }

    private List<KeySlice> thriftifyKeySlices(List<Row> rows, ColumnParent column_parent, SlicePredicate predicate, long now)
    {
        List<KeySlice> keySlices = new ArrayList<KeySlice>(rows.size());
        boolean reversed = predicate.slice_range != null && predicate.slice_range.reversed;
        for (Row row : rows)
        {
            List<ColumnOrSuperColumn> thriftifiedColumns = thriftifyColumnFamily(row.cf, column_parent.super_column != null, reversed, now);
            keySlices.add(new KeySlice(row.key.key, thriftifiedColumns));
        }

        return keySlices;
    }

    public List<KeySlice> get_indexed_slices(ColumnParent column_parent, IndexClause index_clause, SlicePredicate column_predicate, ConsistencyLevel consistency_level)
    throws InvalidRequestException, UnavailableException, TimedOutException, TException
    {
        if (startSessionIfRequested())
        {
            Map<String, String> traceParameters = ImmutableMap.of("column_parent", column_parent.toString(),
                                                                  "index_clause", index_clause.toString(),
                                                                  "slice_predicate", column_predicate.toString(),
                                                                  "consistency_level", consistency_level.name());
            Tracing.instance.begin("get_indexed_slices", traceParameters);
        }
        else
        {
            logger.debug("scan");
        }

        try
        {
            ThriftClientState cState = state();
            String keyspace = cState.getKeyspace();
            cState.hasColumnFamilyAccess(keyspace, column_parent.column_family, Permission.SELECT);
            CFMetaData metadata = ThriftValidation.validateColumnFamily(keyspace, column_parent.column_family, false);
            ThriftValidation.validateColumnParent(metadata, column_parent);
            ThriftValidation.validatePredicate(metadata, column_parent, column_predicate);
            ThriftValidation.validateIndexClauses(metadata, index_clause);
            org.apache.cassandra.db.ConsistencyLevel consistencyLevel = ThriftConversion.fromThrift(consistency_level);
            consistencyLevel.validateForRead(keyspace);

            IPartitioner p = StorageService.getPartitioner();
            AbstractBounds<RowPosition> bounds = new Bounds<RowPosition>(RowPosition.forKey(index_clause.start_key, p),
                                                                         p.getMinimumToken().minKeyBound());

            IDiskAtomFilter filter = ThriftValidation.asIFilter(column_predicate, metadata, column_parent.super_column);
            long now = System.currentTimeMillis();
            RangeSliceCommand command = new RangeSliceCommand(keyspace,
                                                              column_parent.column_family,
                                                              now,
                                                              filter,
                                                              bounds,
                                                              index_clause.expressions,
                                                              index_clause.count);

            List<Row> rows = StorageProxy.getRangeSlice(command, consistencyLevel);
            return thriftifyKeySlices(rows, column_parent, column_predicate, now);
        }
        catch (RequestValidationException e)
        {
            throw ThriftConversion.toThrift(e);
        }
        catch (ReadTimeoutException e)
        {
            throw ThriftConversion.toThrift(e);
        }
        catch (org.apache.cassandra.exceptions.UnavailableException e)
        {
            throw ThriftConversion.toThrift(e);
        }
        finally
        {
            Tracing.instance.stopSession();
        }
    }

    public List<KsDef> describe_keyspaces() throws TException, InvalidRequestException
    {
        validateLogin();

        Set<String> keyspaces = Schema.instance.getKeyspaces();
        List<KsDef> ksset = new ArrayList<KsDef>(keyspaces.size());
        for (String ks : keyspaces)
        {
            try
            {
                ksset.add(describe_keyspace(ks));
            }
            catch (NotFoundException nfe)
            {
                logger.info("Failed to find metadata for keyspace '" + ks + "'. Continuing... ");
            }
        }
        return ksset;
    }

    public String describe_cluster_name() throws TException
    {
        return DatabaseDescriptor.getClusterName();
    }

    public String describe_version() throws TException
    {
        return cassandraConstants.VERSION;
    }

    public List<TokenRange> describe_ring(String keyspace) throws InvalidRequestException
    {
        try
        {
            return StorageService.instance.describeRing(keyspace);
        }
        catch (RequestValidationException e)
        {
            throw ThriftConversion.toThrift(e);
        }
    }

    public Map<String, String> describe_token_map() throws InvalidRequestException
    {
        return StorageService.instance.getTokenToEndpointMap();
    }

    public String describe_partitioner() throws TException
    {
        return StorageService.getPartitioner().getClass().getName();
    }

    public String describe_snitch() throws TException
    {
        if (DatabaseDescriptor.getEndpointSnitch() instanceof DynamicEndpointSnitch)
            return ((DynamicEndpointSnitch)DatabaseDescriptor.getEndpointSnitch()).subsnitch.getClass().getName();
        return DatabaseDescriptor.getEndpointSnitch().getClass().getName();
    }

    @Deprecated
    public List<String> describe_splits(String cfName, String start_token, String end_token, int keys_per_split)
    throws TException, InvalidRequestException
    {
        List<CfSplit> splits = describe_splits_ex(cfName, start_token, end_token, keys_per_split);
        List<String> result = new ArrayList<String>(splits.size() + 1);

        result.add(splits.get(0).getStart_token());
        for (CfSplit cfSplit : splits)
            result.add(cfSplit.getEnd_token());

        return result;
    }

    public List<CfSplit> describe_splits_ex(String cfName, String start_token, String end_token, int keys_per_split)
    throws InvalidRequestException, TException
    {
        try
        {
            Token.TokenFactory tf = StorageService.getPartitioner().getTokenFactory();
            Range<Token> tr = new Range<Token>(tf.fromString(start_token), tf.fromString(end_token));
            List<Pair<Range<Token>, Long>> splits =
                    StorageService.instance.getSplits(state().getKeyspace(), cfName, tr, keys_per_split, Schema.instance.getCFMetaData(state().getKeyspace(), cfName));
            List<CfSplit> result = new ArrayList<CfSplit>(splits.size());
            for (Pair<Range<Token>, Long> split : splits)
                result.add(new CfSplit(split.left.left.toString(), split.left.right.toString(), split.right));
            return result;
        }
        catch (RequestValidationException e)
        {
            throw ThriftConversion.toThrift(e);
        }
    }

    public void login(AuthenticationRequest auth_request) throws AuthenticationException, AuthorizationException, TException
    {
        try
        {
            AuthenticatedUser user = DatabaseDescriptor.getAuthenticator().authenticate(auth_request.getCredentials());
            state().login(user);
        }
        catch (org.apache.cassandra.exceptions.AuthenticationException e)
        {
            throw ThriftConversion.toThrift(e);
        }
    }

    /**
     * Schedule the current thread for access to the required services
     */
    private void schedule(long timeoutMS) throws UnavailableException
    {
        try
        {
            requestScheduler.queue(Thread.currentThread(), state().getSchedulingValue(), timeoutMS);
        }
        catch (TimeoutException e)
        {
            throw new UnavailableException();
        }
    }

    /**
     * Release count for the used up resources
     */
    private void release()
    {
        requestScheduler.release();
    }

    public String system_add_column_family(CfDef cf_def)
    throws InvalidRequestException, SchemaDisagreementException, TException
    {
        logger.debug("add_column_family");

        try
        {
            ClientState cState = state();
            String keyspace = cState.getKeyspace();
            cState.hasKeyspaceAccess(keyspace, Permission.CREATE);
            cf_def.unsetId(); // explicitly ignore any id set by client (Hector likes to set zero)
            CFMetaData cfm = CFMetaData.fromThrift(cf_def);
            CFMetaData.validateCompactionOptions(cfm.compactionStrategyClass, cfm.compactionStrategyOptions);
            cfm.addDefaultIndexNames();

            if (!cfm.getTriggers().isEmpty())
                state().ensureIsSuper("Only superusers are allowed to add triggers.");

            MigrationManager.announceNewColumnFamily(cfm);
            return Schema.instance.getVersion().toString();
        }
        catch (RequestValidationException e)
        {
            throw ThriftConversion.toThrift(e);
        }
    }

    public String system_drop_column_family(String column_family)
    throws InvalidRequestException, SchemaDisagreementException, TException
    {
        logger.debug("drop_column_family");

        ThriftClientState cState = state();

        try
        {
            String keyspace = cState.getKeyspace();
            cState.hasColumnFamilyAccess(keyspace, column_family, Permission.DROP);
            MigrationManager.announceColumnFamilyDrop(keyspace, column_family);
            return Schema.instance.getVersion().toString();
        }
        catch (RequestValidationException e)
        {
            throw ThriftConversion.toThrift(e);
        }
    }

    public String system_add_keyspace(KsDef ks_def)
    throws InvalidRequestException, SchemaDisagreementException, TException
    {
        logger.debug("add_keyspace");

        try
        {
            ThriftValidation.validateKeyspaceNotSystem(ks_def.name);
            state().hasAllKeyspacesAccess(Permission.CREATE);
            ThriftValidation.validateKeyspaceNotYetExisting(ks_def.name);

            // generate a meaningful error if the user setup keyspace and/or column definition incorrectly
            for (CfDef cf : ks_def.cf_defs)
            {
                if (!cf.getKeyspace().equals(ks_def.getName()))
                {
                    throw new InvalidRequestException("CfDef (" + cf.getName() +") had a keyspace definition that did not match KsDef");
                }
            }

            Collection<CFMetaData> cfDefs = new ArrayList<CFMetaData>(ks_def.cf_defs.size());
            for (CfDef cf_def : ks_def.cf_defs)
            {
                cf_def.unsetId(); // explicitly ignore any id set by client (same as system_add_column_family)
                CFMetaData cfm = CFMetaData.fromThrift(cf_def);
                cfm.addDefaultIndexNames();

                if (!cfm.getTriggers().isEmpty())
                    state().ensureIsSuper("Only superusers are allowed to add triggers.");

                cfDefs.add(cfm);
            }
            MigrationManager.announceNewKeyspace(KSMetaData.fromThrift(ks_def, cfDefs.toArray(new CFMetaData[cfDefs.size()])));
            return Schema.instance.getVersion().toString();
        }
        catch (RequestValidationException e)
        {
            throw ThriftConversion.toThrift(e);
        }
    }

    public String system_drop_keyspace(String keyspace)
    throws InvalidRequestException, SchemaDisagreementException, TException
    {
        logger.debug("drop_keyspace");

        try
        {
            ThriftValidation.validateKeyspaceNotSystem(keyspace);
            state().hasKeyspaceAccess(keyspace, Permission.DROP);

            MigrationManager.announceKeyspaceDrop(keyspace);
            return Schema.instance.getVersion().toString();
        }
        catch (RequestValidationException e)
        {
            throw ThriftConversion.toThrift(e);
        }
    }

    /** update an existing keyspace, but do not allow column family modifications.
     * @throws SchemaDisagreementException
     */
    public String system_update_keyspace(KsDef ks_def)
    throws InvalidRequestException, SchemaDisagreementException, TException
    {
        logger.debug("update_keyspace");

        try
        {
            ThriftValidation.validateKeyspaceNotSystem(ks_def.name);
            state().hasKeyspaceAccess(ks_def.name, Permission.ALTER);
            ThriftValidation.validateKeyspace(ks_def.name);
            if (ks_def.getCf_defs() != null && ks_def.getCf_defs().size() > 0)
                throw new InvalidRequestException("Keyspace update must not contain any column family definitions.");

            MigrationManager.announceKeyspaceUpdate(KSMetaData.fromThrift(ks_def));
            return Schema.instance.getVersion().toString();
        }
        catch (RequestValidationException e)
        {
            throw ThriftConversion.toThrift(e);
        }
    }

    public String system_update_column_family(CfDef cf_def)
    throws InvalidRequestException, SchemaDisagreementException, TException
    {
        logger.debug("update_column_family");

        try
        {
            if (cf_def.keyspace == null || cf_def.name == null)
                throw new InvalidRequestException("Keyspace and CF name must be set.");

            state().hasColumnFamilyAccess(cf_def.keyspace, cf_def.name, Permission.ALTER);
            CFMetaData oldCfm = Schema.instance.getCFMetaData(cf_def.keyspace, cf_def.name);

            if (oldCfm == null)
                throw new InvalidRequestException("Could not find column family definition to modify.");


            CFMetaData.applyImplicitDefaults(cf_def);
            CFMetaData cfm = CFMetaData.fromThrift(cf_def);
            CFMetaData.validateCompactionOptions(cfm.compactionStrategyClass, cfm.compactionStrategyOptions);
            cfm.addDefaultIndexNames();

            if (!oldCfm.getTriggers().equals(cfm.getTriggers()))
                state().ensureIsSuper("Only superusers are allowed to add or remove triggers.");

            MigrationManager.announceColumnFamilyUpdate(cfm, true);
            return Schema.instance.getVersion().toString();
        }
        catch (RequestValidationException e)
        {
            throw ThriftConversion.toThrift(e);
        }
    }

    public void truncate(String cfname) throws InvalidRequestException, UnavailableException, TimedOutException, TException
    {
        ClientState cState = state();

        try
        {
            String keyspace = cState.getKeyspace();
            cState.hasColumnFamilyAccess(keyspace, cfname, Permission.MODIFY);

            if (startSessionIfRequested())
            {
                Tracing.instance.begin("truncate", ImmutableMap.of("cf", cfname, "ks", keyspace));
            }
            else
            {
                logger.debug("truncating {}.{}", cState.getKeyspace(), cfname);
            }

            schedule(DatabaseDescriptor.getTruncateRpcTimeout());
            try
            {
                StorageProxy.truncateBlocking(cState.getKeyspace(), cfname);
            }
            finally
            {
                release();
            }
        }
        catch (RequestValidationException e)
        {
            throw ThriftConversion.toThrift(e);
        }
        catch (org.apache.cassandra.exceptions.UnavailableException e)
        {
            throw ThriftConversion.toThrift(e);
        }
        catch (TimeoutException e)
        {
            throw new TimedOutException();
        }
        catch (IOException e)
        {
            throw (UnavailableException) new UnavailableException().initCause(e);
        }
        finally
        {
            Tracing.instance.stopSession();
        }
    }

    public void set_keyspace(String keyspace) throws InvalidRequestException, TException
    {
        try
        {
            state().setKeyspace(keyspace);
        }
        catch (RequestValidationException e)
        {
            throw ThriftConversion.toThrift(e);
        }
    }

    public Map<String, List<String>> describe_schema_versions() throws TException, InvalidRequestException
    {
        logger.debug("checking schema agreement");
        return StorageProxy.describeSchemaVersions();
    }

    // counter methods

    public void add(ByteBuffer key, ColumnParent column_parent, CounterColumn column, ConsistencyLevel consistency_level)
            throws InvalidRequestException, UnavailableException, TimedOutException, TException
    {
        if (startSessionIfRequested())
        {
            Map<String, String> traceParameters = ImmutableMap.of("column_parent", column_parent.toString(),
                                                                  "column", column.toString(),
                                                                  "consistency_level", consistency_level.name());
            Tracing.instance.begin("add", traceParameters);
        }
        else
        {
            logger.debug("add");
        }

        try
        {
            ClientState cState = state();
            String keyspace = cState.getKeyspace();

            cState.hasColumnFamilyAccess(keyspace, column_parent.column_family, Permission.MODIFY);

            CFMetaData metadata = ThriftValidation.validateColumnFamily(keyspace, column_parent.column_family, true);
            ThriftValidation.validateKey(metadata, key);
            ThriftConversion.fromThrift(consistency_level).validateCounterForWrite(metadata);
            ThriftValidation.validateColumnParent(metadata, column_parent);
            // SuperColumn field is usually optional, but not when we're adding
            if (metadata.cfType == ColumnFamilyType.Super && column_parent.super_column == null)
                throw new InvalidRequestException("missing mandatory super column name for super CF " + column_parent.column_family);

            ThriftValidation.validateColumnNames(metadata, column_parent, Arrays.asList(column.name));

            RowMutation rm = new RowMutation(keyspace, key);
            try
            {
                if (metadata.isSuper())
                    rm.addCounter(column_parent.column_family, CompositeType.build(column_parent.super_column, column.name), column.value);
                else
                    rm.addCounter(column_parent.column_family, column.name, column.value);
            }
            catch (MarshalException e)
            {
                throw new InvalidRequestException(e.getMessage());
            }
            doInsert(consistency_level, Arrays.asList(new CounterMutation(rm, ThriftConversion.fromThrift(consistency_level))));
        }
        catch (RequestValidationException e)
        {
            throw ThriftConversion.toThrift(e);
        }
        finally
        {
            Tracing.instance.stopSession();
        }
    }

    public void remove_counter(ByteBuffer key, ColumnPath path, ConsistencyLevel consistency_level)
    throws InvalidRequestException, UnavailableException, TimedOutException, TException
    {
        if (startSessionIfRequested())
        {
            Map<String, String> traceParameters = ImmutableMap.of("key", ByteBufferUtil.bytesToHex(key),
                                                                  "column_path", path.toString(),
                                                                  "consistency_level", consistency_level.name());
            Tracing.instance.begin("remove_counter", traceParameters);
        }
        else
        {
            logger.debug("remove_counter");
        }

        try
        {
            internal_remove(key, path, System.currentTimeMillis(), consistency_level, true);
        }
        catch (RequestValidationException e)
        {
            throw ThriftConversion.toThrift(e);
        }
        finally
        {
            Tracing.instance.stopSession();
        }
    }

    private static String uncompress(ByteBuffer query, Compression compression) throws InvalidRequestException
    {
        String queryString = null;

        // Decompress the query string.
        try
        {
            switch (compression)
            {
                case GZIP:
                    DataOutputBuffer decompressed = new DataOutputBuffer();
                    byte[] outBuffer = new byte[1024], inBuffer = new byte[1024];

                    Inflater decompressor = new Inflater();

                    int lenRead = 0;
                    while (true)
                    {
                        if (decompressor.needsInput())
                            lenRead = query.remaining() < 1024 ? query.remaining() : 1024;
                        query.get(inBuffer, 0, lenRead);
                        decompressor.setInput(inBuffer, 0, lenRead);

                        int lenWrite = 0;
                        while ((lenWrite = decompressor.inflate(outBuffer)) != 0)
                            decompressed.write(outBuffer, 0, lenWrite);

                        if (decompressor.finished())
                            break;
                    }

                    decompressor.end();

                    queryString = new String(decompressed.getData(), 0, decompressed.size(), "UTF-8");
                    break;
                case NONE:
                    try
                    {
                        queryString = ByteBufferUtil.string(query);
                    }
                    catch (CharacterCodingException ex)
                    {
                        throw new InvalidRequestException(ex.getMessage());
                    }
                    break;
            }
        }
        catch (DataFormatException e)
        {
            throw new InvalidRequestException("Error deflating query string.");
        }
        catch (UnsupportedEncodingException e)
        {
            throw new InvalidRequestException("Unknown query string encoding.");
        }
        return queryString;
    }

    private void validateCQLVersion(int major) throws InvalidRequestException
    {
        /*
         * The rules are:
         *   - If no version are set, we don't validate anything. The reason is
         *     that 1) old CQL2 client might not have called set_cql_version
         *     and 2) some client may have removed the set_cql_version for CQL3
         *     when updating to 1.2.0. A CQL3 client upgrading from pre-1.2
         *     shouldn't be in that case however since set_cql_version uses to
         *     be mandatory (for CQL3).
         *   - Otherwise, checks the major matches whatever was set.
         */
        SemanticVersion versionSet = state().getCQLVersion();
        if (versionSet == null)
            return;

        if (versionSet.major != major)
            throw new InvalidRequestException(
                "Cannot execute/prepare CQL" + major + " statement since the CQL has been set to CQL" + versionSet.major
              + "(This might mean your client hasn't been upgraded correctly to use the new CQL3 methods introduced in Cassandra 1.2+).");
    }

    public CqlResult execute_cql_query(ByteBuffer query, Compression compression)
    throws InvalidRequestException, UnavailableException, TimedOutException, SchemaDisagreementException, TException
    {
        validateCQLVersion(2);
        maybeLogCQL2Warning();

        try
        {
            String queryString = uncompress(query, compression);
            if (startSessionIfRequested())
            {
                Tracing.instance.begin("execute_cql_query",
                                       ImmutableMap.of("query", queryString));
            }
            else
            {
                logger.debug("execute_cql_query");
            }

            return QueryProcessor.process(queryString, state());
        }
        catch (RequestExecutionException e)
        {
            throw ThriftConversion.rethrow(e);
        }
        catch (RequestValidationException e)
        {
            throw ThriftConversion.toThrift(e);
        }
        finally
        {
            Tracing.instance.stopSession();
        }
    }

    public CqlResult execute_cql3_query(ByteBuffer query, Compression compression, ConsistencyLevel cLevel)
    throws InvalidRequestException, UnavailableException, TimedOutException, SchemaDisagreementException, TException
    {
        validateCQLVersion(3);
        try
        {
            String queryString = uncompress(query, compression);
            if (startSessionIfRequested())
            {
                Tracing.instance.begin("execute_cql3_query",
                                       ImmutableMap.of("query", queryString));
            }
            else
            {
                logger.debug("execute_cql3_query");
            }

            ThriftClientState cState = state();
            return org.apache.cassandra.cql3.QueryProcessor.process(queryString, ThriftConversion.fromThrift(cLevel), cState.getQueryState()).toThriftResult();
        }
        catch (RequestExecutionException e)
        {
            throw ThriftConversion.rethrow(e);
        }
        catch (RequestValidationException e)
        {
            throw ThriftConversion.toThrift(e);
        }
        finally
        {
            Tracing.instance.stopSession();
        }
    }

    public CqlPreparedResult prepare_cql_query(ByteBuffer query, Compression compression)
    throws InvalidRequestException, TException
    {
        if (logger.isDebugEnabled())
            logger.debug("prepare_cql_query");

        validateCQLVersion(2);
        maybeLogCQL2Warning();

        String queryString = uncompress(query,compression);
        ThriftClientState cState = state();

        try
        {
<<<<<<< HEAD
            ThriftClientState cState = state();
            String queryString = uncompress(query, compression);
=======
            cState.validateLogin();
>>>>>>> 47896c88
            return QueryProcessor.prepare(queryString, cState);
        }
        catch (RequestValidationException e)
        {
            throw ThriftConversion.toThrift(e);
        }
    }

    public CqlPreparedResult prepare_cql3_query(ByteBuffer query, Compression compression)
    throws InvalidRequestException, TException
    {
        if (logger.isDebugEnabled())
            logger.debug("prepare_cql3_query");

        validateCQLVersion(3);

        String queryString = uncompress(query,compression);
        ThriftClientState cState = state();

        try
        {
            cState.validateLogin();
            return org.apache.cassandra.cql3.QueryProcessor.prepare(queryString, cState, true).toThriftPreparedResult();
        }
        catch (RequestValidationException e)
        {
            throw ThriftConversion.toThrift(e);
        }
    }

    public CqlResult execute_prepared_cql_query(int itemId, List<ByteBuffer> bindVariables)
    throws InvalidRequestException, UnavailableException, TimedOutException, SchemaDisagreementException, TException
    {
        validateCQLVersion(2);
        maybeLogCQL2Warning();

        if (startSessionIfRequested())
        {
            // TODO we don't have [typed] access to CQL bind variables here.  CASSANDRA-4560 is open to add support.
            Tracing.instance.begin("execute_prepared_cql_query", Collections.<String, String>emptyMap());
        }
        else
        {
            logger.debug("execute_prepared_cql_query");
        }

        try
        {
            ThriftClientState cState = state();
            CQLStatement statement = cState.getPrepared().get(itemId);

            if (statement == null)
                throw new InvalidRequestException(String.format("Prepared query with ID %d not found", itemId));
            logger.trace("Retrieved prepared statement #{} with {} bind markers", itemId, statement.boundTerms);

            return QueryProcessor.processPrepared(statement, cState, bindVariables);
        }
        catch (RequestExecutionException e)
        {
            throw ThriftConversion.rethrow(e);
        }
        catch (RequestValidationException e)
        {
            throw ThriftConversion.toThrift(e);
        }
        finally
        {
            Tracing.instance.stopSession();
        }
    }

    public CqlResult execute_prepared_cql3_query(int itemId, List<ByteBuffer> bindVariables, ConsistencyLevel cLevel)
    throws InvalidRequestException, UnavailableException, TimedOutException, SchemaDisagreementException, TException
    {
        validateCQLVersion(3);

        if (startSessionIfRequested())
        {
            // TODO we don't have [typed] access to CQL bind variables here.  CASSANDRA-4560 is open to add support.
            Tracing.instance.begin("execute_prepared_cql3_query", Collections.<String, String>emptyMap());
        }
        else
        {
            logger.debug("execute_prepared_cql3_query");
        }

        try
        {
            ThriftClientState cState = state();
            org.apache.cassandra.cql3.CQLStatement statement = org.apache.cassandra.cql3.QueryProcessor.getPrepared(itemId);

            if (statement == null)
                throw new InvalidRequestException(String.format("Prepared query with ID %d not found" +
                                                                " (either the query was not prepared on this host (maybe the host has been restarted?)" +
                                                                " or you have prepared too many queries and it has been evicted from the internal cache)",
                                                                itemId));
            logger.trace("Retrieved prepared statement #{} with {} bind markers", itemId, statement.getBoundsTerms());

            return org.apache.cassandra.cql3.QueryProcessor.processPrepared(statement,
                                                                            cState.getQueryState(),
                                                                            new QueryOptions(ThriftConversion.fromThrift(cLevel), bindVariables)).toThriftResult();
        }
        catch (RequestExecutionException e)
        {
            throw ThriftConversion.rethrow(e);
        }
        catch (RequestValidationException e)
        {
            throw ThriftConversion.toThrift(e);
        }
        finally
        {
            Tracing.instance.stopSession();
        }
    }

    /*
     * Deprecated, but if a client sets CQL2, it is a no-op for compatibility sake.
     * If it sets CQL3 however, we throw an IRE because this mean the client
     * hasn't been updated for Cassandra 1.2 and should start using the new
     * execute_cql3_query, etc... and there is no point no warning it early.
     */
    public void set_cql_version(String version) throws InvalidRequestException
    {
        try
        {
            state().setCQLVersion(version);
        }
        catch (org.apache.cassandra.exceptions.InvalidRequestException e)
        {
            throw new InvalidRequestException(e.getMessage());
        }
    }

    private void maybeLogCQL2Warning()
    {
        if (!loggedCQL2Warning)
        {
            logger.warn("CQL2 has been deprecated since Cassandra 2.0, and will be removed entirely in version 2.2."
                        + " Please switch to CQL3 before then.");
            loggedCQL2Warning = true;
        }
    }

    public ByteBuffer trace_next_query() throws TException
    {
        UUID sessionId = UUIDGen.getTimeUUID();
        state().getQueryState().prepareTracingSession(sessionId);
        return TimeUUIDType.instance.decompose(sessionId);
    }

    private boolean startSessionIfRequested()
    {
        if (state().getQueryState().traceNextQuery())
        {
            state().getQueryState().createTracingSession();
            return true;
        }
        return false;
    }

    private void registerMetrics()
    {
        ClientMetrics.instance.addCounter("connectedThriftClients", new Callable<Integer>()
        {
            @Override
            public Integer call() throws Exception
            {
                return ThriftSessionManager.instance.getConnectedClients();
            }
        });
    }
    // main method moved to CassandraDaemon
}<|MERGE_RESOLUTION|>--- conflicted
+++ resolved
@@ -1960,17 +1960,12 @@
         validateCQLVersion(2);
         maybeLogCQL2Warning();
 
-        String queryString = uncompress(query,compression);
+        String queryString = uncompress(query, compression);
         ThriftClientState cState = state();
 
         try
         {
-<<<<<<< HEAD
-            ThriftClientState cState = state();
-            String queryString = uncompress(query, compression);
-=======
             cState.validateLogin();
->>>>>>> 47896c88
             return QueryProcessor.prepare(queryString, cState);
         }
         catch (RequestValidationException e)
@@ -1987,7 +1982,7 @@
 
         validateCQLVersion(3);
 
-        String queryString = uncompress(query,compression);
+        String queryString = uncompress(query, compression);
         ThriftClientState cState = state();
 
         try
