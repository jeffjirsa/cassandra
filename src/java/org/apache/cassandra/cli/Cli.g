--- conflicted
+++ resolved
@@ -591,14 +591,10 @@
 // syntactic Elements
 IntegerPositiveLiteral
    : Digit+
-   | '-' Digit+
-<<<<<<< HEAD
    ;
 
 IntegerNegativeLiteral
    : '-' Digit+
-=======
->>>>>>> 323ee460
    ;
    
 DoubleLiteral
