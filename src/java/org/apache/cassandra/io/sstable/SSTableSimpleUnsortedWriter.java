/*
 * Licensed to the Apache Software Foundation (ASF) under one
 * or more contributor license agreements.  See the NOTICE file
 * distributed with this work for additional information
 * regarding copyright ownership.  The ASF licenses this file
 * to you under the Apache License, Version 2.0 (the
 * "License"); you may not use this file except in compliance
 * with the License.  You may obtain a copy of the License at
 *
 *     http://www.apache.org/licenses/LICENSE-2.0
 *
 * Unless required by applicable law or agreed to in writing, software
 * distributed under the License is distributed on an "AS IS" BASIS,
 * WITHOUT WARRANTIES OR CONDITIONS OF ANY KIND, either express or implied.
 * See the License for the specific language governing permissions and
 * limitations under the License.
 */
package org.apache.cassandra.io.sstable;

import java.io.File;
import java.io.IOException;
import java.util.Map;
import java.util.TreeMap;
import java.util.concurrent.BlockingQueue;
import java.util.concurrent.SynchronousQueue;
import java.util.concurrent.TimeUnit;

import com.google.common.base.Throwables;

import org.apache.cassandra.config.CFMetaData;
import org.apache.cassandra.db.ArrayBackedSortedColumns;
import org.apache.cassandra.db.Cell;
import org.apache.cassandra.db.ColumnFamily;
import org.apache.cassandra.db.DecoratedKey;
import org.apache.cassandra.db.TypeSizes;
import org.apache.cassandra.db.marshal.AbstractType;
import org.apache.cassandra.dht.IPartitioner;
import org.apache.cassandra.io.compress.CompressionParameters;
import org.apache.cassandra.io.sstable.format.SSTableWriter;
import org.apache.cassandra.utils.JVMStabilityInspector;

/**
 * A SSTable writer that doesn't assume rows are in sorted order.
 * This writer buffers rows in memory and then write them all in sorted order.
 * To avoid loading the entire data set in memory, the amount of rows buffered
 * is configurable. Each time the threshold is met, one SSTable will be
 * created (and the buffer be reseted).
 *
 * @see AbstractSSTableSimpleWriter
 */
public class SSTableSimpleUnsortedWriter extends AbstractSSTableSimpleWriter
{
    private static final Buffer SENTINEL = new Buffer();

    private Buffer buffer = new Buffer();
    private final long bufferSize;
    private long currentSize;

    private final BlockingQueue<Buffer> writeQueue = new SynchronousQueue<Buffer>();
    private final DiskWriter diskWriter = new DiskWriter();

    /**
     * Create a new buffering writer.
     * @param directory the directory where to write the sstables
     * @param partitioner  the partitioner
     * @param keyspace the keyspace name
     * @param columnFamily the column family name
     * @param comparator the column family comparator
     * @param subComparator the column family subComparator or null if not a Super column family.
     * @param bufferSizeInMB the data size in MB before which a sstable is written and the buffer reseted. This correspond roughly to the written
     * data size (i.e. the size of the create sstable). The actual size used in memory will be higher (by how much depends on the size of the
     * columns you add). For 1GB of heap, a 128 bufferSizeInMB is probably a reasonable choice. If you experience OOM, this value should be lowered.
     */
    public SSTableSimpleUnsortedWriter(File directory,
                                       IPartitioner partitioner,
                                       String keyspace,
                                       String columnFamily,
                                       AbstractType<?> comparator,
                                       AbstractType<?> subComparator,
                                       int bufferSizeInMB,
                                       CompressionParameters compressParameters)
    {
        this(directory, CFMetaData.denseCFMetaData(keyspace, columnFamily, comparator, subComparator).compressionParameters(compressParameters), partitioner, bufferSizeInMB);
    }

    public SSTableSimpleUnsortedWriter(File directory,
                                       IPartitioner partitioner,
                                       String keyspace,
                                       String columnFamily,
                                       AbstractType<?> comparator,
                                       AbstractType<?> subComparator,
                                       int bufferSizeInMB)
    {
        this(directory, partitioner, keyspace, columnFamily, comparator, subComparator, bufferSizeInMB, new CompressionParameters(null));
    }

    public SSTableSimpleUnsortedWriter(File directory, CFMetaData metadata, IPartitioner partitioner, long bufferSizeInMB)
    {
        super(directory, metadata, partitioner);
        bufferSize = bufferSizeInMB * 1024L * 1024L;
        diskWriter.start();
    }

    protected void writeRow(DecoratedKey key, ColumnFamily columnFamily) throws IOException
    {
        // Nothing to do since we'll sync if needed in addColumn.
    }

    @Override
    protected void addColumn(Cell cell) throws IOException
    {
        super.addColumn(cell);
        countColumn(cell);
    }

    protected void countColumn(Cell cell) throws IOException
    {
        currentSize += cell.serializedSize(metadata.comparator, TypeSizes.NATIVE);

        // We don't want to sync in writeRow() only as this might blow up the bufferSize for wide rows.
        if (currentSize > bufferSize)
            replaceColumnFamily();
    }

    protected ColumnFamily getColumnFamily()
    {
        ColumnFamily previous = buffer.get(currentKey);
        // If the CF already exist in memory, we'll just continue adding to it
        if (previous == null)
        {
            previous = createColumnFamily();
            buffer.put(currentKey, previous);

            // Since this new CF will be written by the next sync(), count its header. And a CF header
            // on disk is:
            //   - the row key: 2 bytes size + key size bytes
            //   - the row level deletion infos: 4 + 8 bytes
            currentSize += 14 + currentKey.getKey().remaining();
        }
        return previous;
    }

    protected ColumnFamily createColumnFamily()
    {
        return ArrayBackedSortedColumns.factory.create(metadata);
    }

    public void close() throws IOException
    {
        sync();
        put(SENTINEL);
        try
        {
            diskWriter.join();
        }
        catch (InterruptedException e)
        {
            throw new RuntimeException(e);
        }
        checkForWriterException();
    }

    // This is overridden by CQLSSTableWriter to hold off replacing column family until the next iteration through
    protected void replaceColumnFamily() throws IOException
    {
        sync();
    }

    protected void sync() throws IOException
    {
        if (buffer.isEmpty())
            return;

        columnFamily = null;
        put(buffer);
        buffer = new Buffer();
        currentSize = 0;
        columnFamily = getColumnFamily();
        buffer.setFirstInsertedKey(currentKey);
    }

    private void put(Buffer buffer) throws IOException
    {
        while (true)
        {
            checkForWriterException();
            try
            {
                if (writeQueue.offer(buffer, 1, TimeUnit.SECONDS))
                    break;
            }
            catch (InterruptedException e)
            {
                throw new RuntimeException(e);
            }
        }
    }

    private void checkForWriterException() throws IOException
    {
        // slightly lame way to report exception from the writer, but that should be good enough
        if (diskWriter.exception != null)
        {
            if (diskWriter.exception instanceof IOException)
                throw (IOException) diskWriter.exception;
            else
                throw Throwables.propagate(diskWriter.exception);
        }
    }

    // typedef
    private static class Buffer extends TreeMap<DecoratedKey, ColumnFamily> {
        private DecoratedKey firstInsertedKey;

        public void setFirstInsertedKey(DecoratedKey firstInsertedKey) {
            this.firstInsertedKey = firstInsertedKey;
        }

        public DecoratedKey getFirstInsertedKey() {
            return firstInsertedKey;
        }
    }

    private class DiskWriter extends Thread
    {
        volatile Throwable exception = null;

        public void run()
        {
            {
                while (true)
                {
<<<<<<< HEAD
                    try
                    {
                        Buffer b = writeQueue.take();
                        if (b == SENTINEL)
                            return;

                        try (SSTableWriter writer = getWriter();)
                        {
                            boolean first = true;
                            for (Map.Entry<DecoratedKey, ColumnFamily> entry : b.entrySet())
                            {
                                if (entry.getValue().getColumnCount() > 0)
                                    writer.append(entry.getKey(), entry.getValue());
                                else if (!first)
                                    throw new AssertionError("Empty partition");
                                first = false;
                            }

                            writer.finish(false);
                        }
                    }
                    catch (Throwable e)
                    {
                        JVMStabilityInspector.inspectThrowable(e);
                        // Keep only the first exception
                        if (exception == null)
                            exception = e;
=======
                    Buffer b = writeQueue.take();
                    if (b == SENTINEL)
                        return;

                    writer = getWriter();
                    for (Map.Entry<DecoratedKey, ColumnFamily> entry : b.entrySet())
                    {
                        if (entry.getValue().getColumnCount() > 0)
                            writer.append(entry.getKey(), entry.getValue());
                        else if (!entry.getKey().equals(b.getFirstInsertedKey()))
                            throw new AssertionError("Empty partition");
>>>>>>> 66a48e7a
                    }
                }

            }
        }
    }
}<|MERGE_RESOLUTION|>--- conflicted
+++ resolved
@@ -230,7 +230,6 @@
             {
                 while (true)
                 {
-<<<<<<< HEAD
                     try
                     {
                         Buffer b = writeQueue.take();
@@ -239,16 +238,14 @@
 
                         try (SSTableWriter writer = getWriter();)
                         {
-                            boolean first = true;
                             for (Map.Entry<DecoratedKey, ColumnFamily> entry : b.entrySet())
                             {
                                 if (entry.getValue().getColumnCount() > 0)
                                     writer.append(entry.getKey(), entry.getValue());
-                                else if (!first)
+                                else if (!entry.getKey().equals(b.getFirstInsertedKey()))
                                     throw new AssertionError("Empty partition");
-                                first = false;
                             }
-
+                            
                             writer.finish(false);
                         }
                     }
@@ -258,19 +255,6 @@
                         // Keep only the first exception
                         if (exception == null)
                             exception = e;
-=======
-                    Buffer b = writeQueue.take();
-                    if (b == SENTINEL)
-                        return;
-
-                    writer = getWriter();
-                    for (Map.Entry<DecoratedKey, ColumnFamily> entry : b.entrySet())
-                    {
-                        if (entry.getValue().getColumnCount() > 0)
-                            writer.append(entry.getKey(), entry.getValue());
-                        else if (!entry.getKey().equals(b.getFirstInsertedKey()))
-                            throw new AssertionError("Empty partition");
->>>>>>> 66a48e7a
                     }
                 }
 
