/*
 * Licensed to the Apache Software Foundation (ASF) under one
 * or more contributor license agreements.  See the NOTICE file
 * distributed with this work for additional information
 * regarding copyright ownership.  The ASF licenses this file
 * to you under the Apache License, Version 2.0 (the
 * "License"); you may not use this file except in compliance
 * with the License.  You may obtain a copy of the License at
 *
 *     http://www.apache.org/licenses/LICENSE-2.0
 *
 * Unless required by applicable law or agreed to in writing, software
 * distributed under the License is distributed on an "AS IS" BASIS,
 * WITHOUT WARRANTIES OR CONDITIONS OF ANY KIND, either express or implied.
 * See the License for the specific language governing permissions and
 * limitations under the License.
 */
package org.apache.cassandra.streaming;

import java.net.InetAddress;
import java.util.*;

import org.apache.cassandra.dht.Range;
import org.apache.cassandra.dht.Token;
import org.apache.cassandra.service.ActiveRepairService;
import org.apache.cassandra.utils.UUIDGen;

/**
 * {@link StreamPlan} is a helper class that builds StreamOperation of given configuration.
 *
 * This is the class you want to use for building streaming plan and starting streaming.
 */
public class StreamPlan
{
    private final UUID planId = UUIDGen.getTimeUUID();
    private final String description;
    private final List<StreamEventHandler> handlers = new ArrayList<>();
    private final long repairedAt;
    private final StreamCoordinator coordinator;

    private StreamConnectionFactory connectionFactory = new DefaultConnectionFactory();

    private boolean flushBeforeTransfer = true;

    /**
     * Start building stream plan.
     *
     * @param description Stream type that describes this StreamPlan
     */
    public StreamPlan(String description)
    {
        this(description, ActiveRepairService.UNREPAIRED_SSTABLE, 1);
    }

    public StreamPlan(String description, long repairedAt, int connectionsPerHost)
    {
        this.description = description;
        this.repairedAt = repairedAt;
        this.coordinator = new StreamCoordinator(connectionsPerHost);
    }

    /**
     * Request data in {@code keyspace} and {@code ranges} from specific node.
     *
     * @param from endpoint address to fetch data from.
     * @param keyspace name of keyspace
     * @param ranges ranges to fetch
     * @return this object for chaining
     */
    public StreamPlan requestRanges(InetAddress from, String keyspace, Collection<Range<Token>> ranges)
    {
        return requestRanges(from, keyspace, ranges, new String[0]);
    }

    /**
     * Request data in {@code columnFamilies} under {@code keyspace} and {@code ranges} from specific node.
     *
     * @param from endpoint address to fetch data from.
     * @param keyspace name of keyspace
     * @param ranges ranges to fetch
     * @param columnFamilies specific column families
     * @return this object for chaining
     */
    public StreamPlan requestRanges(InetAddress from, String keyspace, Collection<Range<Token>> ranges, String... columnFamilies)
    {
        StreamSession session = coordinator.getOrCreateNextSession(from);
        session.addStreamRequest(keyspace, ranges, Arrays.asList(columnFamilies), repairedAt);
        return this;
    }

    /**
     * Add transfer task to send data of specific keyspace and ranges.
     *
     * @param to endpoint address of receiver
     * @param keyspace name of keyspace
     * @param ranges ranges to send
     * @return this object for chaining
     */
    public StreamPlan transferRanges(InetAddress to, String keyspace, Collection<Range<Token>> ranges)
    {
        return transferRanges(to, keyspace, ranges, new String[0]);
    }

    /**
     * Add transfer task to send data of specific {@code columnFamilies} under {@code keyspace} and {@code ranges}.
     *
     * @param to endpoint address of receiver
     * @param keyspace name of keyspace
     * @param ranges ranges to send
     * @param columnFamilies specific column families
     * @return this object for chaining
     */
    public StreamPlan transferRanges(InetAddress to, String keyspace, Collection<Range<Token>> ranges, String... columnFamilies)
    {
        StreamSession session = coordinator.getOrCreateNextSession(to);
        session.addTransferRanges(keyspace, ranges, Arrays.asList(columnFamilies), flushBeforeTransfer, repairedAt);
        return this;
    }

    /**
     * Add transfer task to send given SSTable files.
     *
     * @param to endpoint address of receiver
     * @param sstableDetails sstables with file positions and estimated key count.
     *                       this collection will be modified to remove those files that are successfully handed off
     * @return this object for chaining
     */
    public StreamPlan transferFiles(InetAddress to, Collection<StreamSession.SSTableStreamingSections> sstableDetails)
    {
        coordinator.transferFiles(to, sstableDetails);
        return this;

    }

    public StreamPlan listeners(StreamEventHandler handler, StreamEventHandler... handlers)
    {
        this.handlers.add(handler);
        if (handlers != null)
            Collections.addAll(this.handlers, handlers);
        return this;
    }

    /**
     * Set custom StreamConnectionFactory to be used for establishing connection
     *
     * @param factory StreamConnectionFactory to use
     * @return self
     */
    public StreamPlan connectionFactory(StreamConnectionFactory factory)
    {
        this.connectionFactory = factory;
        return this;
    }

    /**
     * @return true if this plan has no plan to execute
     */
    public boolean isEmpty()
    {
        return coordinator.hasActiveSessions();
    }

    /**
     * Execute this {@link StreamPlan} asynchronously.
     *
     * @return Future {@link StreamState} that you can use to listen on progress of streaming.
     */
    public StreamResultFuture execute()
    {
        return StreamResultFuture.init(planId, description, handlers, coordinator);
    }

    /**
     * Set flushBeforeTransfer option.
     * When it's true, will flush before streaming ranges. (Default: true)
     *
     * @param flushBeforeTransfer set to true when the node should flush before transfer
     * @return this object for chaining
     */
    public StreamPlan flushBeforeTransfer(boolean flushBeforeTransfer)
    {
        this.flushBeforeTransfer = flushBeforeTransfer;
        return this;
    }
<<<<<<< HEAD
=======

    private StreamSession getOrCreateSession(InetAddress peer)
    {
        StreamSession session = sessions.get(peer);
        if (session == null)
        {
            session = new StreamSession(peer, connectionFactory);
            sessions.put(peer, session);
        }
        return session;
    }

>>>>>>> 563cea14
}<|MERGE_RESOLUTION|>--- conflicted
+++ resolved
@@ -56,7 +56,7 @@
     {
         this.description = description;
         this.repairedAt = repairedAt;
-        this.coordinator = new StreamCoordinator(connectionsPerHost);
+        this.coordinator = new StreamCoordinator(connectionsPerHost, connectionFactory);
     }
 
     /**
@@ -148,7 +148,7 @@
      */
     public StreamPlan connectionFactory(StreamConnectionFactory factory)
     {
-        this.connectionFactory = factory;
+        this.coordinator.setConnectionFactory(factory);
         return this;
     }
 
@@ -182,19 +182,5 @@
         this.flushBeforeTransfer = flushBeforeTransfer;
         return this;
     }
-<<<<<<< HEAD
-=======
 
-    private StreamSession getOrCreateSession(InetAddress peer)
-    {
-        StreamSession session = sessions.get(peer);
-        if (session == null)
-        {
-            session = new StreamSession(peer, connectionFactory);
-            sessions.put(peer, session);
-        }
-        return session;
-    }
-
->>>>>>> 563cea14
 }