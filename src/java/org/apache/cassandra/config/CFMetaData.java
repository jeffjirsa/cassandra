--- conflicted
+++ resolved
@@ -159,7 +159,6 @@
     private ByteBuffer keyAlias;                      // default NULL
     // NOTE: if you find yourself adding members to this class, make sure you keep the convert methods in lockstep.
 
-<<<<<<< HEAD
     private Map<ByteBuffer, ColumnDefinition> column_metadata;
 
     public CFMetaData comment(String prop) { comment = enforceCommentNotNull(prop); return this;}
@@ -180,67 +179,11 @@
     public CFMetaData mergeShardsChance(double prop) {mergeShardsChance = prop; return this;}
     public CFMetaData keyAlias(ByteBuffer prop) {keyAlias = prop; return this;}
     public CFMetaData columnMetadata(Map<ByteBuffer,ColumnDefinition> prop) {column_metadata = prop; return this;}
-    public CFMetaData rowCacheProvider(IRowCacheProvider prop) { rowCacheProvider = prop; return this;};
+    public CFMetaData rowCacheProvider(IRowCacheProvider prop) { rowCacheProvider = prop; return this;}
 
     public CFMetaData(String keyspace, String name, ColumnFamilyType type, AbstractType comp, AbstractType subcc)
     {
         this(keyspace, name, type, comp, subcc, nextId());
-=======
-    final Map<ByteBuffer, ColumnDefinition> column_metadata;
-
-    private CFMetaData(String tableName,
-                       String cfName,
-                       ColumnFamilyType cfType,
-                       AbstractType comparator,
-                       AbstractType subcolumnComparator,
-                       String comment,
-                       double rowCacheSize,
-                       double keyCacheSize,
-                       double readRepairChance,
-                       int gcGraceSeconds,
-                       AbstractType defaultValidator,
-                       int minCompactionThreshold,
-                       int maxCompactionThreshold,
-                       int rowCacheSavePeriodInSeconds,
-                       int keyCacheSavePeriodInSeconds,
-                       int memtableFlushAfterMins,
-                       Integer memtableThroughputInMb,
-                       Double memtableOperationsInMillions,
-                       Integer cfId,
-                       Map<ByteBuffer, ColumnDefinition> column_metadata)
-
-    {
-        assert column_metadata != null;
-        this.tableName = tableName;
-        this.cfName = cfName;
-        this.cfType = cfType;
-        this.comparator = comparator;
-        // the default subcolumncomparator is null per thrift spec, but only should be null if cfType == Standard. If
-        // cfType == Super, subcolumnComparator should default to BytesType if not set.
-        this.subcolumnComparator = subcolumnComparator == null && cfType == ColumnFamilyType.Super
-                                   ? BytesType.instance
-                                   : subcolumnComparator;
-        this.comment = comment == null ? "" : comment;
-        this.rowCacheSize = rowCacheSize;
-        this.keyCacheSize = keyCacheSize;
-        this.readRepairChance = readRepairChance;
-        this.gcGraceSeconds = gcGraceSeconds;
-        this.defaultValidator = defaultValidator;
-        this.minCompactionThreshold = minCompactionThreshold;
-        this.maxCompactionThreshold = maxCompactionThreshold;
-        this.rowCacheSavePeriodInSeconds = rowCacheSavePeriodInSeconds;
-        this.keyCacheSavePeriodInSeconds = keyCacheSavePeriodInSeconds;
-        this.memtableFlushAfterMins = memtableFlushAfterMins;
-        this.memtableThroughputInMb = memtableThroughputInMb == null
-                                      ? DEFAULT_MEMTABLE_THROUGHPUT_IN_MB
-                                      : memtableThroughputInMb;
-
-        this.memtableOperationsInMillions = memtableOperationsInMillions == null
-                                            ? DEFAULT_MEMTABLE_OPERATIONS_IN_MILLIONS
-                                            : memtableOperationsInMillions;
-        this.cfId = cfId;
-        this.column_metadata = new HashMap<ByteBuffer, ColumnDefinition>(column_metadata);
->>>>>>> 94f5a6a1
     }
 
     private CFMetaData(String keyspace, String name, ColumnFamilyType type, AbstractType comp, AbstractType subcc, int id)
@@ -770,25 +713,16 @@
         memtableFlushAfterMins = cf_def.memtable_flush_after_mins;
         memtableThroughputInMb = cf_def.memtable_throughput_in_mb;
         memtableOperationsInMillions = cf_def.memtable_operations_in_millions;
-<<<<<<< HEAD
         mergeShardsChance = cf_def.merge_shards_chance;
         if (cf_def.row_cache_provider != null)
             rowCacheProvider = FBUtilities.newCacheProvider(cf_def.row_cache_provider.toString());
         keyAlias = cf_def.key_alias;
 
-        // adjust secondary indexes. figure out who is coming and going.
-        Set<ByteBuffer> toRemove = new HashSet<ByteBuffer>();
-        Set<ByteBuffer> newIndexNames = new HashSet<ByteBuffer>();
-        Set<org.apache.cassandra.db.migration.avro.ColumnDef> toAdd = new HashSet<org.apache.cassandra.db.migration.avro.ColumnDef>();
-        for (org.apache.cassandra.db.migration.avro.ColumnDef def : cf_def.column_metadata)
-=======
-        
         // adjust column definitions. figure out who is coming and going.
         Set<ByteBuffer> toRemove = new HashSet<ByteBuffer>();
         Set<ByteBuffer> newColumns = new HashSet<ByteBuffer>();
-        Set<org.apache.cassandra.avro.ColumnDef> toAdd = new HashSet<org.apache.cassandra.avro.ColumnDef>();
-        for (org.apache.cassandra.avro.ColumnDef def : cf_def.column_metadata)
->>>>>>> 94f5a6a1
+        Set<org.apache.cassandra.db.migration.avro.ColumnDef> toAdd = new HashSet<org.apache.cassandra.db.migration.avro.ColumnDef>();
+        for (org.apache.cassandra.db.migration.avro.ColumnDef def : cf_def.column_metadata)
         {
             newColumns.add(def.name);
             if (!column_metadata.containsKey(def.name))
