/*
 * Licensed to the Apache Software Foundation (ASF) under one
 * or more contributor license agreements.  See the NOTICE file
 * distributed with this work for additional information
 * regarding copyright ownership.  The ASF licenses this file
 * to you under the Apache License, Version 2.0 (the
 * "License"); you may not use this file except in compliance
 * with the License.  You may obtain a copy of the License at
 *
 *     http://www.apache.org/licenses/LICENSE-2.0
 *
 * Unless required by applicable law or agreed to in writing, software
 * distributed under the License is distributed on an "AS IS" BASIS,
 * WITHOUT WARRANTIES OR CONDITIONS OF ANY KIND, either express or implied.
 * See the License for the specific language governing permissions and
 * limitations under the License.
 */
package org.apache.cassandra.db.commitlog;

import java.io.File;
import java.io.FileWriter;
import java.io.IOException;
import java.nio.ByteBuffer;
import java.nio.channels.FileChannel;
import java.nio.file.StandardOpenOption;
import java.util.*;
import java.util.concurrent.ConcurrentHashMap;
import java.util.concurrent.ConcurrentMap;
import java.util.concurrent.atomic.AtomicInteger;
import java.util.zip.CRC32;

import com.google.common.annotations.VisibleForTesting;
import org.cliffc.high_scale_lib.NonBlockingHashMap;

import com.codahale.metrics.Timer;
import org.apache.cassandra.config.*;
import org.apache.cassandra.db.Mutation;
import org.apache.cassandra.db.commitlog.CommitLog.Configuration;
import org.apache.cassandra.db.partitions.PartitionUpdate;
import org.apache.cassandra.io.FSWriteError;
import org.apache.cassandra.io.util.FileUtils;
import org.apache.cassandra.schema.Schema;
import org.apache.cassandra.schema.TableId;
import org.apache.cassandra.schema.TableMetadata;
import org.apache.cassandra.utils.NativeLibrary;
import org.apache.cassandra.utils.IntegerInterval;
import org.apache.cassandra.utils.concurrent.OpOrder;
import org.apache.cassandra.utils.concurrent.WaitQueue;

import static org.apache.cassandra.utils.FBUtilities.updateChecksumInt;

/*
 * A single commit log file on disk. Manages creation of the file and writing mutations to disk,
 * as well as tracking the last mutation position of any "dirty" CFs covered by the segment file. Segment
 * files are initially allocated to a fixed size and can grow to accomidate a larger value if necessary.
 */
public abstract class CommitLogSegment
{
    private final static long idBase;

    private CDCState cdcState = CDCState.PERMITTED;
    public enum CDCState
    {
        PERMITTED,
        FORBIDDEN,
        CONTAINS
    }
    Object cdcStateLock = new Object();

    private final static AtomicInteger nextId = new AtomicInteger(1);
    private static long replayLimitId;
    static
    {
        long maxId = Long.MIN_VALUE;
        for (File file : new File(DatabaseDescriptor.getCommitLogLocation()).listFiles())
        {
            if (CommitLogDescriptor.isValid(file.getName()))
                maxId = Math.max(CommitLogDescriptor.fromFileName(file.getName()).id, maxId);
        }
        replayLimitId = idBase = Math.max(System.currentTimeMillis(), maxId + 1);
    }

    // The commit log entry overhead in bytes (int: length + int: head checksum + int: tail checksum)
    public static final int ENTRY_OVERHEAD_SIZE = 4 + 4 + 4;

    // The commit log (chained) sync marker/header size in bytes (int: length + int: checksum [segmentId, position])
    static final int SYNC_MARKER_SIZE = 4 + 4;

    // The OpOrder used to order appends wrt sync
    private final OpOrder appendOrder = new OpOrder();

    private final AtomicInteger allocatePosition = new AtomicInteger();

    // Everything before this offset has been synced and written.  The SYNC_MARKER_SIZE bytes after
    // each sync are reserved, and point forwards to the next such offset.  The final
    // sync marker in a segment will be zeroed out, or point to a position too close to the EOF to fit a marker.
    @VisibleForTesting
    volatile int lastSyncedOffset;

    /**
     * Everything before this offset has it's markers written into the {@link #buffer}, but has not necessarily
     * been flushed to disk. This value should be greater than or equal to {@link #lastSyncedOffset}.
     */
    private volatile int lastMarkerOffset;

    // The end position of the buffer. Initially set to its capacity and updated to point to the last written position
    // as the segment is being closed.
    // No need to be volatile as writes are protected by appendOrder barrier.
    private int endOfBuffer;

    // a signal for writers to wait on to confirm the log message they provided has been written to disk
    private final WaitQueue syncComplete = new WaitQueue();

    // a map of Cf->dirty interval in this segment; if interval is not covered by the clean set, the log contains unflushed data
    private final NonBlockingHashMap<TableId, IntegerInterval> tableDirty = new NonBlockingHashMap<>(1024);

    // a map of Cf->clean intervals; separate map from above to permit marking Cfs clean whilst the log is still in use
    private final ConcurrentHashMap<TableId, IntegerInterval.Set> tableClean = new ConcurrentHashMap<>();

    public final long id;

    final File logFile;
    final FileChannel channel;
    final int fd;

    protected final AbstractCommitLogSegmentManager manager;

    ByteBuffer buffer;
    private volatile boolean headerWritten;

    public final CommitLogDescriptor descriptor;

    static CommitLogSegment createSegment(CommitLog commitLog, AbstractCommitLogSegmentManager manager)
    {
        Configuration config = commitLog.configuration;
        CommitLogSegment segment = config.useEncryption() ? new EncryptedSegment(commitLog, manager)
                                                          : config.useCompression() ? new CompressedSegment(commitLog, manager)
                                                                                    : new MemoryMappedSegment(commitLog, manager);
        segment.writeLogHeader();
        return segment;
    }

    /**
     * Checks if the segments use a buffer pool.
     *
     * @param commitLog the commit log
     * @return <code>true</code> if the segments use a buffer pool, <code>false</code> otherwise.
     */
    static boolean usesBufferPool(CommitLog commitLog)
    {
        Configuration config = commitLog.configuration;
        return config.useEncryption() || config.useCompression();
    }

    static long getNextId()
    {
        return idBase + nextId.getAndIncrement();
    }

    /**
     * Constructs a new segment file.
     */
    CommitLogSegment(CommitLog commitLog, AbstractCommitLogSegmentManager manager)
    {
        this.manager = manager;

        id = getNextId();
        descriptor = new CommitLogDescriptor(id,
                                             commitLog.configuration.getCompressorClass(),
                                             commitLog.configuration.getEncryptionContext());
        logFile = new File(manager.storageDirectory, descriptor.fileName());

        try
        {
            channel = FileChannel.open(logFile.toPath(), StandardOpenOption.WRITE, StandardOpenOption.READ, StandardOpenOption.CREATE);
            fd = NativeLibrary.getfd(channel);
        }
        catch (IOException e)
        {
            throw new FSWriteError(e, logFile);
        }

        buffer = createBuffer(commitLog);
    }

    /**
     * Deferred writing of the commit log header until subclasses have had a chance to initialize
     */
    void writeLogHeader()
    {
        CommitLogDescriptor.writeHeader(buffer, descriptor, additionalHeaderParameters());
        endOfBuffer = buffer.capacity();

        lastSyncedOffset = lastMarkerOffset = buffer.position();
        allocatePosition.set(lastSyncedOffset + SYNC_MARKER_SIZE);
        headerWritten = true;
    }

    /**
     * Provide any additional header data that should be stored in the {@link CommitLogDescriptor}.
     */
    protected Map<String, String> additionalHeaderParameters()
    {
        return Collections.<String, String>emptyMap();
    }

    abstract ByteBuffer createBuffer(CommitLog commitLog);

    /**
     * Allocate space in this buffer for the provided mutation, and return the allocated Allocation object.
     * Returns null if there is not enough space in this segment, and a new segment is needed.
     */
    @SuppressWarnings("resource") //we pass the op order around
    Allocation allocate(Mutation mutation, int size)
    {
        final OpOrder.Group opGroup = appendOrder.start();
        try
        {
            int position = allocate(size);
            if (position < 0)
            {
                opGroup.close();
                return null;
            }

            for (PartitionUpdate update : mutation.getPartitionUpdates())
                coverInMap(tableDirty, update.metadata().id, position);

            return new Allocation(this, opGroup, position, (ByteBuffer) buffer.duplicate().position(position).limit(position + size));
        }
        catch (Throwable t)
        {
            opGroup.close();
            throw t;
        }
    }

    static boolean shouldReplay(String name)
    {
        return CommitLogDescriptor.fromFileName(name).id < replayLimitId;
    }

    /**
     * FOR TESTING PURPOSES.
     */
    static void resetReplayLimit()
    {
        replayLimitId = getNextId();
    }

    // allocate bytes in the segment, or return -1 if not enough space
    private int allocate(int size)
    {
        while (true)
        {
            int prev = allocatePosition.get();
            int next = prev + size;
            if (next >= endOfBuffer)
                return -1;
            if (allocatePosition.compareAndSet(prev, next))
            {
                assert buffer != null;
                return prev;
            }
        }
    }

    // ensures no more of this segment is writeable, by allocating any unused section at the end and marking it discarded
    void discardUnusedTail()
    {
        // We guard this with the OpOrdering instead of synchronised due to potential dead-lock with ACLSM.advanceAllocatingFrom()
        // Ensures endOfBuffer update is reflected in the buffer end position picked up by sync().
        // This actually isn't strictly necessary, as currently all calls to discardUnusedTail are executed either by the thread
        // running sync or within a mutation already protected by this OpOrdering, but to prevent future potential mistakes,
        // we duplicate the protection here so that the contract between discardUnusedTail() and sync() is more explicit.
        try (OpOrder.Group group = appendOrder.start())
        {
            while (true)
            {
                int prev = allocatePosition.get();

                int next = endOfBuffer + 1;
                if (prev >= next)
                {
                    // Already stopped allocating, might also be closed.
                    assert buffer == null || prev == buffer.capacity() + 1;
                    return;
                }
                if (allocatePosition.compareAndSet(prev, next))
                {
                    // Stopped allocating now. Can only succeed once, no further allocation or discardUnusedTail can succeed.
                    endOfBuffer = prev;
                    assert buffer != null && next == buffer.capacity() + 1;
                    return;
                }
            }
        }
    }

    /**
     * Wait for any appends or discardUnusedTail() operations started before this method was called
     */
    void waitForModifications()
    {
        // issue a barrier and wait for it
        appendOrder.awaitNewBarrier();
    }

    /**
     * Update the chained markers in the commit log buffer and possibly force a disk flush for this segment file.
     *
     * @param flush true if the segment should flush to disk; else, false for just updating the chained markers.
     */
    synchronized void sync(boolean flush)
    {
        if (!headerWritten)
            throw new IllegalStateException("commit log header has not been written");
        assert lastMarkerOffset >= lastSyncedOffset : String.format("commit log segment positions are incorrect: last marked = %d, last synced = %d",
                                                                    lastMarkerOffset, lastSyncedOffset);
        // check we have more work to do
        final boolean needToMarkData = allocatePosition.get() > lastMarkerOffset + SYNC_MARKER_SIZE;
        final boolean hasDataToFlush = lastSyncedOffset != lastMarkerOffset;
        if (!(needToMarkData || hasDataToFlush))
            return;
        // Note: Even if the very first allocation of this sync section failed, we still want to enter this
        // to ensure the segment is closed. As allocatePosition is set to 1 beyond the capacity of the buffer,
        // this will always be entered when a mutation allocation has been attempted after the marker allocation
        // succeeded in the previous sync.
        assert buffer != null;  // Only close once.

        boolean close = false;
        int startMarker = lastMarkerOffset;
        int nextMarker, sectionEnd;
        if (needToMarkData)
        {
            // Allocate a new sync marker; this is both necessary in itself, but also serves to demarcate
            // the point at which we can safely consider records to have been completely written to.
            nextMarker = allocate(SYNC_MARKER_SIZE);
            if (nextMarker < 0)
            {
                // Ensure no more of this CLS is writeable, and mark ourselves for closing.
                discardUnusedTail();
                close = true;

                // We use the buffer size as the synced position after a close instead of the end of the actual data
                // to make sure we only close the buffer once.
                // The endOfBuffer position may be incorrect at this point (to be written by another stalled thread).
                nextMarker = buffer.capacity();
            }
            // Wait for mutations to complete as well as endOfBuffer to have been written.
            waitForModifications();
            sectionEnd = close ? endOfBuffer : nextMarker;

            // Possibly perform compression or encryption and update the chained markers
            write(startMarker, sectionEnd);
            lastMarkerOffset = sectionEnd;
        }
        else
        {
            // note: we don't need to waitForModifications() as, once we get to this block, we are only doing the flush
            // and any mutations have already been fully written into the segment (as we wait for it in the previous block).
            nextMarker = lastMarkerOffset;
            sectionEnd = nextMarker;
        }


        if (flush || close)
        {
            flush(startMarker, sectionEnd);
            lastSyncedOffset = lastMarkerOffset = nextMarker;
        }

<<<<<<< HEAD
        if (cdcState == CDCState.CONTAINS)
            writeCDCIndexFile(descriptor, sectionEnd, close);

        // Signal the sync as complete.
        lastSyncedOffset = nextMarker;
=======
>>>>>>> c3a1a4fa
        if (close)
            internalClose();
        syncComplete.signalAll();
    }

    /**
     * We persist the offset of the last data synced to disk so clients can parse only durable data if they choose. Data
     * in shared / memory-mapped buffers reflects un-synced data so we need an external sentinel for clients to read to
     * determine actual durable data persisted.
     */
    public static void writeCDCIndexFile(CommitLogDescriptor desc, int offset, boolean complete)
    {
        try(FileWriter writer = new FileWriter(new File(DatabaseDescriptor.getCDCLogLocation(), desc.cdcIndexFileName())))
        {
            writer.write(String.valueOf(offset));
            if (complete)
                writer.write("\nCOMPLETED");
            writer.flush();
        }
        catch (IOException e)
        {
            if (!CommitLog.instance.handleCommitError("Failed to sync CDC Index: " + desc.cdcIndexFileName(), e))
                throw new RuntimeException(e);
        }
    }

    /**
     * Create a sync marker to delineate sections of the commit log, typically created on each sync of the file.
     * The sync marker consists of a file pointer to where the next sync marker should be (effectively declaring the length
     * of this section), as well as a CRC value.
     *
     * @param buffer buffer in which to write out the sync marker.
     * @param offset Offset into the {@code buffer} at which to write the sync marker.
     * @param filePos The current position in the target file where the sync marker will be written (most likely different from the buffer position).
     * @param nextMarker The file position of where the next sync marker should be.
     */
    protected static void writeSyncMarker(long id, ByteBuffer buffer, int offset, int filePos, int nextMarker)
    {
        if (filePos > nextMarker)
            throw new IllegalArgumentException(String.format("commit log sync marker's current file position %d is greater than next file position %d", filePos, nextMarker));
        CRC32 crc = new CRC32();
        updateChecksumInt(crc, (int) (id & 0xFFFFFFFFL));
        updateChecksumInt(crc, (int) (id >>> 32));
        updateChecksumInt(crc, filePos);
        buffer.putInt(offset, nextMarker);
        buffer.putInt(offset + 4, (int) crc.getValue());
    }

    abstract void write(int lastSyncedOffset, int nextMarker);

    abstract void flush(int startMarker, int nextMarker);

    public boolean isStillAllocating()
    {
        return allocatePosition.get() < endOfBuffer;
    }

    /**
     * Discards a segment file when the log no longer requires it. The file may be left on disk if the archive script
     * requires it. (Potentially blocking operation)
     */
    void discard(boolean deleteFile)
    {
        close();
        if (deleteFile)
            FileUtils.deleteWithConfirm(logFile);
        manager.addSize(-onDiskSize());
    }

    /**
     * @return the current CommitLogPosition for this log segment
     */
    public CommitLogPosition getCurrentCommitLogPosition()
    {
        return new CommitLogPosition(id, allocatePosition.get());
    }

    /**
     * @return the file path to this segment
     */
    public String getPath()
    {
        return logFile.getPath();
    }

    /**
     * @return the file name of this segment
     */
    public String getName()
    {
        return logFile.getName();
    }

    /**
     * @return a File object representing the CDC directory and this file name for hard-linking
     */
    public File getCDCFile()
    {
        return new File(DatabaseDescriptor.getCDCLogLocation(), logFile.getName());
    }

    /**
     * @return a File object representing the CDC Index file holding the offset and completion status of this segment
     */
    public File getCDCIndexFile()
    {
        return new File(DatabaseDescriptor.getCDCLogLocation(), descriptor.cdcIndexFileName());
    }

    void waitForFinalSync()
    {
        while (true)
        {
            WaitQueue.Signal signal = syncComplete.register();
            if (lastSyncedOffset < endOfBuffer)
            {
                signal.awaitUninterruptibly();
            }
            else
            {
                signal.cancel();
                break;
            }
        }
    }

    void waitForSync(int position, Timer waitingOnCommit)
    {
        while (lastSyncedOffset < position)
        {
            WaitQueue.Signal signal = waitingOnCommit != null ?
                                      syncComplete.register(waitingOnCommit.time()) :
                                      syncComplete.register();
            if (lastSyncedOffset < position)
                signal.awaitUninterruptibly();
            else
                signal.cancel();
        }
    }

    /**
     * Stop writing to this file, sync and close it. Does nothing if the file is already closed.
     */
    synchronized void close()
    {
        discardUnusedTail();
        sync(true);
        assert buffer == null;
    }

    /**
     * Close the segment file. Do not call from outside this class, use syncAndClose() instead.
     */
    protected void internalClose()
    {
        try
        {
            channel.close();
            buffer = null;
        }
        catch (IOException e)
        {
            throw new FSWriteError(e, getPath());
        }
    }

    public static<K> void coverInMap(ConcurrentMap<K, IntegerInterval> map, K key, int value)
    {
        IntegerInterval i = map.get(key);
        if (i == null)
        {
            i = map.putIfAbsent(key, new IntegerInterval(value, value));
            if (i == null)
                // success
                return;
        }
        i.expandToCover(value);
    }

    /**
     * Marks the ColumnFamily specified by id as clean for this log segment. If the
     * given context argument is contained in this file, it will only mark the CF as
     * clean if no newer writes have taken place.
     *
     * @param tableId        the table that is now clean
     * @param startPosition  the start of the range that is clean
     * @param endPosition    the end of the range that is clean
     */
    public synchronized void markClean(TableId tableId, CommitLogPosition startPosition, CommitLogPosition endPosition)
    {
        if (startPosition.segmentId > id || endPosition.segmentId < id)
            return;
        if (!tableDirty.containsKey(tableId))
            return;
        int start = startPosition.segmentId == id ? startPosition.position : 0;
        int end = endPosition.segmentId == id ? endPosition.position : Integer.MAX_VALUE;
        tableClean.computeIfAbsent(tableId, k -> new IntegerInterval.Set()).add(start, end);
        removeCleanFromDirty();
    }

    private void removeCleanFromDirty()
    {
        // if we're still allocating from this segment, don't touch anything since it can't be done thread-safely
        if (isStillAllocating())
            return;

        Iterator<Map.Entry<TableId, IntegerInterval.Set>> iter = tableClean.entrySet().iterator();
        while (iter.hasNext())
        {
            Map.Entry<TableId, IntegerInterval.Set> clean = iter.next();
            TableId tableId = clean.getKey();
            IntegerInterval.Set cleanSet = clean.getValue();
            IntegerInterval dirtyInterval = tableDirty.get(tableId);
            if (dirtyInterval != null && cleanSet.covers(dirtyInterval))
            {
                tableDirty.remove(tableId);
                iter.remove();
            }
        }
    }

    /**
     * @return a collection of dirty CFIDs for this segment file.
     */
    public synchronized Collection<TableId> getDirtyTableIds()
    {
        if (tableClean.isEmpty() || tableDirty.isEmpty())
            return tableDirty.keySet();

        List<TableId> r = new ArrayList<>(tableDirty.size());
        for (Map.Entry<TableId, IntegerInterval> dirty : tableDirty.entrySet())
        {
            TableId tableId = dirty.getKey();
            IntegerInterval dirtyInterval = dirty.getValue();
            IntegerInterval.Set cleanSet = tableClean.get(tableId);
            if (cleanSet == null || !cleanSet.covers(dirtyInterval))
                r.add(dirty.getKey());
        }
        return r;
    }

    /**
     * @return true if this segment is unused and safe to recycle or delete
     */
    public synchronized boolean isUnused()
    {
        // if room to allocate, we're still in use as the active allocatingFrom,
        // so we don't want to race with updates to tableClean with removeCleanFromDirty
        if (isStillAllocating())
            return false;

        removeCleanFromDirty();
        return tableDirty.isEmpty();
    }

    /**
     * Check to see if a certain CommitLogPosition is contained by this segment file.
     *
     * @param   context the commit log segment position to be checked
     * @return  true if the commit log segment position is contained by this segment file.
     */
    public boolean contains(CommitLogPosition context)
    {
        return context.segmentId == id;
    }

    // For debugging, not fast
    public String dirtyString()
    {
        StringBuilder sb = new StringBuilder();
        for (TableId tableId : getDirtyTableIds())
        {
            TableMetadata m = Schema.instance.getTableMetadata(tableId);
            sb.append(m == null ? "<deleted>" : m.name).append(" (").append(tableId)
              .append(", dirty: ").append(tableDirty.get(tableId))
              .append(", clean: ").append(tableClean.get(tableId))
              .append("), ");
        }
        return sb.toString();
    }

    abstract public long onDiskSize();

    public long contentSize()
    {
        return lastSyncedOffset;
    }

    @Override
    public String toString()
    {
        return "CommitLogSegment(" + getPath() + ')';
    }

    public static class CommitLogSegmentFileComparator implements Comparator<File>
    {
        public int compare(File f, File f2)
        {
            CommitLogDescriptor desc = CommitLogDescriptor.fromFileName(f.getName());
            CommitLogDescriptor desc2 = CommitLogDescriptor.fromFileName(f2.getName());
            return Long.compare(desc.id, desc2.id);
        }
    }

    public CDCState getCDCState()
    {
        return cdcState;
    }

    /**
     * Change the current cdcState on this CommitLogSegment. There are some restrictions on state transitions and this
     * method is idempotent.
     */
    public void setCDCState(CDCState newState)
    {
        if (newState == cdcState)
            return;

        // Also synchronized in CDCSizeTracker.processNewSegment and .processDiscardedSegment
        synchronized(cdcStateLock)
        {
            // Need duplicate CONTAINS to be idempotent since 2 threads can race on this lock
            if (cdcState == CDCState.CONTAINS && newState != CDCState.CONTAINS)
                throw new IllegalArgumentException("Cannot transition from CONTAINS to any other state.");

            if (cdcState == CDCState.FORBIDDEN && newState != CDCState.PERMITTED)
                throw new IllegalArgumentException("Only transition from FORBIDDEN to PERMITTED is allowed.");

            cdcState = newState;
        }
    }

    /**
     * A simple class for tracking information about the portion of a segment that has been allocated to a log write.
     */
    protected static class Allocation
    {
        private final CommitLogSegment segment;
        private final OpOrder.Group appendOp;
        private final int position;
        private final ByteBuffer buffer;

        Allocation(CommitLogSegment segment, OpOrder.Group appendOp, int position, ByteBuffer buffer)
        {
            this.segment = segment;
            this.appendOp = appendOp;
            this.position = position;
            this.buffer = buffer;
        }

        CommitLogSegment getSegment()
        {
            return segment;
        }

        ByteBuffer getBuffer()
        {
            return buffer;
        }

        // markWritten() MUST be called once we are done with the segment or the CL will never flush
        // but must not be called more than once
        void markWritten()
        {
            appendOp.close();
        }

        void awaitDiskSync(Timer waitingOnCommit)
        {
            segment.waitForSync(position, waitingOnCommit);
        }

        /**
         * Returns the position in the CommitLogSegment at the end of this allocation.
         */
        public CommitLogPosition getCommitLogPosition()
        {
            return new CommitLogPosition(segment.id, buffer.limit());
        }
    }
}<|MERGE_RESOLUTION|>--- conflicted
+++ resolved
@@ -367,17 +367,11 @@
         if (flush || close)
         {
             flush(startMarker, sectionEnd);
+            if (cdcState == CDCState.CONTAINS)
+                writeCDCIndexFile(descriptor, sectionEnd, close);
             lastSyncedOffset = lastMarkerOffset = nextMarker;
         }
 
-<<<<<<< HEAD
-        if (cdcState == CDCState.CONTAINS)
-            writeCDCIndexFile(descriptor, sectionEnd, close);
-
-        // Signal the sync as complete.
-        lastSyncedOffset = nextMarker;
-=======
->>>>>>> c3a1a4fa
         if (close)
             internalClose();
         syncComplete.signalAll();
