/*
 * Licensed to the Apache Software Foundation (ASF) under one
 * or more contributor license agreements.  See the NOTICE file
 * distributed with this work for additional information
 * regarding copyright ownership.  The ASF licenses this file
 * to you under the Apache License, Version 2.0 (the
 * "License"); you may not use this file except in compliance
 * with the License.  You may obtain a copy of the License at
 *
 *     http://www.apache.org/licenses/LICENSE-2.0
 *
 * Unless required by applicable law or agreed to in writing, software
 * distributed under the License is distributed on an "AS IS" BASIS,
 * WITHOUT WARRANTIES OR CONDITIONS OF ANY KIND, either express or implied.
 * See the License for the specific language governing permissions and
 * limitations under the License.
 */
package org.apache.cassandra.db;

import java.io.IOException;
import java.util.ArrayList;
import java.util.List;

import com.google.common.annotations.VisibleForTesting;
import com.google.common.collect.Iterables;

import org.apache.cassandra.config.CFMetaData;
import org.apache.cassandra.config.DatabaseDescriptor;
import org.apache.cassandra.db.filter.*;
import org.apache.cassandra.db.lifecycle.View;
import org.apache.cassandra.db.partitions.*;
import org.apache.cassandra.db.rows.BaseRowIterator;
import org.apache.cassandra.db.transform.Transformation;
import org.apache.cassandra.dht.AbstractBounds;
import org.apache.cassandra.exceptions.RequestExecutionException;
import org.apache.cassandra.index.Index;
import org.apache.cassandra.io.sstable.format.SSTableReader;
import org.apache.cassandra.io.sstable.format.SSTableReadsListener;
import org.apache.cassandra.io.util.DataInputPlus;
import org.apache.cassandra.io.util.DataOutputPlus;
import org.apache.cassandra.metrics.TableMetrics;
import org.apache.cassandra.net.MessageOut;
import org.apache.cassandra.net.MessagingService;
import org.apache.cassandra.schema.IndexMetadata;
import org.apache.cassandra.service.ClientState;
import org.apache.cassandra.service.StorageProxy;
import org.apache.cassandra.service.pager.*;
import org.apache.cassandra.thrift.ThriftResultsMerger;
import org.apache.cassandra.tracing.Tracing;
import org.apache.cassandra.transport.ProtocolVersion;
import org.apache.cassandra.utils.FBUtilities;

/**
 * A read command that selects a (part of a) range of partitions.
 */
public class PartitionRangeReadCommand extends ReadCommand
{
    protected static final SelectionDeserializer selectionDeserializer = new Deserializer();

    private final DataRange dataRange;
    private int oldestUnrepairedTombstone = Integer.MAX_VALUE;

    private PartitionRangeReadCommand(boolean isDigest,
                                      int digestVersion,
                                      boolean isForThrift,
                                      CFMetaData metadata,
                                      int nowInSec,
                                      ColumnFilter columnFilter,
                                      RowFilter rowFilter,
                                      DataLimits limits,
                                      DataRange dataRange,
                                      IndexMetadata index)
    {
        super(Kind.PARTITION_RANGE, isDigest, digestVersion, isForThrift, metadata, nowInSec, columnFilter, rowFilter, limits, index);
        this.dataRange = dataRange;
    }

    public static PartitionRangeReadCommand create(boolean isForThrift,
                                                   CFMetaData metadata,
                                                   int nowInSec,
                                                   ColumnFilter columnFilter,
                                                   RowFilter rowFilter,
                                                   DataLimits limits,
                                                   DataRange dataRange)
    {
        return new PartitionRangeReadCommand(false,
                                             0,
                                             isForThrift,
                                             metadata,
                                             nowInSec,
                                             columnFilter,
                                             rowFilter,
                                             limits,
                                             dataRange,
                                             findIndex(metadata, rowFilter));
    }

    /**
     * Creates a new read command that query all the data in the table.
     *
     * @param metadata the table to query.
     * @param nowInSec the time in seconds to use are "now" for this query.
     *
     * @return a newly created read command that queries everything in the table.
     */
    public static PartitionRangeReadCommand allDataRead(CFMetaData metadata, int nowInSec)
    {
        return new PartitionRangeReadCommand(false, 0, false,
                                             metadata,
                                             nowInSec,
                                             ColumnFilter.all(metadata),
                                             RowFilter.NONE,
                                             DataLimits.NONE,
                                             DataRange.allData(metadata.partitioner),
                                             null);
    }

    public DataRange dataRange()
    {
        return dataRange;
    }

    public ClusteringIndexFilter clusteringIndexFilter(DecoratedKey key)
    {
        return dataRange.clusteringIndexFilter(key);
    }

    public boolean isNamesQuery()
    {
        return dataRange.isNamesQuery();
    }

    /**
     * Returns an equivalent command but that only queries data within the provided range.
     *
     * @param range the sub-range to restrict the command to. This method <b>assumes</b> that this is a proper sub-range
     * of the command this is applied to.
     * @param isRangeContinuation whether {@code range} is a direct continuation of whatever previous range we have
     * queried. This matters for the {@code DataLimits} that may contain states when we do paging and in the context of
     * parallel queries: that state only make sense if the range queried is indeed the follow-up of whatever range we've
     * previously query (that yield said state). In practice this means that ranges for which {@code isRangeContinuation}
     * is false may have to be slightly pessimistic when counting data and may include a little bit than necessary, and
     * this should be dealt with post-query (in the case of {@code StorageProxy.getRangeSlice()}, which uses this method
     * for replica queries, this is dealt with by re-counting results on the coordinator). Note that if this is the
     * first range we queried, then the {@code DataLimits} will have not state and the value of this parameter doesn't
     * matter.
     */
    public PartitionRangeReadCommand forSubRange(AbstractBounds<PartitionPosition> range, boolean isRangeContinuation)
    {
<<<<<<< HEAD
        DataRange newRange = dataRange().forSubRange(range);
        // If we're not a continuation of whatever range we've previously queried, we should ignore the states of the
        // DataLimits as it's either useless, or misleading. This is particularly important for GROUP BY queries, where
        // DataLimits.CQLGroupByLimits.GroupByAwareCounter assumes that if GroupingState.hasClustering(), then we're in
        // the middle of a group, but we can't make that assumption if we query and range "in advance" of where we are
        // on the ring.
        DataLimits newLimits = isRangeContinuation ? limits() : limits().withoutState();
        return new PartitionRangeReadCommand(isDigestQuery(), digestVersion(), isForThrift(), metadata(), nowInSec(), columnFilter(), rowFilter(), newLimits, newRange, index);
=======
        return new PartitionRangeReadCommand(isDigestQuery(),
                                             digestVersion(),
                                             isForThrift(),
                                             metadata(),
                                             nowInSec(),
                                             columnFilter(),
                                             rowFilter(),
                                             limits(),
                                             dataRange().forSubRange(range),
                                             indexMetadata());
>>>>>>> 7f297bcf
    }

    public PartitionRangeReadCommand copy()
    {
        return new PartitionRangeReadCommand(isDigestQuery(),
                                             digestVersion(),
                                             isForThrift(),
                                             metadata(),
                                             nowInSec(),
                                             columnFilter(),
                                             rowFilter(),
                                             limits(),
                                             dataRange(),
                                             indexMetadata());
    }

    public PartitionRangeReadCommand copyAsDigestQuery()
    {
        return new PartitionRangeReadCommand(true,
                                             digestVersion(),
                                             isForThrift(),
                                             metadata(),
                                             nowInSec(),
                                             columnFilter(),
                                             rowFilter(),
                                             limits(),
                                             dataRange(),
                                             indexMetadata());
    }

    public PartitionRangeReadCommand withUpdatedDataRange(DataRange newDataRange)
    {
        return new PartitionRangeReadCommand(isDigestQuery(),
                                             digestVersion(),
                                             isForThrift(),
                                             metadata(),
                                             nowInSec(),
                                             columnFilter(),
                                             rowFilter(),
                                             limits(),
                                             newDataRange,
                                             indexMetadata());
    }

    public PartitionRangeReadCommand withUpdatedLimitsAndDataRange(DataLimits newLimits, DataRange newDataRange)
    {
        return new PartitionRangeReadCommand(isDigestQuery(),
                                             digestVersion(),
                                             isForThrift(),
                                             metadata(),
                                             nowInSec(),
                                             columnFilter(),
                                             rowFilter(),
                                             newLimits,
                                             newDataRange,
                                             indexMetadata());
    }

    public long getTimeout()
    {
        return DatabaseDescriptor.getRangeRpcTimeout();
    }

    public boolean selectsKey(DecoratedKey key)
    {
        if (!dataRange().contains(key))
            return false;

        return rowFilter().partitionKeyRestrictionsAreSatisfiedBy(key, metadata().getKeyValidator());
    }

    public boolean selectsClustering(DecoratedKey key, Clustering clustering)
    {
        if (clustering == Clustering.STATIC_CLUSTERING)
            return !columnFilter().fetchedColumns().statics.isEmpty();

        if (!dataRange().clusteringIndexFilter(key).selects(clustering))
            return false;
        return rowFilter().clusteringKeyRestrictionsAreSatisfiedBy(clustering);
    }

    public PartitionIterator execute(ConsistencyLevel consistency, ClientState clientState, long queryStartNanoTime) throws RequestExecutionException
    {
        return StorageProxy.getRangeSlice(this, consistency, queryStartNanoTime);
    }

    public QueryPager getPager(PagingState pagingState, ProtocolVersion protocolVersion)
    {
            return new PartitionRangeQueryPager(this, pagingState, protocolVersion);
    }

    protected void recordLatency(TableMetrics metric, long latencyNanos)
    {
        metric.rangeLatency.addNano(latencyNanos);
    }

<<<<<<< HEAD
    protected UnfilteredPartitionIterator queryStorage(final ColumnFamilyStore cfs, ReadExecutionController executionController)
=======
    @VisibleForTesting
    public UnfilteredPartitionIterator queryStorage(final ColumnFamilyStore cfs, ReadOrderGroup orderGroup)
>>>>>>> 7f297bcf
    {
        ColumnFamilyStore.ViewFragment view = cfs.select(View.selectLive(dataRange().keyRange()));
        Tracing.trace("Executing seq scan across {} sstables for {}", view.sstables.size(), dataRange().keyRange().getString(metadata().getKeyValidator()));

        // fetch data from current memtable, historical memtables, and SSTables in the correct order.
        final List<UnfilteredPartitionIterator> iterators = new ArrayList<>(Iterables.size(view.memtables) + view.sstables.size());

        try
        {
            for (Memtable memtable : view.memtables)
            {
                @SuppressWarnings("resource") // We close on exception and on closing the result returned by this method
                Memtable.MemtableUnfilteredPartitionIterator iter = memtable.makePartitionIterator(columnFilter(), dataRange(), isForThrift());
                oldestUnrepairedTombstone = Math.min(oldestUnrepairedTombstone, iter.getMinLocalDeletionTime());
                iterators.add(isForThrift() ? ThriftResultsMerger.maybeWrap(iter, metadata(), nowInSec()) : iter);
            }

            SSTableReadsListener readCountUpdater = newReadCountUpdater();
            for (SSTableReader sstable : view.sstables)
            {
                @SuppressWarnings("resource") // We close on exception and on closing the result returned by this method
                UnfilteredPartitionIterator iter = sstable.getScanner(columnFilter(), dataRange(), isForThrift(), readCountUpdater);
                iterators.add(isForThrift() ? ThriftResultsMerger.maybeWrap(iter, metadata(), nowInSec()) : iter);
                if (!sstable.isRepaired())
                    oldestUnrepairedTombstone = Math.min(oldestUnrepairedTombstone, sstable.getMinLocalDeletionTime());
            }
            // iterators can be empty for offline tools
            return iterators.isEmpty() ? EmptyIterators.unfilteredPartition(metadata(), isForThrift())
                                       : checkCacheFilter(UnfilteredPartitionIterators.mergeLazily(iterators, nowInSec()), cfs);
        }
        catch (RuntimeException | Error e)
        {
            try
            {
                FBUtilities.closeAll(iterators);
            }
            catch (Exception suppressed)
            {
                e.addSuppressed(suppressed);
            }

            throw e;
        }
    }

    /**
     * Creates a new {@code SSTableReadsListener} to update the SSTables read counts.
     * @return a new {@code SSTableReadsListener} to update the SSTables read counts.
     */
    private static SSTableReadsListener newReadCountUpdater()
    {
        return new SSTableReadsListener()
                {
                    @Override
                    public void onScanningStarted(SSTableReader sstable)
                    {
                        sstable.incrementReadCount();
                    }
                };
    }

    @Override
    protected int oldestUnrepairedTombstone()
    {
        return oldestUnrepairedTombstone;
    }

    private UnfilteredPartitionIterator checkCacheFilter(UnfilteredPartitionIterator iter, final ColumnFamilyStore cfs)
    {
        class CacheFilter extends Transformation
        {
            @Override
            public BaseRowIterator applyToPartition(BaseRowIterator iter)
            {
                // Note that we rely on the fact that until we actually advance 'iter', no really costly operation is actually done
                // (except for reading the partition key from the index file) due to the call to mergeLazily in queryStorage.
                DecoratedKey dk = iter.partitionKey();

                // Check if this partition is in the rowCache and if it is, if  it covers our filter
                CachedPartition cached = cfs.getRawCachedPartition(dk);
                ClusteringIndexFilter filter = dataRange().clusteringIndexFilter(dk);

                if (cached != null && cfs.isFilterFullyCoveredBy(filter, limits(), cached, nowInSec()))
                {
                    // We won't use 'iter' so close it now.
                    iter.close();

                    return filter.getUnfilteredRowIterator(columnFilter(), cached);
                }

                return iter;
            }
        }
        return Transformation.apply(iter, new CacheFilter());
    }

    public MessageOut<ReadCommand> createMessage(int version)
    {
        return dataRange().isPaging()
             ? new MessageOut<>(MessagingService.Verb.PAGED_RANGE, this, pagedRangeSerializer)
             : new MessageOut<>(MessagingService.Verb.RANGE_SLICE, this, rangeSliceSerializer);
    }

    protected void appendCQLWhereClause(StringBuilder sb)
    {
        if (dataRange.isUnrestricted() && rowFilter().isEmpty())
            return;

        sb.append(" WHERE ");
        // We put the row filter first because the data range can end by "ORDER BY"
        if (!rowFilter().isEmpty())
        {
            sb.append(rowFilter());
            if (!dataRange.isUnrestricted())
                sb.append(" AND ");
        }
        if (!dataRange.isUnrestricted())
            sb.append(dataRange.toCQLString(metadata()));
    }

    /**
     * Allow to post-process the result of the query after it has been reconciled on the coordinator
     * but before it is passed to the CQL layer to return the ResultSet.
     *
     * See CASSANDRA-8717 for why this exists.
     */
    public PartitionIterator postReconciliationProcessing(PartitionIterator result)
    {
        ColumnFamilyStore cfs = Keyspace.open(metadata().ksName).getColumnFamilyStore(metadata().cfName);
        Index index = getIndex(cfs);
        return index == null ? result : index.postProcessorFor(this).apply(result, this);
    }

    @Override
    public boolean selectsFullPartition()
    {
        return metadata().isStaticCompactTable() ||
               (dataRange.selectsAllPartition() && !rowFilter().hasExpressionOnClusteringOrRegularColumns());
    }

    @Override
    public String toString()
    {
        return String.format("Read(%s.%s columns=%s rowfilter=%s limits=%s %s)",
                             metadata().ksName,
                             metadata().cfName,
                             columnFilter(),
                             rowFilter(),
                             limits(),
                             dataRange().toString(metadata()));
    }

    protected void serializeSelection(DataOutputPlus out, int version) throws IOException
    {
        DataRange.serializer.serialize(dataRange(), out, version, metadata());
    }

    protected long selectionSerializedSize(int version)
    {
        return DataRange.serializer.serializedSize(dataRange(), version, metadata());
    }

    private static class Deserializer extends SelectionDeserializer
    {
        public ReadCommand deserialize(DataInputPlus in,
                                       int version,
                                       boolean isDigest,
                                       int digestVersion,
                                       boolean isForThrift,
                                       CFMetaData metadata,
                                       int nowInSec,
                                       ColumnFilter columnFilter,
                                       RowFilter rowFilter,
                                       DataLimits limits,
                                       IndexMetadata index)
        throws IOException
        {
            DataRange range = DataRange.serializer.deserialize(in, version, metadata);
            return new PartitionRangeReadCommand(isDigest, digestVersion, isForThrift, metadata, nowInSec, columnFilter, rowFilter, limits, range, index);
        }
    }
}<|MERGE_RESOLUTION|>--- conflicted
+++ resolved
@@ -147,16 +147,11 @@
      */
     public PartitionRangeReadCommand forSubRange(AbstractBounds<PartitionPosition> range, boolean isRangeContinuation)
     {
-<<<<<<< HEAD
-        DataRange newRange = dataRange().forSubRange(range);
         // If we're not a continuation of whatever range we've previously queried, we should ignore the states of the
         // DataLimits as it's either useless, or misleading. This is particularly important for GROUP BY queries, where
         // DataLimits.CQLGroupByLimits.GroupByAwareCounter assumes that if GroupingState.hasClustering(), then we're in
         // the middle of a group, but we can't make that assumption if we query and range "in advance" of where we are
         // on the ring.
-        DataLimits newLimits = isRangeContinuation ? limits() : limits().withoutState();
-        return new PartitionRangeReadCommand(isDigestQuery(), digestVersion(), isForThrift(), metadata(), nowInSec(), columnFilter(), rowFilter(), newLimits, newRange, index);
-=======
         return new PartitionRangeReadCommand(isDigestQuery(),
                                              digestVersion(),
                                              isForThrift(),
@@ -164,10 +159,9 @@
                                              nowInSec(),
                                              columnFilter(),
                                              rowFilter(),
-                                             limits(),
+                                             isRangeContinuation ? limits() : limits().withoutState(),
                                              dataRange().forSubRange(range),
                                              indexMetadata());
->>>>>>> 7f297bcf
     }
 
     public PartitionRangeReadCommand copy()
@@ -194,6 +188,20 @@
                                              columnFilter(),
                                              rowFilter(),
                                              limits(),
+                                             dataRange(),
+                                             indexMetadata());
+    }
+
+    public ReadCommand withUpdatedLimit(DataLimits newLimits)
+    {
+        return new PartitionRangeReadCommand(isDigestQuery(),
+                                             digestVersion(),
+                                             isForThrift(),
+                                             metadata(),
+                                             nowInSec(),
+                                             columnFilter(),
+                                             rowFilter(),
+                                             newLimits,
                                              dataRange(),
                                              indexMetadata());
     }
@@ -264,12 +272,8 @@
         metric.rangeLatency.addNano(latencyNanos);
     }
 
-<<<<<<< HEAD
-    protected UnfilteredPartitionIterator queryStorage(final ColumnFamilyStore cfs, ReadExecutionController executionController)
-=======
     @VisibleForTesting
-    public UnfilteredPartitionIterator queryStorage(final ColumnFamilyStore cfs, ReadOrderGroup orderGroup)
->>>>>>> 7f297bcf
+    public UnfilteredPartitionIterator queryStorage(final ColumnFamilyStore cfs, ReadExecutionController executionController)
     {
         ColumnFamilyStore.ViewFragment view = cfs.select(View.selectLive(dataRange().keyRange()));
         Tracing.trace("Executing seq scan across {} sstables for {}", view.sstables.size(), dataRange().keyRange().getString(metadata().getKeyValidator()));
