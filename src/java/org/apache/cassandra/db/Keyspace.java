/*
 * Licensed to the Apache Software Foundation (ASF) under one
 * or more contributor license agreements.  See the NOTICE file
 * distributed with this work for additional information
 * regarding copyright ownership.  The ASF licenses this file
 * to you under the Apache License, Version 2.0 (the
 * "License"); you may not use this file except in compliance
 * with the License.  You may obtain a copy of the License at
 *
 *     http://www.apache.org/licenses/LICENSE-2.0
 *
 * Unless required by applicable law or agreed to in writing, software
 * distributed under the License is distributed on an "AS IS" BASIS,
 * WITHOUT WARRANTIES OR CONDITIONS OF ANY KIND, either express or implied.
 * See the License for the specific language governing permissions and
 * limitations under the License.
 */
package org.apache.cassandra.db;

import java.io.File;
import java.io.IOException;
import java.util.*;
import java.util.concurrent.*;
import java.util.concurrent.atomic.AtomicLong;
import java.util.concurrent.locks.Lock;

import com.google.common.base.Function;
import com.google.common.collect.Iterables;
import org.slf4j.Logger;
import org.slf4j.LoggerFactory;

import org.apache.cassandra.concurrent.Stage;
import org.apache.cassandra.concurrent.StageManager;
import org.apache.cassandra.config.*;
import org.apache.cassandra.db.commitlog.CommitLog;
import org.apache.cassandra.db.commitlog.CommitLogPosition;
import org.apache.cassandra.db.compaction.CompactionManager;
import org.apache.cassandra.db.lifecycle.SSTableSet;
import org.apache.cassandra.db.partitions.PartitionUpdate;
import org.apache.cassandra.db.view.ViewManager;
import org.apache.cassandra.exceptions.WriteTimeoutException;
import org.apache.cassandra.index.Index;
import org.apache.cassandra.index.SecondaryIndexManager;
import org.apache.cassandra.index.transactions.UpdateTransaction;
import org.apache.cassandra.io.sstable.format.SSTableReader;
import org.apache.cassandra.locator.AbstractReplicationStrategy;
import org.apache.cassandra.metrics.KeyspaceMetrics;
import org.apache.cassandra.schema.KeyspaceMetadata;
import org.apache.cassandra.service.StorageService;
import org.apache.cassandra.tracing.Tracing;
import org.apache.cassandra.utils.*;
import org.apache.cassandra.utils.concurrent.OpOrder;

/**
 * It represents a Keyspace.
 */
public class Keyspace
{
    private static final Logger logger = LoggerFactory.getLogger(Keyspace.class);

    private static final String TEST_FAIL_WRITES_KS = System.getProperty("cassandra.test.fail_writes_ks", "");
    private static final boolean TEST_FAIL_WRITES = !TEST_FAIL_WRITES_KS.isEmpty();
    private static int TEST_FAIL_MV_LOCKS_COUNT = Integer.getInteger("cassandra.test.fail_mv_locks_count", 0);

    public final KeyspaceMetrics metric;

    // It is possible to call Keyspace.open without a running daemon, so it makes sense to ensure
    // proper directories here as well as in CassandraDaemon.
    static
    {
        if (DatabaseDescriptor.isDaemonInitialized() || DatabaseDescriptor.isToolInitialized())
            DatabaseDescriptor.createAllDirectories();
    }

    private volatile KeyspaceMetadata metadata;

    //OpOrder is defined globally since we need to order writes across
    //Keyspaces in the case of Views (batchlog of view mutations)
    public static final OpOrder writeOrder = new OpOrder();

    /* ColumnFamilyStore per column family */
    private final ConcurrentMap<UUID, ColumnFamilyStore> columnFamilyStores = new ConcurrentHashMap<>();
    private volatile AbstractReplicationStrategy replicationStrategy;
    public final ViewManager viewManager;

    public static final Function<String,Keyspace> keyspaceTransformer = new Function<String, Keyspace>()
    {
        public Keyspace apply(String keyspaceName)
        {
            return Keyspace.open(keyspaceName);
        }
    };

    private static volatile boolean initialized = false;

    public static void setInitialized()
    {
        initialized = true;
    }

    public static Keyspace open(String keyspaceName)
    {
        assert initialized || SchemaConstants.isSystemKeyspace(keyspaceName);
        return open(keyspaceName, Schema.instance, true);
    }

    // to only be used by org.apache.cassandra.tools.Standalone* classes
    public static Keyspace openWithoutSSTables(String keyspaceName)
    {
        return open(keyspaceName, Schema.instance, false);
    }

    private static Keyspace open(String keyspaceName, Schema schema, boolean loadSSTables)
    {
        Keyspace keyspaceInstance = schema.getKeyspaceInstance(keyspaceName);

        if (keyspaceInstance == null)
        {
            // instantiate the Keyspace.  we could use putIfAbsent but it's important to making sure it is only done once
            // per keyspace, so we synchronize and re-check before doing it.
            synchronized (Keyspace.class)
            {
                keyspaceInstance = schema.getKeyspaceInstance(keyspaceName);
                if (keyspaceInstance == null)
                {
                    // open and store the keyspace
                    keyspaceInstance = new Keyspace(keyspaceName, loadSSTables);
                    schema.storeKeyspaceInstance(keyspaceInstance);
                }
            }
        }
        return keyspaceInstance;
    }

    public static Keyspace clear(String keyspaceName)
    {
        return clear(keyspaceName, Schema.instance);
    }

    public static Keyspace clear(String keyspaceName, Schema schema)
    {
        synchronized (Keyspace.class)
        {
            Keyspace t = schema.removeKeyspaceInstance(keyspaceName);
            if (t != null)
            {
                for (ColumnFamilyStore cfs : t.getColumnFamilyStores())
                    t.unloadCf(cfs);
                t.metric.release();
            }
            return t;
        }
    }

    public static ColumnFamilyStore openAndGetStore(CFMetaData cfm)
    {
        return open(cfm.ksName).getColumnFamilyStore(cfm.cfId);
    }

    /**
     * Removes every SSTable in the directory from the appropriate Tracker's view.
     * @param directory the unreadable directory, possibly with SSTables in it, but not necessarily.
     */
    public static void removeUnreadableSSTables(File directory)
    {
        for (Keyspace keyspace : Keyspace.all())
        {
            for (ColumnFamilyStore baseCfs : keyspace.getColumnFamilyStores())
            {
                for (ColumnFamilyStore cfs : baseCfs.concatWithIndexes())
                    cfs.maybeRemoveUnreadableSSTables(directory);
            }
        }
    }

    public void setMetadata(KeyspaceMetadata metadata)
    {
        this.metadata = metadata;
        createReplicationStrategy(metadata);
    }

    public KeyspaceMetadata getMetadata()
    {
        return metadata;
    }

    public Collection<ColumnFamilyStore> getColumnFamilyStores()
    {
        return Collections.unmodifiableCollection(columnFamilyStores.values());
    }

    public ColumnFamilyStore getColumnFamilyStore(String cfName)
    {
        UUID id = Schema.instance.getId(getName(), cfName);
        if (id == null)
            throw new IllegalArgumentException(String.format("Unknown keyspace/cf pair (%s.%s)", getName(), cfName));
        return getColumnFamilyStore(id);
    }

    public ColumnFamilyStore getColumnFamilyStore(UUID id)
    {
        ColumnFamilyStore cfs = columnFamilyStores.get(id);
        if (cfs == null)
            throw new IllegalArgumentException("Unknown CF " + id);
        return cfs;
    }

    public boolean hasColumnFamilyStore(UUID id)
    {
        return columnFamilyStores.containsKey(id);
    }

    /**
     * Take a snapshot of the specific column family, or the entire set of column families
     * if columnFamily is null with a given timestamp
     *
     * @param snapshotName     the tag associated with the name of the snapshot.  This value may not be null
     * @param columnFamilyName the column family to snapshot or all on null
     * @param skipFlush Skip blocking flush of memtable
     * @throws IOException if the column family doesn't exist
     */
    public void snapshot(String snapshotName, String columnFamilyName, boolean skipFlush) throws IOException
    {
        assert snapshotName != null;
        boolean tookSnapShot = false;
        for (ColumnFamilyStore cfStore : columnFamilyStores.values())
        {
            if (columnFamilyName == null || cfStore.name.equals(columnFamilyName))
            {
                tookSnapShot = true;
                cfStore.snapshot(snapshotName, skipFlush);
            }
        }

        if ((columnFamilyName != null) && !tookSnapShot)
            throw new IOException("Failed taking snapshot. Table " + columnFamilyName + " does not exist.");
    }

    /**
     * Take a snapshot of the specific column family, or the entire set of column families
     * if columnFamily is null with a given timestamp
     *
     * @param snapshotName     the tag associated with the name of the snapshot.  This value may not be null
     * @param columnFamilyName the column family to snapshot or all on null
     * @throws IOException if the column family doesn't exist
     */
    public void snapshot(String snapshotName, String columnFamilyName) throws IOException
    {
        snapshot(snapshotName, columnFamilyName, false);
    }

    /**
     * @param clientSuppliedName may be null.
     * @return the name of the snapshot
     */
    public static String getTimestampedSnapshotName(String clientSuppliedName)
    {
        String snapshotName = Long.toString(System.currentTimeMillis());
        if (clientSuppliedName != null && !clientSuppliedName.equals(""))
        {
            snapshotName = snapshotName + "-" + clientSuppliedName;
        }
        return snapshotName;
    }

    public static String getTimestampedSnapshotNameWithPrefix(String clientSuppliedName, String prefix)
    {
        return prefix + "-" + getTimestampedSnapshotName(clientSuppliedName);
    }

    /**
     * Check whether snapshots already exists for a given name.
     *
     * @param snapshotName the user supplied snapshot name
     * @return true if the snapshot exists
     */
    public boolean snapshotExists(String snapshotName)
    {
        assert snapshotName != null;
        for (ColumnFamilyStore cfStore : columnFamilyStores.values())
        {
            if (cfStore.snapshotExists(snapshotName))
                return true;
        }
        return false;
    }

    /**
     * Clear all the snapshots for a given keyspace.
     *
     * @param snapshotName the user supplied snapshot name. It empty or null,
     *                     all the snapshots will be cleaned
     */
    public static void clearSnapshot(String snapshotName, String keyspace)
    {
        List<File> snapshotDirs = Directories.getKSChildDirectories(keyspace, ColumnFamilyStore.getInitialDirectories());
        Directories.clearSnapshot(snapshotName, snapshotDirs);
    }

    /**
     * @return A list of open SSTableReaders
     */
    public List<SSTableReader> getAllSSTables(SSTableSet sstableSet)
    {
        List<SSTableReader> list = new ArrayList<>(columnFamilyStores.size());
        for (ColumnFamilyStore cfStore : columnFamilyStores.values())
            Iterables.addAll(list, cfStore.getSSTables(sstableSet));
        return list;
    }

    private Keyspace(String keyspaceName, boolean loadSSTables)
    {
        metadata = Schema.instance.getKSMetaData(keyspaceName);
        assert metadata != null : "Unknown keyspace " + keyspaceName;
        createReplicationStrategy(metadata);

        this.metric = new KeyspaceMetrics(this);
        this.viewManager = new ViewManager(this);
        for (CFMetaData cfm : metadata.tablesAndViews())
        {
            logger.trace("Initializing {}.{}", getName(), cfm.cfName);
            initCf(cfm, loadSSTables);
        }
        this.viewManager.reload();
    }

    private Keyspace(KeyspaceMetadata metadata)
    {
        this.metadata = metadata;
        createReplicationStrategy(metadata);
        this.metric = new KeyspaceMetrics(this);
        this.viewManager = new ViewManager(this);
    }

    public static Keyspace mockKS(KeyspaceMetadata metadata)
    {
        return new Keyspace(metadata);
    }

    private void createReplicationStrategy(KeyspaceMetadata ksm)
    {
        replicationStrategy = AbstractReplicationStrategy.createReplicationStrategy(ksm.name,
                                                                                    ksm.params.replication.klass,
                                                                                    StorageService.instance.getTokenMetadata(),
                                                                                    DatabaseDescriptor.getEndpointSnitch(),
                                                                                    ksm.params.replication.options);
    }

    // best invoked on the compaction mananger.
    public void dropCf(UUID cfId)
    {
        assert columnFamilyStores.containsKey(cfId);
        ColumnFamilyStore cfs = columnFamilyStores.remove(cfId);
        if (cfs == null)
            return;

        cfs.getCompactionStrategyManager().shutdown();
        CompactionManager.instance.interruptCompactionForCFs(cfs.concatWithIndexes(), true);
        // wait for any outstanding reads/writes that might affect the CFS
        cfs.keyspace.writeOrder.awaitNewBarrier();
        cfs.readOrdering.awaitNewBarrier();

        unloadCf(cfs);
    }

    // disassociate a cfs from this keyspace instance.
    private void unloadCf(ColumnFamilyStore cfs)
    {
        cfs.forceBlockingFlush();
        cfs.invalidate();
    }

    /**
     * Registers a custom cf instance with this keyspace.
     * This is required for offline tools what use non-standard directories.
     */
    public void initCfCustom(ColumnFamilyStore newCfs)
    {
        ColumnFamilyStore cfs = columnFamilyStores.get(newCfs.metadata.cfId);

        if (cfs == null)
        {
            // CFS being created for the first time, either on server startup or new CF being added.
            // We don't worry about races here; startup is safe, and adding multiple idential CFs
            // simultaneously is a "don't do that" scenario.
            ColumnFamilyStore oldCfs = columnFamilyStores.putIfAbsent(newCfs.metadata.cfId, newCfs);
            // CFS mbean instantiation will error out before we hit this, but in case that changes...
            if (oldCfs != null)
                throw new IllegalStateException("added multiple mappings for cf id " + newCfs.metadata.cfId);
        }
        else
        {
            throw new IllegalStateException("CFS is already initialized: " + cfs.name);
        }
    }

    /**
     * adds a cf to internal structures, ends up creating disk files).
     */
    public void initCf(CFMetaData metadata, boolean loadSSTables)
    {
        ColumnFamilyStore cfs = columnFamilyStores.get(metadata.cfId);

        if (cfs == null)
        {
            // CFS being created for the first time, either on server startup or new CF being added.
            // We don't worry about races here; startup is safe, and adding multiple idential CFs
            // simultaneously is a "don't do that" scenario.
            ColumnFamilyStore oldCfs = columnFamilyStores.putIfAbsent(metadata.cfId, ColumnFamilyStore.createColumnFamilyStore(this, metadata, loadSSTables));
            // CFS mbean instantiation will error out before we hit this, but in case that changes...
            if (oldCfs != null)
                throw new IllegalStateException("added multiple mappings for cf id " + metadata.cfId);
        }
        else
        {
            // re-initializing an existing CF.  This will happen if you cleared the schema
            // on this node and it's getting repopulated from the rest of the cluster.
            assert cfs.name.equals(metadata.cfName);
            cfs.reload();
        }
    }

    public CompletableFuture<?> applyFuture(Mutation mutation, boolean writeCommitLog, boolean updateIndexes)
    {
        return apply(mutation, writeCommitLog, updateIndexes, true, true, null);
    }

    public void apply(Mutation mutation, boolean writeCommitLog, boolean updateIndexes)
    {
        apply(mutation, writeCommitLog, updateIndexes, true);
    }

    public void apply(final Mutation mutation,
                      final boolean writeCommitLog)
    {
        apply(mutation, writeCommitLog, true, true);
    }

    /**
     * If apply is blocking, apply must not be deferred
     * Otherwise there is a race condition where ALL mutation workers are beeing blocked ending
     * in a complete deadlock of the mutation stage. See CASSANDRA-12689.
     *
     * @param mutation       the row to write.  Must not be modified after calling apply, since commitlog append
     *                       may happen concurrently, depending on the CL Executor type.
     * @param writeCommitLog false to disable commitlog append entirely
     * @param updateIndexes  false to disable index updates (used by CollationController "defragmenting")
     * @param isDroppable    true if this should throw WriteTimeoutException if it does not acquire lock within write_request_timeout_in_ms
     * @throws ExecutionException
     */
    public void apply(final Mutation mutation,
                      final boolean writeCommitLog,
                      boolean updateIndexes,
                      boolean isDroppable)
    {
        apply(mutation, writeCommitLog, updateIndexes, isDroppable, false, null);
    }

    /**
     * This method appends a row to the global CommitLog, then updates memtables and indexes.
     *
     * @param mutation       the row to write.  Must not be modified after calling apply, since commitlog append
     *                       may happen concurrently, depending on the CL Executor type.
     * @param writeCommitLog false to disable commitlog append entirely
     * @param updateIndexes  false to disable index updates (used by CollationController "defragmenting")
     * @param isDroppable    true if this should throw WriteTimeoutException if it does not acquire lock within write_request_timeout_in_ms
     * @param isDeferrable   true if caller is not waiting for future to complete, so that future may be deferred
     */
    private CompletableFuture<?> apply(final Mutation mutation,
                                      final boolean writeCommitLog,
                                      boolean updateIndexes,
                                      boolean isDroppable,
                                      boolean isDeferrable,
                                      CompletableFuture<?> future)
    {
        if (TEST_FAIL_WRITES && metadata.name.equals(TEST_FAIL_WRITES_KS))
            throw new RuntimeException("Testing write failures");

        Lock[] locks = null;

        boolean requiresViewUpdate = updateIndexes && viewManager.updatesAffectView(Collections.singleton(mutation), false);

        // If apply is not deferrable, no future is required, returns always null
        if (isDeferrable && future == null) {
            future = new CompletableFuture<>();
        }

        if (requiresViewUpdate)
        {
            mutation.viewLockAcquireStart.compareAndSet(0L, System.currentTimeMillis());

            // the order of lock acquisition doesn't matter (from a deadlock perspective) because we only use tryLock()
            Collection<UUID> columnFamilyIds = mutation.getColumnFamilyIds();
            Iterator<UUID> idIterator = columnFamilyIds.iterator();

            locks = new Lock[columnFamilyIds.size()];
            for (int i = 0; i < columnFamilyIds.size(); i++)
            {
                UUID cfid = idIterator.next();
                int lockKey = Objects.hash(mutation.key().getKey(), cfid);
                while (true)
                {
<<<<<<< HEAD
                    Lock lock = null;

                    if (TEST_FAIL_MV_LOCKS_COUNT == 0)
                        lock = ViewManager.acquireLockFor(lockKey);
                    else
                        TEST_FAIL_MV_LOCKS_COUNT--;

                    if (lock == null)
=======
                    //throw WTE only if request is droppable
                    if (isDroppable && (System.currentTimeMillis() - mutation.createdAt) > DatabaseDescriptor.getWriteRpcTimeout())
>>>>>>> 48abc036
                    {
                        // avoid throwing a WTE during commitlog replay
                        if (!isClReplay && (System.currentTimeMillis() - mutation.createdAt) > DatabaseDescriptor.getWriteRpcTimeout())
                        {
<<<<<<< HEAD
                            for (int j = 0; j < i; j++)
                                locks[j].unlock();

                            logger.trace("Could not acquire lock for {} and table {}", ByteBufferUtil.bytesToHex(mutation.key().getKey()), columnFamilyStores.get(cfid).name);
                            Tracing.trace("Could not acquire MV lock");
                            if (future != null)
                            {
                                future.completeExceptionally(new WriteTimeoutException(WriteType.VIEW, ConsistencyLevel.LOCAL_ONE, 0, 1));
                                return mark;
                            }
                            else
                                throw new WriteTimeoutException(WriteType.VIEW, ConsistencyLevel.LOCAL_ONE, 0, 1);
=======
                            future.completeExceptionally(new WriteTimeoutException(WriteType.VIEW, ConsistencyLevel.LOCAL_ONE, 0, 1));
                            return future;
>>>>>>> 48abc036
                        }
                        else if (isDeferrable)
                        {
<<<<<<< HEAD
                            for (int j = 0; j < i; j++)
                                locks[j].unlock();

                            // This view update can't happen right now. so rather than keep this thread busy
                            // we will re-apply ourself to the queue and try again later
                            StageManager.getStage(Stage.MUTATION).execute(() ->
                                                                          apply(mutation, writeCommitLog, true, isClReplay, mark)
                            );

                            return mark;
=======
                            throw new WriteTimeoutException(WriteType.VIEW, ConsistencyLevel.LOCAL_ONE, 0, 1);
                        }
                    }
                    else if (isDeferrable)
                    {
                        //This view update can't happen right now. so rather than keep this thread busy
                        // we will re-apply ourself to the queue and try again later
                        final CompletableFuture<?> mark = future;
                        StageManager.getStage(Stage.MUTATION).execute(() ->
                                apply(mutation, writeCommitLog, true, isDroppable, true, mark)
                        );

                        return future;
                    }
                    else
                    {
                        // Retry lock on same thread, if mutation is not deferrable.
                        // Mutation is not deferrable, if applied from MutationStage and caller is waiting for future to finish
                        // If blocking caller defers future, this may lead to deadlock situation with all MutationStage workers
                        // being blocked by waiting for futures which will never be processed as all workers are blocked
                        try
                        {
                            // Wait a little bit before retrying to lock
                            Thread.sleep(10);
>>>>>>> 48abc036
                        }
                        else
                        {
                            // Retry lock on same thread, if mutation is not deferrable.
                            // Mutation is not deferrable, if applied from MutationStage and caller is waiting for future to finish
                            // If blocking caller defers future, this may lead to deadlock situation with all MutationStage workers
                            // being blocked by waiting for futures which will never be processed as all workers are blocked
                            try
                            {
                                // Wait a little bit before retrying to lock
                                Thread.sleep(10);
                            }
                            catch (InterruptedException e)
                            {
                                // Just continue
                            }
                            continue;
                        }
                    }
<<<<<<< HEAD
                    else
=======
                }
                else
                {
                    long acquireTime = System.currentTimeMillis() - mutation.viewLockAcquireStart.get();
                    // Metrics are only collected for droppable write operations
                    // Bulk non-droppable operations (e.g. commitlog replay, hint delivery) are not measured
                    if (isDroppable)
>>>>>>> 48abc036
                    {
                        locks[i] = lock;
                    }
                    break;
                }
            }

            long acquireTime = System.currentTimeMillis() - mutation.viewLockAcquireStart.get();
            if (!isClReplay)
            {
                for(UUID cfid : columnFamilyIds)
                    columnFamilyStores.get(cfid).metric.viewLockAcquireTime.update(acquireTime, TimeUnit.MILLISECONDS);
            }
        }
        int nowInSec = FBUtilities.nowInSeconds();
        try (OpOrder.Group opGroup = writeOrder.start())
        {
            // write the mutation to the commitlog and memtables
            CommitLogPosition commitLogPosition = null;
            if (writeCommitLog)
            {
                Tracing.trace("Appending to commitlog");
                commitLogPosition = CommitLog.instance.add(mutation);
            }

            for (PartitionUpdate upd : mutation.getPartitionUpdates())
            {
                ColumnFamilyStore cfs = columnFamilyStores.get(upd.metadata().cfId);
                if (cfs == null)
                {
                    logger.error("Attempting to mutate non-existant table {} ({}.{})", upd.metadata().cfId, upd.metadata().ksName, upd.metadata().cfName);
                    continue;
                }
                AtomicLong baseComplete = new AtomicLong(Long.MAX_VALUE);

                if (requiresViewUpdate)
                {
                    try
                    {
                        Tracing.trace("Creating materialized view mutations from base table replica");
                        viewManager.forTable(upd.metadata()).pushViewReplicaUpdates(upd, writeCommitLog, baseComplete);
                    }
                    catch (Throwable t)
                    {
                        JVMStabilityInspector.inspectThrowable(t);
                        logger.error(String.format("Unknown exception caught while attempting to update MaterializedView! %s.%s",
                                     upd.metadata().ksName, upd.metadata().cfName), t);
                        throw t;
                    }
                }

                Tracing.trace("Adding to {} memtable", upd.metadata().cfName);
                UpdateTransaction indexTransaction = updateIndexes
                                                     ? cfs.indexManager.newUpdateTransaction(upd, opGroup, nowInSec)
                                                     : UpdateTransaction.NO_OP;
                cfs.apply(upd, indexTransaction, opGroup, commitLogPosition);
                if (requiresViewUpdate)
                    baseComplete.set(System.currentTimeMillis());
            }

            if (future != null) {
                future.complete(null);
            }
            return future;
        }
        finally
        {
            if (locks != null)
            {
                for (Lock lock : locks)
                    if (lock != null)
                        lock.unlock();
            }
        }
    }

    public AbstractReplicationStrategy getReplicationStrategy()
    {
        return replicationStrategy;
    }

    public List<Future<?>> flush()
    {
        List<Future<?>> futures = new ArrayList<>(columnFamilyStores.size());
        for (ColumnFamilyStore cfs : columnFamilyStores.values())
            futures.add(cfs.forceFlush());
        return futures;
    }

    public Iterable<ColumnFamilyStore> getValidColumnFamilies(boolean allowIndexes,
                                                              boolean autoAddIndexes,
                                                              String... cfNames) throws IOException
    {
        Set<ColumnFamilyStore> valid = new HashSet<>();

        if (cfNames.length == 0)
        {
            // all stores are interesting
            for (ColumnFamilyStore cfStore : getColumnFamilyStores())
            {
                valid.add(cfStore);
                if (autoAddIndexes)
                    valid.addAll(getIndexColumnFamilyStores(cfStore));
            }
            return valid;
        }

        // include the specified stores and possibly the stores of any of their indexes
        for (String cfName : cfNames)
        {
            if (SecondaryIndexManager.isIndexColumnFamily(cfName))
            {
                if (!allowIndexes)
                {
                    logger.warn("Operation not allowed on secondary Index table ({})", cfName);
                    continue;
                }
                String baseName = SecondaryIndexManager.getParentCfsName(cfName);
                String indexName = SecondaryIndexManager.getIndexName(cfName);

                ColumnFamilyStore baseCfs = getColumnFamilyStore(baseName);
                Index index = baseCfs.indexManager.getIndexByName(indexName);
                if (index == null)
                    throw new IllegalArgumentException(String.format("Invalid index specified: %s/%s.",
                                                                     baseCfs.metadata.cfName,
                                                                     indexName));

                if (index.getBackingTable().isPresent())
                    valid.add(index.getBackingTable().get());
            }
            else
            {
                ColumnFamilyStore cfStore = getColumnFamilyStore(cfName);
                valid.add(cfStore);
                if (autoAddIndexes)
                    valid.addAll(getIndexColumnFamilyStores(cfStore));
            }
        }

        return valid;
    }

    private Set<ColumnFamilyStore> getIndexColumnFamilyStores(ColumnFamilyStore baseCfs)
    {
        Set<ColumnFamilyStore> stores = new HashSet<>();
        for (ColumnFamilyStore indexCfs : baseCfs.indexManager.getAllIndexColumnFamilyStores())
        {
            logger.info("adding secondary index table {} to operation", indexCfs.metadata.cfName);
            stores.add(indexCfs);
        }
        return stores;
    }

    public static Iterable<Keyspace> all()
    {
        return Iterables.transform(Schema.instance.getKeyspaces(), keyspaceTransformer);
    }

    public static Iterable<Keyspace> nonSystem()
    {
        return Iterables.transform(Schema.instance.getNonSystemKeyspaces(), keyspaceTransformer);
    }

    public static Iterable<Keyspace> nonLocalStrategy()
    {
        return Iterables.transform(Schema.instance.getNonLocalStrategyKeyspaces(), keyspaceTransformer);
    }

    public static Iterable<Keyspace> system()
    {
        return Iterables.transform(SchemaConstants.SYSTEM_KEYSPACE_NAMES, keyspaceTransformer);
    }

    @Override
    public String toString()
    {
        return getClass().getSimpleName() + "(name='" + getName() + "')";
    }

    public String getName()
    {
        return metadata.name;
    }
}<|MERGE_RESOLUTION|>--- conflicted
+++ resolved
@@ -500,7 +500,6 @@
                 int lockKey = Objects.hash(mutation.key().getKey(), cfid);
                 while (true)
                 {
-<<<<<<< HEAD
                     Lock lock = null;
 
                     if (TEST_FAIL_MV_LOCKS_COUNT == 0)
@@ -509,15 +508,10 @@
                         TEST_FAIL_MV_LOCKS_COUNT--;
 
                     if (lock == null)
-=======
-                    //throw WTE only if request is droppable
-                    if (isDroppable && (System.currentTimeMillis() - mutation.createdAt) > DatabaseDescriptor.getWriteRpcTimeout())
->>>>>>> 48abc036
                     {
-                        // avoid throwing a WTE during commitlog replay
-                        if (!isClReplay && (System.currentTimeMillis() - mutation.createdAt) > DatabaseDescriptor.getWriteRpcTimeout())
+                        //throw WTE only if request is droppable
+                        if (isDroppable && (System.currentTimeMillis() - mutation.createdAt) > DatabaseDescriptor.getWriteRpcTimeout())
                         {
-<<<<<<< HEAD
                             for (int j = 0; j < i; j++)
                                 locks[j].unlock();
 
@@ -526,54 +520,23 @@
                             if (future != null)
                             {
                                 future.completeExceptionally(new WriteTimeoutException(WriteType.VIEW, ConsistencyLevel.LOCAL_ONE, 0, 1));
-                                return mark;
+                                return future;
                             }
                             else
                                 throw new WriteTimeoutException(WriteType.VIEW, ConsistencyLevel.LOCAL_ONE, 0, 1);
-=======
-                            future.completeExceptionally(new WriteTimeoutException(WriteType.VIEW, ConsistencyLevel.LOCAL_ONE, 0, 1));
-                            return future;
->>>>>>> 48abc036
                         }
                         else if (isDeferrable)
                         {
-<<<<<<< HEAD
                             for (int j = 0; j < i; j++)
                                 locks[j].unlock();
 
                             // This view update can't happen right now. so rather than keep this thread busy
                             // we will re-apply ourself to the queue and try again later
+                            final CompletableFuture<?> mark = future;
                             StageManager.getStage(Stage.MUTATION).execute(() ->
-                                                                          apply(mutation, writeCommitLog, true, isClReplay, mark)
+                                                                          apply(mutation, writeCommitLog, true, isDroppable, true, mark)
                             );
-
-                            return mark;
-=======
-                            throw new WriteTimeoutException(WriteType.VIEW, ConsistencyLevel.LOCAL_ONE, 0, 1);
-                        }
-                    }
-                    else if (isDeferrable)
-                    {
-                        //This view update can't happen right now. so rather than keep this thread busy
-                        // we will re-apply ourself to the queue and try again later
-                        final CompletableFuture<?> mark = future;
-                        StageManager.getStage(Stage.MUTATION).execute(() ->
-                                apply(mutation, writeCommitLog, true, isDroppable, true, mark)
-                        );
-
-                        return future;
-                    }
-                    else
-                    {
-                        // Retry lock on same thread, if mutation is not deferrable.
-                        // Mutation is not deferrable, if applied from MutationStage and caller is waiting for future to finish
-                        // If blocking caller defers future, this may lead to deadlock situation with all MutationStage workers
-                        // being blocked by waiting for futures which will never be processed as all workers are blocked
-                        try
-                        {
-                            // Wait a little bit before retrying to lock
-                            Thread.sleep(10);
->>>>>>> 48abc036
+                            return future;
                         }
                         else
                         {
@@ -593,17 +556,7 @@
                             continue;
                         }
                     }
-<<<<<<< HEAD
                     else
-=======
-                }
-                else
-                {
-                    long acquireTime = System.currentTimeMillis() - mutation.viewLockAcquireStart.get();
-                    // Metrics are only collected for droppable write operations
-                    // Bulk non-droppable operations (e.g. commitlog replay, hint delivery) are not measured
-                    if (isDroppable)
->>>>>>> 48abc036
                     {
                         locks[i] = lock;
                     }
@@ -612,7 +565,9 @@
             }
 
             long acquireTime = System.currentTimeMillis() - mutation.viewLockAcquireStart.get();
-            if (!isClReplay)
+            // Metrics are only collected for droppable write operations
+            // Bulk non-droppable operations (e.g. commitlog replay, hint delivery) are not measured
+            if (isDroppable)
             {
                 for(UUID cfid : columnFamilyIds)
                     columnFamilyStores.get(cfid).metric.viewLockAcquireTime.update(acquireTime, TimeUnit.MILLISECONDS);
