/*
 * Licensed to the Apache Software Foundation (ASF) under one
 * or more contributor license agreements.  See the NOTICE file
 * distributed with this work for additional information
 * regarding copyright ownership.  The ASF licenses this file
 * to you under the Apache License, Version 2.0 (the
 * "License"); you may not use this file except in compliance
 * with the License.  You may obtain a copy of the License at
 *
 *     http://www.apache.org/licenses/LICENSE-2.0
 *
 * Unless required by applicable law or agreed to in writing, software
 * distributed under the License is distributed on an "AS IS" BASIS,
 * WITHOUT WARRANTIES OR CONDITIONS OF ANY KIND, either express or implied.
 * See the License for the specific language governing permissions and
 * limitations under the License.
 */
package org.apache.cassandra.db;

import java.io.File;
import java.io.IOError;
import java.io.IOException;
import java.net.InetAddress;
import java.nio.ByteBuffer;
import java.util.*;
import java.util.concurrent.TimeUnit;
import java.util.stream.Collectors;
import java.util.stream.StreamSupport;
import javax.management.openmbean.OpenDataException;
import javax.management.openmbean.TabularData;

import com.google.common.collect.HashMultimap;
import com.google.common.collect.ImmutableSet;
import com.google.common.collect.SetMultimap;
import com.google.common.io.ByteStreams;
import org.slf4j.Logger;
import org.slf4j.LoggerFactory;

import org.apache.cassandra.config.CFMetaData;
import org.apache.cassandra.config.DatabaseDescriptor;
import org.apache.cassandra.cql3.QueryProcessor;
import org.apache.cassandra.cql3.UntypedResultSet;
import org.apache.cassandra.cql3.functions.*;
import org.apache.cassandra.db.commitlog.ReplayPosition;
import org.apache.cassandra.db.compaction.CompactionHistoryTabularData;
import org.apache.cassandra.db.marshal.*;
import org.apache.cassandra.db.partitions.PartitionUpdate;
import org.apache.cassandra.dht.*;
import org.apache.cassandra.exceptions.ConfigurationException;
import org.apache.cassandra.io.sstable.Descriptor;
import org.apache.cassandra.io.util.*;
import org.apache.cassandra.locator.IEndpointSnitch;
import org.apache.cassandra.metrics.RestorableMeter;
import org.apache.cassandra.net.MessagingService;
import org.apache.cassandra.schema.*;
import org.apache.cassandra.service.StorageService;
import org.apache.cassandra.service.paxos.Commit;
import org.apache.cassandra.service.paxos.PaxosState;
import org.apache.cassandra.thrift.cassandraConstants;
import org.apache.cassandra.transport.Server;
import org.apache.cassandra.utils.*;

import static java.util.Collections.emptyMap;
import static java.util.Collections.singletonMap;
import static org.apache.cassandra.cql3.QueryProcessor.executeInternal;
import static org.apache.cassandra.cql3.QueryProcessor.executeOnceInternal;

public final class SystemKeyspace
{
    private SystemKeyspace()
    {
    }

    private static final Logger logger = LoggerFactory.getLogger(SystemKeyspace.class);

    // Used to indicate that there was a previous version written to the legacy (pre 1.2)
    // system.Versions table, but that we cannot read it. Suffice to say, any upgrade should
    // proceed through 1.2.x before upgrading to the current version.
    public static final CassandraVersion UNREADABLE_VERSION = new CassandraVersion("0.0.0-unknown");

    // Used to indicate that no previous version information was found. When encountered, we assume that
    // Cassandra was not previously installed and we're in the process of starting a fresh node.
    public static final CassandraVersion NULL_VERSION = new CassandraVersion("0.0.0-absent");

    public static final String NAME = "system";

    public static final String BATCHES = "batches";
    public static final String PAXOS = "paxos";
    public static final String BUILT_INDEXES = "IndexInfo";
    public static final String LOCAL = "local";
    public static final String PEERS = "peers";
    public static final String PEER_EVENTS = "peer_events";
    public static final String RANGE_XFERS = "range_xfers";
    public static final String COMPACTION_HISTORY = "compaction_history";
    public static final String SSTABLE_ACTIVITY = "sstable_activity";
    public static final String SIZE_ESTIMATES = "size_estimates";
    public static final String AVAILABLE_RANGES = "available_ranges";
    public static final String VIEWS_BUILDS_IN_PROGRESS = "views_builds_in_progress";
    public static final String BUILT_VIEWS = "built_views";

    @Deprecated public static final String LEGACY_HINTS = "hints";
    @Deprecated public static final String LEGACY_BATCHLOG = "batchlog";
    @Deprecated public static final String LEGACY_KEYSPACES = "schema_keyspaces";
    @Deprecated public static final String LEGACY_COLUMNFAMILIES = "schema_columnfamilies";
    @Deprecated public static final String LEGACY_COLUMNS = "schema_columns";
    @Deprecated public static final String LEGACY_TRIGGERS = "schema_triggers";
    @Deprecated public static final String LEGACY_USERTYPES = "schema_usertypes";
    @Deprecated public static final String LEGACY_FUNCTIONS = "schema_functions";
    @Deprecated public static final String LEGACY_AGGREGATES = "schema_aggregates";

    public static final CFMetaData Batches =
        compile(BATCHES,
                "batches awaiting replay",
                "CREATE TABLE %s ("
                + "id timeuuid,"
                + "mutations list<blob>,"
                + "version int,"
                + "PRIMARY KEY ((id)))")
                .copy(new LocalPartitioner(TimeUUIDType.instance))
                .compaction(CompactionParams.scts(singletonMap("min_threshold", "2")))
                .gcGraceSeconds(0);

    private static final CFMetaData Paxos =
        compile(PAXOS,
                "in-progress paxos proposals",
                "CREATE TABLE %s ("
                + "row_key blob,"
                + "cf_id UUID,"
                + "in_progress_ballot timeuuid,"
                + "most_recent_commit blob,"
                + "most_recent_commit_at timeuuid,"
                + "most_recent_commit_version int,"
                + "proposal blob,"
                + "proposal_ballot timeuuid,"
                + "proposal_version int,"
                + "PRIMARY KEY ((row_key), cf_id))")
                .compaction(CompactionParams.lcs(emptyMap()));

    private static final CFMetaData BuiltIndexes =
        compile(BUILT_INDEXES,
                "built column indexes",
                "CREATE TABLE \"%s\" ("
                + "table_name text," // table_name here is the name of the keyspace - don't be fooled
                + "index_name text,"
                + "PRIMARY KEY ((table_name), index_name)) "
                + "WITH COMPACT STORAGE");

    private static final CFMetaData Local =
        compile(LOCAL,
                "information about the local node",
                "CREATE TABLE %s ("
                + "key text,"
                + "bootstrapped text,"
                + "broadcast_address inet,"
                + "cluster_name text,"
                + "cql_version text,"
                + "data_center text,"
                + "gossip_generation int,"
                + "host_id uuid,"
                + "listen_address inet,"
                + "native_protocol_version text,"
                + "partitioner text,"
                + "rack text,"
                + "release_version text,"
                + "rpc_address inet,"
                + "schema_version uuid,"
                + "thrift_version text,"
                + "tokens set<varchar>,"
                + "truncated_at map<uuid, blob>,"
                + "PRIMARY KEY ((key)))");

    private static final CFMetaData Peers =
        compile(PEERS,
                "information about known peers in the cluster",
                "CREATE TABLE %s ("
                + "peer inet,"
                + "data_center text,"
                + "host_id uuid,"
                + "preferred_ip inet,"
                + "rack text,"
                + "release_version text,"
                + "rpc_address inet,"
                + "schema_version uuid,"
                + "tokens set<varchar>,"
                + "PRIMARY KEY ((peer)))");

    private static final CFMetaData PeerEvents =
        compile(PEER_EVENTS,
                "events related to peers",
                "CREATE TABLE %s ("
                + "peer inet,"
                + "hints_dropped map<uuid, int>,"
                + "PRIMARY KEY ((peer)))");

    private static final CFMetaData RangeXfers =
        compile(RANGE_XFERS,
                "ranges requested for transfer",
                "CREATE TABLE %s ("
                + "token_bytes blob,"
                + "requested_at timestamp,"
                + "PRIMARY KEY ((token_bytes)))");

    private static final CFMetaData CompactionHistory =
        compile(COMPACTION_HISTORY,
                "week-long compaction history",
                "CREATE TABLE %s ("
                + "id uuid,"
                + "bytes_in bigint,"
                + "bytes_out bigint,"
                + "columnfamily_name text,"
                + "compacted_at timestamp,"
                + "keyspace_name text,"
                + "rows_merged map<int, bigint>,"
                + "PRIMARY KEY ((id)))")
                .defaultTimeToLive((int) TimeUnit.DAYS.toSeconds(7));

    private static final CFMetaData SSTableActivity =
        compile(SSTABLE_ACTIVITY,
                "historic sstable read rates",
                "CREATE TABLE %s ("
                + "keyspace_name text,"
                + "columnfamily_name text,"
                + "generation int,"
                + "rate_120m double,"
                + "rate_15m double,"
                + "PRIMARY KEY ((keyspace_name, columnfamily_name, generation)))");

    private static final CFMetaData SizeEstimates =
        compile(SIZE_ESTIMATES,
                "per-table primary range size estimates",
                "CREATE TABLE %s ("
                + "keyspace_name text,"
                + "table_name text,"
                + "range_start text,"
                + "range_end text,"
                + "mean_partition_size bigint,"
                + "partitions_count bigint,"
                + "PRIMARY KEY ((keyspace_name), table_name, range_start, range_end))")
                .gcGraceSeconds(0);

    private static final CFMetaData AvailableRanges =
        compile(AVAILABLE_RANGES,
                "available keyspace/ranges during bootstrap/replace that are ready to be served",
                "CREATE TABLE %s ("
                + "keyspace_name text,"
                + "ranges set<blob>,"
                + "PRIMARY KEY ((keyspace_name)))");

    private static final CFMetaData ViewsBuildsInProgress =
        compile(VIEWS_BUILDS_IN_PROGRESS,
                "views builds current progress",
                "CREATE TABLE %s ("
                + "keyspace_name text,"
                + "view_name text,"
                + "last_token varchar,"
                + "generation_number int,"
                + "PRIMARY KEY ((keyspace_name), view_name))");

    private static final CFMetaData BuiltViews =
        compile(BUILT_VIEWS,
                "built views",
                "CREATE TABLE %s ("
                + "keyspace_name text,"
                + "view_name text,"
                + "PRIMARY KEY ((keyspace_name), view_name))");

    @Deprecated
    public static final CFMetaData LegacyHints =
        compile(LEGACY_HINTS,
                "*DEPRECATED* hints awaiting delivery",
                "CREATE TABLE %s ("
                + "target_id uuid,"
                + "hint_id timeuuid,"
                + "message_version int,"
                + "mutation blob,"
                + "PRIMARY KEY ((target_id), hint_id, message_version)) "
                + "WITH COMPACT STORAGE")
                .compaction(CompactionParams.scts(singletonMap("enabled", "false")))
                .gcGraceSeconds(0);

    @Deprecated
    public static final CFMetaData LegacyBatchlog =
        compile(LEGACY_BATCHLOG,
                "*DEPRECATED* batchlog entries",
                "CREATE TABLE %s ("
                + "id uuid,"
                + "data blob,"
                + "version int,"
                + "written_at timestamp,"
                + "PRIMARY KEY ((id)))")
                .compaction(CompactionParams.scts(singletonMap("min_threshold", "2")))
                .gcGraceSeconds(0);

    @Deprecated
    public static final CFMetaData LegacyKeyspaces =
        compile(LEGACY_KEYSPACES,
                "*DEPRECATED* keyspace definitions",
                "CREATE TABLE %s ("
                + "keyspace_name text,"
                + "durable_writes boolean,"
                + "strategy_class text,"
                + "strategy_options text,"
                + "PRIMARY KEY ((keyspace_name))) "
                + "WITH COMPACT STORAGE");

    @Deprecated
    public static final CFMetaData LegacyColumnfamilies =
        compile(LEGACY_COLUMNFAMILIES,
                "*DEPRECATED* table definitions",
                "CREATE TABLE %s ("
                + "keyspace_name text,"
                + "columnfamily_name text,"
                + "bloom_filter_fp_chance double,"
                + "caching text,"
                + "cf_id uuid," // post-2.1 UUID cfid
                + "comment text,"
                + "compaction_strategy_class text,"
                + "compaction_strategy_options text,"
                + "comparator text,"
                + "compression_parameters text,"
                + "default_time_to_live int,"
                + "default_validator text,"
                + "dropped_columns map<text, bigint>,"
                + "gc_grace_seconds int,"
                + "is_dense boolean,"
                + "key_validator text,"
                + "local_read_repair_chance double,"
                + "max_compaction_threshold int,"
                + "max_index_interval int,"
                + "memtable_flush_period_in_ms int,"
                + "min_compaction_threshold int,"
                + "min_index_interval int,"
                + "read_repair_chance double,"
                + "speculative_retry text,"
                + "subcomparator text,"
                + "type text,"
                + "PRIMARY KEY ((keyspace_name), columnfamily_name))");

    @Deprecated
    public static final CFMetaData LegacyColumns =
        compile(LEGACY_COLUMNS,
                "*DEPRECATED* column definitions",
                "CREATE TABLE %s ("
                + "keyspace_name text,"
                + "columnfamily_name text,"
                + "column_name text,"
                + "component_index int,"
                + "index_name text,"
                + "index_options text,"
                + "index_type text,"
                + "type text,"
                + "validator text,"
                + "PRIMARY KEY ((keyspace_name), columnfamily_name, column_name))");

    @Deprecated
    public static final CFMetaData LegacyTriggers =
        compile(LEGACY_TRIGGERS,
                "*DEPRECATED* trigger definitions",
                "CREATE TABLE %s ("
                + "keyspace_name text,"
                + "columnfamily_name text,"
                + "trigger_name text,"
                + "trigger_options map<text, text>,"
                + "PRIMARY KEY ((keyspace_name), columnfamily_name, trigger_name))");

    @Deprecated
    public static final CFMetaData LegacyUsertypes =
        compile(LEGACY_USERTYPES,
                "*DEPRECATED* user defined type definitions",
                "CREATE TABLE %s ("
                + "keyspace_name text,"
                + "type_name text,"
                + "field_names list<text>,"
                + "field_types list<text>,"
                + "PRIMARY KEY ((keyspace_name), type_name))");

    @Deprecated
    public static final CFMetaData LegacyFunctions =
        compile(LEGACY_FUNCTIONS,
                "*DEPRECATED* user defined function definitions",
                "CREATE TABLE %s ("
                + "keyspace_name text,"
                + "function_name text,"
                + "signature frozen<list<text>>,"
                + "argument_names list<text>,"
                + "argument_types list<text>,"
                + "body text,"
                + "language text,"
                + "return_type text,"
                + "called_on_null_input boolean,"
                + "PRIMARY KEY ((keyspace_name), function_name, signature))");

    @Deprecated
    public static final CFMetaData LegacyAggregates =
        compile(LEGACY_AGGREGATES,
                "*DEPRECATED* user defined aggregate definitions",
                "CREATE TABLE %s ("
                + "keyspace_name text,"
                + "aggregate_name text,"
                + "signature frozen<list<text>>,"
                + "argument_types list<text>,"
                + "final_func text,"
                + "initcond blob,"
                + "return_type text,"
                + "state_func text,"
                + "state_type text,"
                + "PRIMARY KEY ((keyspace_name), aggregate_name, signature))");

    private static CFMetaData compile(String name, String description, String schema)
    {
        return CFMetaData.compile(String.format(schema, name), NAME)
                         .comment(description);
    }

    public static KeyspaceMetadata metadata()
    {
        return KeyspaceMetadata.create(NAME, KeyspaceParams.local(), tables(), Views.none(), Types.none(), functions());
    }

    private static Tables tables()
    {
        return Tables.of(BuiltIndexes,
                         Batches,
                         Paxos,
                         Local,
                         Peers,
                         PeerEvents,
                         RangeXfers,
                         CompactionHistory,
                         SSTableActivity,
                         SizeEstimates,
                         AvailableRanges,
                         ViewsBuildsInProgress,
                         BuiltViews,
                         LegacyHints,
                         LegacyBatchlog,
                         LegacyKeyspaces,
                         LegacyColumnfamilies,
                         LegacyColumns,
                         LegacyTriggers,
                         LegacyUsertypes,
                         LegacyFunctions,
                         LegacyAggregates);
    }

    private static Functions functions()
    {
        return Functions.builder()
                        .add(UuidFcts.all())
                        .add(TimeFcts.all())
                        .add(BytesConversionFcts.all())
                        .add(AggregateFcts.all())
                        .build();
    }

    private static volatile Map<UUID, Pair<ReplayPosition, Long>> truncationRecords;

    public enum BootstrapState
    {
        NEEDS_BOOTSTRAP,
        COMPLETED,
        IN_PROGRESS,
        DECOMMISSIONED
    }

    public static void finishStartup()
    {
        SchemaKeyspace.saveSystemKeyspacesSchema();
    }

    public static void persistLocalMetadata()
    {
        String req = "INSERT INTO system.%s (" +
                     "key," +
                     "cluster_name," +
                     "release_version," +
                     "cql_version," +
                     "thrift_version," +
                     "native_protocol_version," +
                     "data_center," +
                     "rack," +
                     "partitioner," +
                     "rpc_address," +
                     "broadcast_address," +
                     "listen_address" +
                     ") VALUES (?, ?, ?, ?, ?, ?, ?, ?, ?, ?, ?, ?)";
        IEndpointSnitch snitch = DatabaseDescriptor.getEndpointSnitch();
        executeOnceInternal(String.format(req, LOCAL),
                            LOCAL,
                            DatabaseDescriptor.getClusterName(),
                            FBUtilities.getReleaseVersionString(),
                            QueryProcessor.CQL_VERSION.toString(),
                            cassandraConstants.VERSION,
                            String.valueOf(Server.CURRENT_VERSION),
                            snitch.getDatacenter(FBUtilities.getBroadcastAddress()),
                            snitch.getRack(FBUtilities.getBroadcastAddress()),
                            DatabaseDescriptor.getPartitioner().getClass().getName(),
                            DatabaseDescriptor.getRpcAddress(),
                            FBUtilities.getBroadcastAddress(),
                            FBUtilities.getLocalAddress());
    }

    public static void updateCompactionHistory(String ksname,
                                               String cfname,
                                               long compactedAt,
                                               long bytesIn,
                                               long bytesOut,
                                               Map<Integer, Long> rowsMerged)
    {
        // don't write anything when the history table itself is compacted, since that would in turn cause new compactions
        if (ksname.equals("system") && cfname.equals(COMPACTION_HISTORY))
            return;
        String req = "INSERT INTO system.%s (id, keyspace_name, columnfamily_name, compacted_at, bytes_in, bytes_out, rows_merged) VALUES (?, ?, ?, ?, ?, ?, ?)";
        executeInternal(String.format(req, COMPACTION_HISTORY),
                        UUIDGen.getTimeUUID(),
                        ksname,
                        cfname,
                        ByteBufferUtil.bytes(compactedAt),
                        bytesIn,
                        bytesOut,
                        rowsMerged);
    }

    public static TabularData getCompactionHistory() throws OpenDataException
    {
        UntypedResultSet queryResultSet = executeInternal(String.format("SELECT * from system.%s", COMPACTION_HISTORY));
        return CompactionHistoryTabularData.from(queryResultSet);
    }

    public static boolean isViewBuilt(String keyspaceName, String viewName)
    {
        String req = "SELECT view_name FROM %s.\"%s\" WHERE keyspace_name=? AND view_name=?";
        UntypedResultSet result = executeInternal(String.format(req, NAME, BUILT_VIEWS), keyspaceName, viewName);
        return !result.isEmpty();
    }

    public static void setViewBuilt(String keyspaceName, String viewName)
    {
        String req = "INSERT INTO %s.\"%s\" (keyspace_name, view_name) VALUES (?, ?)";
        executeInternal(String.format(req, NAME, BUILT_VIEWS), keyspaceName, viewName);
        forceBlockingFlush(BUILT_VIEWS);
    }


    public static void setViewRemoved(String keyspaceName, String viewName)
    {
        String buildReq = "DELETE FROM %S.%s WHERE keyspace_name = ? AND view_name = ?";
        executeInternal(String.format(buildReq, NAME, VIEWS_BUILDS_IN_PROGRESS), keyspaceName, viewName);
        forceBlockingFlush(VIEWS_BUILDS_IN_PROGRESS);

        String builtReq = "DELETE FROM %s.\"%s\" WHERE keyspace_name = ? AND view_name = ?";
        executeInternal(String.format(builtReq, NAME, BUILT_VIEWS), keyspaceName, viewName);
        forceBlockingFlush(BUILT_VIEWS);
    }

    public static void beginViewBuild(String ksname, String viewName, int generationNumber)
    {
        executeInternal(String.format("INSERT INTO system.%s (keyspace_name, view_name, generation_number) VALUES (?, ?, ?)", VIEWS_BUILDS_IN_PROGRESS),
                        ksname,
                        viewName,
                        generationNumber);
    }

    public static void finishViewBuildStatus(String ksname, String viewName)
    {
        // We flush the view built first, because if we fail now, we'll restart at the last place we checkpointed
        // view build.
        // If we flush the delete first, we'll have to restart from the beginning.
        // Also, if the build succeeded, but the view build failed, we will be able to skip the view build check
        // next boot.
        setViewBuilt(ksname, viewName);
        forceBlockingFlush(BUILT_VIEWS);
        executeInternal(String.format("DELETE FROM system.%s WHERE keyspace_name = ? AND view_name = ?", VIEWS_BUILDS_IN_PROGRESS), ksname, viewName);
        forceBlockingFlush(VIEWS_BUILDS_IN_PROGRESS);
    }

    public static void updateViewBuildStatus(String ksname, String viewName, Token token)
    {
        String req = "INSERT INTO system.%s (keyspace_name, view_name, last_token) VALUES (?, ?, ?)";
        Token.TokenFactory factory = ViewsBuildsInProgress.partitioner.getTokenFactory();
        executeInternal(String.format(req, VIEWS_BUILDS_IN_PROGRESS), ksname, viewName, factory.toString(token));
    }

    public static Pair<Integer, Token> getViewBuildStatus(String ksname, String viewName)
    {
        String req = "SELECT generation_number, last_token FROM system.%s WHERE keyspace_name = ? AND view_name = ?";
        UntypedResultSet queryResultSet = executeInternal(String.format(req, VIEWS_BUILDS_IN_PROGRESS), ksname, viewName);
        if (queryResultSet == null || queryResultSet.isEmpty())
            return null;

        UntypedResultSet.Row row = queryResultSet.one();

        Integer generation = null;
        Token lastKey = null;
        if (row.has("generation_number"))
            generation = row.getInt("generation_number");
        if (row.has("last_key"))
        {
            Token.TokenFactory factory = ViewsBuildsInProgress.partitioner.getTokenFactory();
            lastKey = factory.fromString(row.getString("last_key"));
        }

        return Pair.create(generation, lastKey);
    }

    public static synchronized void saveTruncationRecord(ColumnFamilyStore cfs, long truncatedAt, ReplayPosition position)
    {
        String req = "UPDATE system.%s SET truncated_at = truncated_at + ? WHERE key = '%s'";
        executeInternal(String.format(req, LOCAL, LOCAL), truncationAsMapEntry(cfs, truncatedAt, position));
        truncationRecords = null;
        forceBlockingFlush(LOCAL);
    }

    /**
     * This method is used to remove information about truncation time for specified column family
     */
    public static synchronized void removeTruncationRecord(UUID cfId)
    {
        String req = "DELETE truncated_at[?] from system.%s WHERE key = '%s'";
        executeInternal(String.format(req, LOCAL, LOCAL), cfId);
        truncationRecords = null;
        forceBlockingFlush(LOCAL);
    }

    private static Map<UUID, ByteBuffer> truncationAsMapEntry(ColumnFamilyStore cfs, long truncatedAt, ReplayPosition position)
    {
        try (DataOutputBuffer out = new DataOutputBuffer())
        {
            ReplayPosition.serializer.serialize(position, out);
            out.writeLong(truncatedAt);
            return singletonMap(cfs.metadata.cfId, ByteBuffer.wrap(out.getData(), 0, out.getLength()));
        }
        catch (IOException e)
        {
            throw new RuntimeException(e);
        }
    }

    public static ReplayPosition getTruncatedPosition(UUID cfId)
    {
        Pair<ReplayPosition, Long> record = getTruncationRecord(cfId);
        return record == null ? null : record.left;
    }

    public static long getTruncatedAt(UUID cfId)
    {
        Pair<ReplayPosition, Long> record = getTruncationRecord(cfId);
        return record == null ? Long.MIN_VALUE : record.right;
    }

    private static synchronized Pair<ReplayPosition, Long> getTruncationRecord(UUID cfId)
    {
        if (truncationRecords == null)
            truncationRecords = readTruncationRecords();
        return truncationRecords.get(cfId);
    }

    private static Map<UUID, Pair<ReplayPosition, Long>> readTruncationRecords()
    {
        UntypedResultSet rows = executeInternal(String.format("SELECT truncated_at FROM system.%s WHERE key = '%s'", LOCAL, LOCAL));

        Map<UUID, Pair<ReplayPosition, Long>> records = new HashMap<>();

        if (!rows.isEmpty() && rows.one().has("truncated_at"))
        {
            Map<UUID, ByteBuffer> map = rows.one().getMap("truncated_at", UUIDType.instance, BytesType.instance);
            for (Map.Entry<UUID, ByteBuffer> entry : map.entrySet())
                records.put(entry.getKey(), truncationRecordFromBlob(entry.getValue()));
        }

        return records;
    }

    private static Pair<ReplayPosition, Long> truncationRecordFromBlob(ByteBuffer bytes)
    {
        try (RebufferingInputStream in = new DataInputBuffer(bytes, true))
        {
            return Pair.create(ReplayPosition.serializer.deserialize(in), in.available() > 0 ? in.readLong() : Long.MIN_VALUE);
        }
        catch (IOException e)
        {
            throw new RuntimeException(e);
        }
    }

    /**
     * Record tokens being used by another node
     */
    public static synchronized void updateTokens(InetAddress ep, Collection<Token> tokens)
    {
        if (ep.equals(FBUtilities.getBroadcastAddress()))
            return;

        String req = "INSERT INTO system.%s (peer, tokens) VALUES (?, ?)";
        executeInternal(String.format(req, PEERS), ep, tokensAsSet(tokens));
    }

    public static synchronized void updatePreferredIP(InetAddress ep, InetAddress preferred_ip)
    {
        String req = "INSERT INTO system.%s (peer, preferred_ip) VALUES (?, ?)";
        executeInternal(String.format(req, PEERS), ep, preferred_ip);
        forceBlockingFlush(PEERS);
    }

    public static synchronized void updatePeerInfo(InetAddress ep, String columnName, Object value)
    {
        if (ep.equals(FBUtilities.getBroadcastAddress()))
            return;

        String req = "INSERT INTO system.%s (peer, %s) VALUES (?, ?)";
        executeInternal(String.format(req, PEERS, columnName), ep, value);
    }

    public static synchronized void updateHintsDropped(InetAddress ep, UUID timePeriod, int value)
    {
        // with 30 day TTL
        String req = "UPDATE system.%s USING TTL 2592000 SET hints_dropped[ ? ] = ? WHERE peer = ?";
        executeInternal(String.format(req, PEER_EVENTS), timePeriod, value, ep);
    }

    public static synchronized void updateSchemaVersion(UUID version)
    {
        String req = "INSERT INTO system.%s (key, schema_version) VALUES ('%s', ?)";
        executeInternal(String.format(req, LOCAL, LOCAL), version);
    }

    private static Set<String> tokensAsSet(Collection<Token> tokens)
    {
        if (tokens.isEmpty())
            return Collections.emptySet();
        Token.TokenFactory factory = StorageService.instance.getTokenFactory();
        Set<String> s = new HashSet<>(tokens.size());
        for (Token tk : tokens)
            s.add(factory.toString(tk));
        return s;
    }

    private static Collection<Token> deserializeTokens(Collection<String> tokensStrings)
    {
        Token.TokenFactory factory = StorageService.instance.getTokenFactory();
        List<Token> tokens = new ArrayList<>(tokensStrings.size());
        for (String tk : tokensStrings)
            tokens.add(factory.fromString(tk));
        return tokens;
    }

    /**
     * Remove stored tokens being used by another node
     */
    public static synchronized void removeEndpoint(InetAddress ep)
    {
        String req = "DELETE FROM system.%s WHERE peer = ?";
        executeInternal(String.format(req, PEERS), ep);
        forceBlockingFlush(PEERS);
    }

    /**
     * This method is used to update the System Keyspace with the new tokens for this node
    */
    public static synchronized void updateTokens(Collection<Token> tokens)
    {
        assert !tokens.isEmpty() : "removeEndpoint should be used instead";
        String req = "INSERT INTO system.%s (key, tokens) VALUES ('%s', ?)";
        executeInternal(String.format(req, LOCAL, LOCAL), tokensAsSet(tokens));
        forceBlockingFlush(LOCAL);
    }

    public static void forceBlockingFlush(String cfname)
    {
        if (!Boolean.getBoolean("cassandra.unsafesystem"))
            FBUtilities.waitOnFuture(Keyspace.open(NAME).getColumnFamilyStore(cfname).forceFlush());
    }

    /**
     * Return a map of stored tokens to IP addresses
     *
     */
    public static SetMultimap<InetAddress, Token> loadTokens()
    {
        SetMultimap<InetAddress, Token> tokenMap = HashMultimap.create();
        for (UntypedResultSet.Row row : executeInternal("SELECT peer, tokens FROM system." + PEERS))
        {
            InetAddress peer = row.getInetAddress("peer");
            if (row.has("tokens"))
                tokenMap.putAll(peer, deserializeTokens(row.getSet("tokens", UTF8Type.instance)));
        }

        return tokenMap;
    }

    /**
     * Return a map of store host_ids to IP addresses
     *
     */
    public static Map<InetAddress, UUID> loadHostIds()
    {
        Map<InetAddress, UUID> hostIdMap = new HashMap<>();
        for (UntypedResultSet.Row row : executeInternal("SELECT peer, host_id FROM system." + PEERS))
        {
            InetAddress peer = row.getInetAddress("peer");
            if (row.has("host_id"))
            {
                hostIdMap.put(peer, row.getUUID("host_id"));
            }
        }
        return hostIdMap;
    }

    /**
     * Get preferred IP for given endpoint if it is known. Otherwise this returns given endpoint itself.
     *
     * @param ep endpoint address to check
     * @return Preferred IP for given endpoint if present, otherwise returns given ep
     */
    public static InetAddress getPreferredIP(InetAddress ep)
    {
        String req = "SELECT preferred_ip FROM system.%s WHERE peer=?";
        UntypedResultSet result = executeInternal(String.format(req, PEERS), ep);
        if (!result.isEmpty() && result.one().has("preferred_ip"))
            return result.one().getInetAddress("preferred_ip");
        return ep;
    }

    /**
     * Return a map of IP addresses containing a map of dc and rack info
     */
    public static Map<InetAddress, Map<String,String>> loadDcRackInfo()
    {
        Map<InetAddress, Map<String, String>> result = new HashMap<>();
        for (UntypedResultSet.Row row : executeInternal("SELECT peer, data_center, rack from system." + PEERS))
        {
            InetAddress peer = row.getInetAddress("peer");
            if (row.has("data_center") && row.has("rack"))
            {
                Map<String, String> dcRack = new HashMap<>();
                dcRack.put("data_center", row.getString("data_center"));
                dcRack.put("rack", row.getString("rack"));
                result.put(peer, dcRack);
            }
        }
        return result;
    }

    /**
     * Get release version for given endpoint.
     * If release version is unknown, then this returns null.
     *
     * @param ep endpoint address to check
     * @return Release version or null if version is unknown.
     */
    public static CassandraVersion getReleaseVersion(InetAddress ep)
    {
        try
        {
            if (FBUtilities.getBroadcastAddress().equals(ep))
            {
                return new CassandraVersion(FBUtilities.getReleaseVersionString());
            }
            String req = "SELECT release_version FROM system.%s WHERE peer=?";
            UntypedResultSet result = executeInternal(String.format(req, PEERS), ep);
            if (result != null && result.one().has("release_version"))
            {
                return new CassandraVersion(result.one().getString("release_version"));
            }
            // version is unknown
            return null;
        }
        catch (IllegalArgumentException e)
        {
            // version string cannot be parsed
            return null;
        }
    }

    /**
     * One of three things will happen if you try to read the system keyspace:
     * 1. files are present and you can read them: great
     * 2. no files are there: great (new node is assumed)
     * 3. files are present but you can't read them: bad
     * @throws ConfigurationException
     */
    public static void checkHealth() throws ConfigurationException
    {
        Keyspace keyspace;
        try
        {
            keyspace = Keyspace.open(NAME);
        }
        catch (AssertionError err)
        {
            // this happens when a user switches from OPP to RP.
            ConfigurationException ex = new ConfigurationException("Could not read system keyspace!");
            ex.initCause(err);
            throw ex;
        }
        ColumnFamilyStore cfs = keyspace.getColumnFamilyStore(LOCAL);

        String req = "SELECT cluster_name FROM system.%s WHERE key='%s'";
        UntypedResultSet result = executeInternal(String.format(req, LOCAL, LOCAL));

        if (result.isEmpty() || !result.one().has("cluster_name"))
        {
            // this is a brand new node
            if (!cfs.getLiveSSTables().isEmpty())
                throw new ConfigurationException("Found system keyspace files, but they couldn't be loaded!");

            // no system files.  this is a new node.
            return;
        }

        String savedClusterName = result.one().getString("cluster_name");
        if (!DatabaseDescriptor.getClusterName().equals(savedClusterName))
            throw new ConfigurationException("Saved cluster name " + savedClusterName + " != configured name " + DatabaseDescriptor.getClusterName());
    }

    public static Collection<Token> getSavedTokens()
    {
        String req = "SELECT tokens FROM system.%s WHERE key='%s'";
        UntypedResultSet result = executeInternal(String.format(req, LOCAL, LOCAL));
        return result.isEmpty() || !result.one().has("tokens")
             ? Collections.<Token>emptyList()
             : deserializeTokens(result.one().getSet("tokens", UTF8Type.instance));
    }

    public static int incrementAndGetGeneration()
    {
        String req = "SELECT gossip_generation FROM system.%s WHERE key='%s'";
        UntypedResultSet result = executeInternal(String.format(req, LOCAL, LOCAL));

        int generation;
        if (result.isEmpty() || !result.one().has("gossip_generation"))
        {
            // seconds-since-epoch isn't a foolproof new generation
            // (where foolproof is "guaranteed to be larger than the last one seen at this ip address"),
            // but it's as close as sanely possible
            generation = (int) (System.currentTimeMillis() / 1000);
        }
        else
        {
            // Other nodes will ignore gossip messages about a node that have a lower generation than previously seen.
            final int storedGeneration = result.one().getInt("gossip_generation") + 1;
            final int now = (int) (System.currentTimeMillis() / 1000);
            if (storedGeneration >= now)
            {
                logger.warn("Using stored Gossip Generation {} as it is greater than current system time {}.  See CASSANDRA-3654 if you experience problems",
                            storedGeneration, now);
                generation = storedGeneration;
            }
            else
            {
                generation = now;
            }
        }

        req = "INSERT INTO system.%s (key, gossip_generation) VALUES ('%s', ?)";
        executeInternal(String.format(req, LOCAL, LOCAL), generation);
        forceBlockingFlush(LOCAL);

        return generation;
    }

    public static BootstrapState getBootstrapState()
    {
        String req = "SELECT bootstrapped FROM system.%s WHERE key='%s'";
        UntypedResultSet result = executeInternal(String.format(req, LOCAL, LOCAL));

        if (result.isEmpty() || !result.one().has("bootstrapped"))
            return BootstrapState.NEEDS_BOOTSTRAP;

        return BootstrapState.valueOf(result.one().getString("bootstrapped"));
    }

    public static boolean bootstrapComplete()
    {
        return getBootstrapState() == BootstrapState.COMPLETED;
    }

    public static boolean bootstrapInProgress()
    {
        return getBootstrapState() == BootstrapState.IN_PROGRESS;
    }

    public static boolean wasDecommissioned()
    {
        return getBootstrapState() == BootstrapState.DECOMMISSIONED;
    }

    public static void setBootstrapState(BootstrapState state)
    {
        String req = "INSERT INTO system.%s (key, bootstrapped) VALUES ('%s', ?)";
        executeInternal(String.format(req, LOCAL, LOCAL), state.name());
        forceBlockingFlush(LOCAL);
    }

    public static boolean isIndexBuilt(String keyspaceName, String indexName)
    {
        String req = "SELECT index_name FROM %s.\"%s\" WHERE table_name=? AND index_name=?";
        UntypedResultSet result = executeInternal(String.format(req, NAME, BUILT_INDEXES), keyspaceName, indexName);
        return !result.isEmpty();
    }

    public static void setIndexBuilt(String keyspaceName, String indexName)
    {
        String req = "INSERT INTO %s.\"%s\" (table_name, index_name) VALUES (?, ?)";
        executeInternal(String.format(req, NAME, BUILT_INDEXES), keyspaceName, indexName);
        forceBlockingFlush(BUILT_INDEXES);
    }

    public static void setIndexRemoved(String keyspaceName, String indexName)
    {
        String req = "DELETE FROM %s.\"%s\" WHERE table_name = ? AND index_name = ?";
        executeInternal(String.format(req, NAME, BUILT_INDEXES), keyspaceName, indexName);
        forceBlockingFlush(BUILT_INDEXES);
    }

    public static List<String> getBuiltIndexes(String keyspaceName, Set<String> indexNames)
    {
        List<String> names = new ArrayList<>(indexNames);
        String req = "SELECT index_name from %s.\"%s\" WHERE table_name=? AND index_name IN ?";
        UntypedResultSet results = executeInternal(String.format(req, NAME, BUILT_INDEXES), keyspaceName, names);
        return StreamSupport.stream(results.spliterator(), false)
                            .map(r -> r.getString("index_name"))
                            .collect(Collectors.toList());
    }

    /**
     * Read the host ID from the system keyspace, creating (and storing) one if
     * none exists.
     */
    public static UUID getLocalHostId()
    {
        String req = "SELECT host_id FROM system.%s WHERE key='%s'";
        UntypedResultSet result = executeInternal(String.format(req, LOCAL, LOCAL));

        // Look up the Host UUID (return it if found)
        if (!result.isEmpty() && result.one().has("host_id"))
            return result.one().getUUID("host_id");

        // ID not found, generate a new one, persist, and then return it.
        UUID hostId = UUID.randomUUID();
        logger.warn("No host ID found, created {} (Note: This should happen exactly once per node).", hostId);
        return setLocalHostId(hostId);
    }

    /**
     * Sets the local host ID explicitly.  Should only be called outside of SystemTable when replacing a node.
     */
    public static UUID setLocalHostId(UUID hostId)
    {
        String req = "INSERT INTO system.%s (key, host_id) VALUES ('%s', ?)";
        executeInternal(String.format(req, LOCAL, LOCAL), hostId);
        return hostId;
    }

    /**
     * Gets the stored rack for the local node, or null if none have been set yet.
     */
    public static String getRack()
    {
        String req = "SELECT rack FROM system.%s WHERE key='%s'";
        UntypedResultSet result = executeInternal(String.format(req, LOCAL, LOCAL));

        // Look up the Rack (return it if found)
        if (!result.isEmpty() && result.one().has("rack"))
            return result.one().getString("rack");

        return null;
    }

    /**
     * Gets the stored data center for the local node, or null if none have been set yet.
     */
    public static String getDatacenter()
    {
        String req = "SELECT data_center FROM system.%s WHERE key='%s'";
        UntypedResultSet result = executeInternal(String.format(req, LOCAL, LOCAL));

        // Look up the Data center (return it if found)
        if (!result.isEmpty() && result.one().has("data_center"))
            return result.one().getString("data_center");

        return null;
    }

<<<<<<< HEAD
    public static PaxosState loadPaxosState(DecoratedKey key, CFMetaData metadata)
    {
        String req = "SELECT * FROM system.%s WHERE row_key = ? AND cf_id = ?";
        UntypedResultSet results = executeInternal(String.format(req, PAXOS), key.getKey(), metadata.cfId);
=======
    public static PaxosState loadPaxosState(ByteBuffer key, CFMetaData metadata, long now)
    {
        String req = "SELECT * FROM system.%s WHERE row_key = ? AND cf_id = ?";
        UntypedResultSet results = QueryProcessor.executeInternalWithNow(now, String.format(req, PAXOS), key, metadata.cfId);
>>>>>>> 6555a87b
        if (results.isEmpty())
            return new PaxosState(key, metadata);
        UntypedResultSet.Row row = results.one();
        Commit promised = row.has("in_progress_ballot")
                        ? new Commit(row.getUUID("in_progress_ballot"), new PartitionUpdate(metadata, key, metadata.partitionColumns(), 1))
                        : Commit.emptyCommit(key, metadata);
        // either we have both a recently accepted ballot and update or we have neither
        int proposalVersion = row.has("proposal_version") ? row.getInt("proposal_version") : MessagingService.VERSION_21;
        Commit accepted = row.has("proposal")
                        ? new Commit(row.getUUID("proposal_ballot"), PartitionUpdate.fromBytes(row.getBytes("proposal"), proposalVersion, key))
                        : Commit.emptyCommit(key, metadata);
        // either most_recent_commit and most_recent_commit_at will both be set, or neither
        int mostRecentVersion = row.has("most_recent_commit_version") ? row.getInt("most_recent_commit_version") : MessagingService.VERSION_21;
        Commit mostRecent = row.has("most_recent_commit")
                          ? new Commit(row.getUUID("most_recent_commit_at"), PartitionUpdate.fromBytes(row.getBytes("most_recent_commit"), mostRecentVersion, key))
                          : Commit.emptyCommit(key, metadata);
        return new PaxosState(promised, accepted, mostRecent);
    }

    public static void savePaxosPromise(Commit promise)
    {
        String req = "UPDATE system.%s USING TIMESTAMP ? AND TTL ? SET in_progress_ballot = ? WHERE row_key = ? AND cf_id = ?";
        executeInternal(String.format(req, PAXOS),
                        UUIDGen.microsTimestamp(promise.ballot),
                        paxosTtl(promise.update.metadata()),
                        promise.ballot,
                        promise.update.partitionKey().getKey(),
                        promise.update.metadata().cfId);
    }

    public static void savePaxosProposal(Commit proposal)
    {
        executeInternal(String.format("UPDATE system.%s USING TIMESTAMP ? AND TTL ? SET proposal_ballot = ?, proposal = ?, proposal_version = ? WHERE row_key = ? AND cf_id = ?", PAXOS),
                        UUIDGen.microsTimestamp(proposal.ballot),
                        paxosTtl(proposal.update.metadata()),
                        proposal.ballot,
                        PartitionUpdate.toBytes(proposal.update, MessagingService.current_version),
                        MessagingService.current_version,
                        proposal.update.partitionKey().getKey(),
                        proposal.update.metadata().cfId);
    }

    public static int paxosTtl(CFMetaData metadata)
    {
        // keep paxos state around for at least 3h
        return Math.max(3 * 3600, metadata.params.gcGraceSeconds);
    }

    public static void savePaxosCommit(Commit commit)
    {
        // We always erase the last proposal (with the commit timestamp to no erase more recent proposal in case the commit is old)
        // even though that's really just an optimization  since SP.beginAndRepairPaxos will exclude accepted proposal older than the mrc.
        String cql = "UPDATE system.%s USING TIMESTAMP ? AND TTL ? SET proposal_ballot = null, proposal = null, most_recent_commit_at = ?, most_recent_commit = ?, most_recent_commit_version = ? WHERE row_key = ? AND cf_id = ?";
        executeInternal(String.format(cql, PAXOS),
                        UUIDGen.microsTimestamp(commit.ballot),
                        paxosTtl(commit.update.metadata()),
                        commit.ballot,
                        PartitionUpdate.toBytes(commit.update, MessagingService.current_version),
                        MessagingService.current_version,
                        commit.update.partitionKey().getKey(),
                        commit.update.metadata().cfId);
    }

    /**
     * Returns a RestorableMeter tracking the average read rate of a particular SSTable, restoring the last-seen rate
     * from values in system.sstable_activity if present.
     * @param keyspace the keyspace the sstable belongs to
     * @param table the table the sstable belongs to
     * @param generation the generation number for the sstable
     */
    public static RestorableMeter getSSTableReadMeter(String keyspace, String table, int generation)
    {
        String cql = "SELECT * FROM system.%s WHERE keyspace_name=? and columnfamily_name=? and generation=?";
        UntypedResultSet results = executeInternal(String.format(cql, SSTABLE_ACTIVITY), keyspace, table, generation);

        if (results.isEmpty())
            return new RestorableMeter();

        UntypedResultSet.Row row = results.one();
        double m15rate = row.getDouble("rate_15m");
        double m120rate = row.getDouble("rate_120m");
        return new RestorableMeter(m15rate, m120rate);
    }

    /**
     * Writes the current read rates for a given SSTable to system.sstable_activity
     */
    public static void persistSSTableReadMeter(String keyspace, String table, int generation, RestorableMeter meter)
    {
        // Store values with a one-day TTL to handle corner cases where cleanup might not occur
        String cql = "INSERT INTO system.%s (keyspace_name, columnfamily_name, generation, rate_15m, rate_120m) VALUES (?, ?, ?, ?, ?) USING TTL 864000";
        executeInternal(String.format(cql, SSTABLE_ACTIVITY),
                        keyspace,
                        table,
                        generation,
                        meter.fifteenMinuteRate(),
                        meter.twoHourRate());
    }

    /**
     * Clears persisted read rates from system.sstable_activity for SSTables that have been deleted.
     */
    public static void clearSSTableReadMeter(String keyspace, String table, int generation)
    {
        String cql = "DELETE FROM system.%s WHERE keyspace_name=? AND columnfamily_name=? and generation=?";
        executeInternal(String.format(cql, SSTABLE_ACTIVITY), keyspace, table, generation);
    }

    /**
     * Writes the current partition count and size estimates into SIZE_ESTIMATES_CF
     */
    public static void updateSizeEstimates(String keyspace, String table, Map<Range<Token>, Pair<Long, Long>> estimates)
    {
        long timestamp = FBUtilities.timestampMicros();
        PartitionUpdate update = new PartitionUpdate(SizeEstimates, UTF8Type.instance.decompose(keyspace), SizeEstimates.partitionColumns(), estimates.size());
        Mutation mutation = new Mutation(update);

        // delete all previous values with a single range tombstone.
        int nowInSec = FBUtilities.nowInSeconds();
        update.add(new RangeTombstone(Slice.make(SizeEstimates.comparator, table), new DeletionTime(timestamp - 1, nowInSec)));

        // add a CQL row for each primary token range.
        for (Map.Entry<Range<Token>, Pair<Long, Long>> entry : estimates.entrySet())
        {
            Range<Token> range = entry.getKey();
            Pair<Long, Long> values = entry.getValue();
            new RowUpdateBuilder(SizeEstimates, timestamp, mutation)
                .clustering(table, range.left.toString(), range.right.toString())
                .add("partitions_count", values.left)
                .add("mean_partition_size", values.right)
                .build();
        }

        mutation.apply();
    }

    /**
     * Clears size estimates for a table (on table drop)
     */
    public static void clearSizeEstimates(String keyspace, String table)
    {
        String cql = String.format("DELETE FROM %s.%s WHERE keyspace_name = ? AND table_name = ?", NAME, SIZE_ESTIMATES);
        executeInternal(cql, keyspace, table);
    }

    public static synchronized void updateAvailableRanges(String keyspace, Collection<Range<Token>> completedRanges)
    {
        String cql = "UPDATE system.%s SET ranges = ranges + ? WHERE keyspace_name = ?";
        Set<ByteBuffer> rangesToUpdate = new HashSet<>(completedRanges.size());
        for (Range<Token> range : completedRanges)
        {
            rangesToUpdate.add(rangeToBytes(range));
        }
        executeInternal(String.format(cql, AVAILABLE_RANGES), rangesToUpdate, keyspace);
    }

    public static synchronized Set<Range<Token>> getAvailableRanges(String keyspace, IPartitioner partitioner)
    {
        Set<Range<Token>> result = new HashSet<>();
        String query = "SELECT * FROM system.%s WHERE keyspace_name=?";
        UntypedResultSet rs = executeInternal(String.format(query, AVAILABLE_RANGES), keyspace);
        for (UntypedResultSet.Row row : rs)
        {
            Set<ByteBuffer> rawRanges = row.getSet("ranges", BytesType.instance);
            for (ByteBuffer rawRange : rawRanges)
            {
                result.add(byteBufferToRange(rawRange, partitioner));
            }
        }
        return ImmutableSet.copyOf(result);
    }

    public static void resetAvailableRanges()
    {
        ColumnFamilyStore availableRanges = Keyspace.open(NAME).getColumnFamilyStore(AVAILABLE_RANGES);
        availableRanges.truncateBlocking();
    }

    /**
     * Compare the release version in the system.local table with the one included in the distro.
     * If they don't match, snapshot all tables in the system keyspace. This is intended to be
     * called at startup to create a backup of the system tables during an upgrade
     *
     * @throws IOException
     */
    public static boolean snapshotOnVersionChange() throws IOException
    {
        String previous = getPreviousVersionString();
        String next = FBUtilities.getReleaseVersionString();

        // if we're restarting after an upgrade, snapshot the system keyspace
        if (!previous.equals(NULL_VERSION.toString()) && !previous.equals(next))

        {
            logger.info("Detected version upgrade from {} to {}, snapshotting system keyspace", previous, next);
            String snapshotName = Keyspace.getTimestampedSnapshotName(String.format("upgrade-%s-%s",
                                                                                    previous,
                                                                                    next));
            Keyspace systemKs = Keyspace.open(SystemKeyspace.NAME);
            systemKs.snapshot(snapshotName, null);
            return true;
        }

        return false;
    }

    /**
     * Try to determine what the previous version, if any, was installed on this node.
     * Primary source of truth is the release version in system.local. If the previous
     * version cannot be determined by looking there then either:
     * * the node never had a C* install before
     * * the was a very old version (pre 1.2) installed, which did not include system.local
     *
     * @return either a version read from the system.local table or one of two special values
     * indicating either no previous version (SystemUpgrade.NULL_VERSION) or an unreadable,
     * legacy version (SystemUpgrade.UNREADABLE_VERSION).
     */
    private static String getPreviousVersionString()
    {
        String req = "SELECT release_version FROM system.%s WHERE key='%s'";
        UntypedResultSet result = executeInternal(String.format(req, SystemKeyspace.LOCAL, SystemKeyspace.LOCAL));
        if (result.isEmpty() || !result.one().has("release_version"))
        {
            // it isn't inconceivable that one might try to upgrade a node straight from <= 1.1 to whatever
            // the current version is. If we couldn't read a previous version from system.local we check for
            // the existence of the legacy system.Versions table. We don't actually attempt to read a version
            // from there, but it informs us that this isn't a completely new node.
            for (File dataDirectory : Directories.getKSChildDirectories(SystemKeyspace.NAME))
            {
                if (dataDirectory.getName().equals("Versions") && dataDirectory.listFiles().length > 0)
                {
                    logger.trace("Found unreadable versions info in pre 1.2 system.Versions table");
                    return UNREADABLE_VERSION.toString();
                }
            }

            // no previous version information found, we can assume that this is a new node
            return NULL_VERSION.toString();
        }
        // report back whatever we found in the system table
        return result.one().getString("release_version");
    }

    /**
     * Check data directories for old files that can be removed when migrating from 2.1 or 2.2 to 3.0,
     * these checks can be removed in 4.0, see CASSANDRA-7066
     */
    public static void migrateDataDirs()
    {
        Iterable<String> dirs = Arrays.asList(DatabaseDescriptor.getAllDataFileLocations());
        for (String dataDir : dirs)
        {
            logger.trace("Checking {} for old files", dataDir);
            File dir = new File(dataDir);
            assert dir.exists() : dir + " should have been created by startup checks";

            for (File ksdir : dir.listFiles((d, n) -> new File(d, n).isDirectory()))
            {
                logger.trace("Checking {} for old files", ksdir);

                for (File cfdir : ksdir.listFiles((d, n) -> new File(d, n).isDirectory()))
                {
                    logger.trace("Checking {} for old files", cfdir);

                    if (Descriptor.isLegacyFile(cfdir))
                    {
                        FileUtils.deleteRecursive(cfdir);
                    }
                    else
                    {
                        FileUtils.delete(cfdir.listFiles((d, n) -> Descriptor.isLegacyFile(new File(d, n))));
                    }
                }
            }
        }
    }

    private static ByteBuffer rangeToBytes(Range<Token> range)
    {
        try (DataOutputBuffer out = new DataOutputBuffer())
        {
            Range.tokenSerializer.serialize(range, out, MessagingService.VERSION_22);
            return out.buffer();
        }
        catch (IOException e)
        {
            throw new IOError(e);
        }
    }

    @SuppressWarnings("unchecked")
    private static Range<Token> byteBufferToRange(ByteBuffer rawRange, IPartitioner partitioner)
    {
        try
        {
            return (Range<Token>) Range.tokenSerializer.deserialize(ByteStreams.newDataInput(ByteBufferUtil.getArray(rawRange)),
                                                                    partitioner,
                                                                    MessagingService.VERSION_22);
        }
        catch (IOException e)
        {
            throw new IOError(e);
        }
    }

}<|MERGE_RESOLUTION|>--- conflicted
+++ resolved
@@ -1082,17 +1082,10 @@
         return null;
     }
 
-<<<<<<< HEAD
-    public static PaxosState loadPaxosState(DecoratedKey key, CFMetaData metadata)
+    public static PaxosState loadPaxosState(DecoratedKey key, CFMetaData metadata, int nowInSec)
     {
         String req = "SELECT * FROM system.%s WHERE row_key = ? AND cf_id = ?";
-        UntypedResultSet results = executeInternal(String.format(req, PAXOS), key.getKey(), metadata.cfId);
-=======
-    public static PaxosState loadPaxosState(ByteBuffer key, CFMetaData metadata, long now)
-    {
-        String req = "SELECT * FROM system.%s WHERE row_key = ? AND cf_id = ?";
-        UntypedResultSet results = QueryProcessor.executeInternalWithNow(now, String.format(req, PAXOS), key, metadata.cfId);
->>>>>>> 6555a87b
+        UntypedResultSet results = QueryProcessor.executeInternalWithNow(nowInSec, String.format(req, PAXOS), key.getKey(), metadata.cfId);
         if (results.isEmpty())
             return new PaxosState(key, metadata);
         UntypedResultSet.Row row = results.one();
@@ -1117,7 +1110,7 @@
         String req = "UPDATE system.%s USING TIMESTAMP ? AND TTL ? SET in_progress_ballot = ? WHERE row_key = ? AND cf_id = ?";
         executeInternal(String.format(req, PAXOS),
                         UUIDGen.microsTimestamp(promise.ballot),
-                        paxosTtl(promise.update.metadata()),
+                        paxosTtlSec(promise.update.metadata()),
                         promise.ballot,
                         promise.update.partitionKey().getKey(),
                         promise.update.metadata().cfId);
@@ -1127,7 +1120,7 @@
     {
         executeInternal(String.format("UPDATE system.%s USING TIMESTAMP ? AND TTL ? SET proposal_ballot = ?, proposal = ?, proposal_version = ? WHERE row_key = ? AND cf_id = ?", PAXOS),
                         UUIDGen.microsTimestamp(proposal.ballot),
-                        paxosTtl(proposal.update.metadata()),
+                        paxosTtlSec(proposal.update.metadata()),
                         proposal.ballot,
                         PartitionUpdate.toBytes(proposal.update, MessagingService.current_version),
                         MessagingService.current_version,
@@ -1135,7 +1128,7 @@
                         proposal.update.metadata().cfId);
     }
 
-    public static int paxosTtl(CFMetaData metadata)
+    public static int paxosTtlSec(CFMetaData metadata)
     {
         // keep paxos state around for at least 3h
         return Math.max(3 * 3600, metadata.params.gcGraceSeconds);
@@ -1148,7 +1141,7 @@
         String cql = "UPDATE system.%s USING TIMESTAMP ? AND TTL ? SET proposal_ballot = null, proposal = null, most_recent_commit_at = ?, most_recent_commit = ?, most_recent_commit_version = ? WHERE row_key = ? AND cf_id = ?";
         executeInternal(String.format(cql, PAXOS),
                         UUIDGen.microsTimestamp(commit.ballot),
-                        paxosTtl(commit.update.metadata()),
+                        paxosTtlSec(commit.update.metadata()),
                         commit.ballot,
                         PartitionUpdate.toBytes(commit.update, MessagingService.current_version),
                         MessagingService.current_version,
