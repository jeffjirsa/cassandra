--- conflicted
+++ resolved
@@ -820,20 +820,13 @@
                     Iterator<ByteBuffer> iter = requested.iterator();
                     public Column computeNext()
                     {
-<<<<<<< HEAD
-                        if (!iter.hasNext())
-                            return endOfData();
-                        Column column = cf.getColumn(iter.next());
-                        return column == null ? computeNext() : column;
-=======
                         while (iter.hasNext())
                         {
-                            IColumn column = cf.getColumn(iter.next());
+                            Column column = cf.getColumn(iter.next());
                             if (column != null)
                                 return column;
                         }
                         return endOfData();
->>>>>>> 34058783
                     }
                 };
             }
