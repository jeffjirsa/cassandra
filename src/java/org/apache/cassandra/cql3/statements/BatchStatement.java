/*
 * Licensed to the Apache Software Foundation (ASF) under one
 * or more contributor license agreements.  See the NOTICE file
 * distributed with this work for additional information
 * regarding copyright ownership.  The ASF licenses this file
 * to you under the Apache License, Version 2.0 (the
 * "License"); you may not use this file except in compliance
 * with the License.  You may obtain a copy of the License at
 *
 *     http://www.apache.org/licenses/LICENSE-2.0
 *
 * Unless required by applicable law or agreed to in writing, software
 * distributed under the License is distributed on an "AS IS" BASIS,
 * WITHOUT WARRANTIES OR CONDITIONS OF ANY KIND, either express or implied.
 * See the License for the specific language governing permissions and
 * limitations under the License.
 */
package org.apache.cassandra.cql3.statements;

import java.nio.ByteBuffer;
import java.util.*;
import java.util.concurrent.TimeUnit;

import com.google.common.base.Function;
<<<<<<< HEAD
import com.google.common.collect.Iterables;
=======
import com.google.common.collect.*;

import org.apache.cassandra.config.DatabaseDescriptor;
>>>>>>> 6544fb7a

import org.slf4j.Logger;
import org.slf4j.LoggerFactory;
import org.slf4j.helpers.MessageFormatter;
import org.apache.cassandra.config.ColumnDefinition;
import org.apache.cassandra.config.DatabaseDescriptor;
import org.apache.cassandra.cql3.*;
import org.apache.cassandra.db.*;
import org.apache.cassandra.db.composites.Composite;
import org.apache.cassandra.exceptions.*;
import org.apache.cassandra.service.ClientState;
import org.apache.cassandra.service.ClientWarn;
import org.apache.cassandra.service.QueryState;
import org.apache.cassandra.service.StorageProxy;
import org.apache.cassandra.tracing.Tracing;
import org.apache.cassandra.transport.messages.ResultMessage;
import org.apache.cassandra.utils.NoSpamLogger;

/**
 * A <code>BATCH</code> statement parsed from a CQL query.
 */
public class BatchStatement implements CQLStatement
{
    public static enum Type
    {
        LOGGED, UNLOGGED, COUNTER
    }

    private final int boundTerms;
    public final Type type;
    private final List<ModificationStatement> statements;
    private final Attributes attrs;
    private final boolean hasConditions;
    private static final Logger logger = LoggerFactory.getLogger(BatchStatement.class);
    private static final String unloggedBatchWarning = "Unlogged batch covering {} partition{} detected against table{} {}. You should use a logged batch for atomicity, or asynchronous writes for performance.";

    /**
     * Creates a new BatchStatement from a list of statements and a
     * Thrift consistency level.
     *
     * @param type       type of the batch
     * @param statements a list of UpdateStatements
     * @param attrs      additional attributes for statement (CL, timestamp, timeToLive)
     */
    public BatchStatement(int boundTerms, Type type, List<ModificationStatement> statements, Attributes attrs)
    {
        boolean hasConditions = false;
        for (ModificationStatement statement : statements)
            hasConditions |= statement.hasConditions();

        this.boundTerms = boundTerms;
        this.type = type;
        this.statements = statements;
        this.attrs = attrs;
        this.hasConditions = hasConditions;
    }

    public Iterable<org.apache.cassandra.cql3.functions.Function> getFunctions()
    {
        Iterable<org.apache.cassandra.cql3.functions.Function> functions = attrs.getFunctions();
        for (ModificationStatement statement : statements)
            functions = Iterables.concat(functions, statement.getFunctions());
        return functions;
    }

    public int getBoundTerms()
    {
        return boundTerms;
    }

    public void checkAccess(ClientState state) throws InvalidRequestException, UnauthorizedException
    {
        for (ModificationStatement statement : statements)
            statement.checkAccess(state);
    }

    // Validates a prepared batch statement without validating its nested statements.
    public void validate() throws InvalidRequestException
    {
        if (attrs.isTimeToLiveSet())
            throw new InvalidRequestException("Global TTL on the BATCH statement is not supported.");

        boolean timestampSet = attrs.isTimestampSet();
        if (timestampSet)
        {
            if (hasConditions)
                throw new InvalidRequestException("Cannot provide custom timestamp for conditional BATCH");
            if (type == Type.COUNTER)
                throw new InvalidRequestException("Cannot provide custom timestamp for counter BATCH");
        }

        boolean hasCounters = false;
        boolean hasNonCounters = false;

        for (ModificationStatement statement : statements)
        {
            if (timestampSet && statement.isCounter())
                throw new InvalidRequestException("Cannot provide custom timestamp for a BATCH containing counters");

            if (timestampSet && statement.isTimestampSet())
                throw new InvalidRequestException("Timestamp must be set either on BATCH or individual statements");

            if (type == Type.COUNTER && !statement.isCounter())
                throw new InvalidRequestException("Cannot include non-counter statement in a counter batch");

            if (type == Type.LOGGED && statement.isCounter())
                throw new InvalidRequestException("Cannot include a counter statement in a logged batch");

            if (statement.isCounter())
                hasCounters = true;
            else
                hasNonCounters = true;
        }

        if (hasCounters && hasNonCounters)
            throw new InvalidRequestException("Counter and non-counter mutations cannot exist in the same batch");

        if (hasConditions)
        {
            String ksName = null;
            String cfName = null;
            for (ModificationStatement stmt : statements)
            {
                if (ksName != null && (!stmt.keyspace().equals(ksName) || !stmt.columnFamily().equals(cfName)))
                    throw new InvalidRequestException("Batch with conditions cannot span multiple tables");
                ksName = stmt.keyspace();
                cfName = stmt.columnFamily();
            }
        }
    }

    // The batch itself will be validated in either Parsed#prepare() - for regular CQL3 batches,
    //   or in QueryProcessor.processBatch() - for native protocol batches.
    public void validate(ClientState state) throws InvalidRequestException
    {
        for (ModificationStatement statement : statements)
            statement.validate(state);
    }

    public List<ModificationStatement> getStatements()
    {
        return statements;
    }

    private Collection<? extends IMutation> getMutations(BatchQueryOptions options, boolean local, long now)
    throws RequestExecutionException, RequestValidationException
    {
        Map<String, Map<ByteBuffer, IMutation>> mutations = new HashMap<>();
        for (int i = 0; i < statements.size(); i++)
        {
            ModificationStatement statement = statements.get(i);
            QueryOptions statementOptions = options.forStatement(i);
            long timestamp = attrs.getTimestamp(now, statementOptions);
            addStatementMutations(statement, statementOptions, local, timestamp, mutations);
        }
        return unzipMutations(mutations);
    }

    private Collection<? extends IMutation> unzipMutations(Map<String, Map<ByteBuffer, IMutation>> mutations)
    {

        // The case where all statement where on the same keyspace is pretty common
        if (mutations.size() == 1)
            return mutations.values().iterator().next().values();


        List<IMutation> ms = new ArrayList<>();
        for (Map<ByteBuffer, IMutation> ksMap : mutations.values())
            ms.addAll(ksMap.values());

        return ms;
    }

    private void addStatementMutations(ModificationStatement statement,
                                       QueryOptions options,
                                       boolean local,
                                       long now,
                                       Map<String, Map<ByteBuffer, IMutation>> mutations)
    throws RequestExecutionException, RequestValidationException
    {
        String ksName = statement.keyspace();
        Map<ByteBuffer, IMutation> ksMap = mutations.get(ksName);
        if (ksMap == null)
        {
            ksMap = new HashMap<>();
            mutations.put(ksName, ksMap);
        }

        // The following does the same than statement.getMutations(), but we inline it here because
        // we don't want to recreate mutations every time as this is particularly inefficient when applying
        // multiple batch to the same partition (see #6737).
        List<ByteBuffer> keys = statement.buildPartitionKeyNames(options);
        Composite clusteringPrefix = statement.createClusteringPrefix(options);
        UpdateParameters params = statement.makeUpdateParameters(keys, clusteringPrefix, options, local, now);

        for (ByteBuffer key : keys)
        {
            IMutation mutation = ksMap.get(key);
            Mutation mut;
            if (mutation == null)
            {
                mut = new Mutation(ksName, key);
                mutation = statement.cfm.isCounter() ? new CounterMutation(mut, options.getConsistency()) : mut;
                ksMap.put(key, mutation);
            }
            else
            {
                mut = statement.cfm.isCounter() ? ((CounterMutation) mutation).getMutation() : (Mutation) mutation;
            }

            statement.addUpdateForKey(mut.addOrGet(statement.cfm), key, clusteringPrefix, params);
        }
    }

    /**
     * Checks batch size to ensure threshold is met. If not, a warning is logged.
     *
     * @param cfs ColumnFamilies that will store the batch's mutations.
     */
    public static void verifyBatchSize(Iterable<ColumnFamily> cfs) throws InvalidRequestException
    {
        long size = 0;
        long warnThreshold = DatabaseDescriptor.getBatchSizeWarnThreshold();
        long failThreshold = DatabaseDescriptor.getBatchSizeFailThreshold();

        for (ColumnFamily cf : cfs)
            size += cf.dataSize();

        if (size > warnThreshold)
        {
            Set<String> ksCfPairs = new HashSet<>();
            for (ColumnFamily cf : cfs)
                ksCfPairs.add(String.format("%s.%s", cf.metadata().ksName, cf.metadata().cfName));

            String format = "Batch of prepared statements for {} is of size {}, exceeding specified threshold of {} by {}.{}";
            if (size > failThreshold)
            {
                Tracing.trace(format, ksCfPairs, size, failThreshold, size - failThreshold, " (see batch_size_fail_threshold_in_kb)");
                logger.error(format, ksCfPairs, size, failThreshold, size - failThreshold, " (see batch_size_fail_threshold_in_kb)");
                throw new InvalidRequestException("Batch too large");
            }
            else if (logger.isWarnEnabled())
            {
                logger.warn(format, ksCfPairs, size, warnThreshold, size - warnThreshold, "");
            }
            ClientWarn.warn(MessageFormatter.arrayFormat(format, new Object[] {ksCfPairs, size, warnThreshold, size - warnThreshold, ""}).getMessage());
        }
    }

    private void verifyBatchType(Collection<? extends IMutation> mutations)
    {
        if (type != Type.LOGGED && mutations.size() > 1)
        {
            Set<String> ksCfPairs = new HashSet<>();
            Set<ByteBuffer> keySet = new HashSet<>();

            for (IMutation im : mutations)
            {
                keySet.add(im.key());
                for (ColumnFamily cf : im.getColumnFamilies())
                    ksCfPairs.add(String.format("%s.%s", cf.metadata().ksName, cf.metadata().cfName));
            }

            NoSpamLogger.log(logger, NoSpamLogger.Level.WARN, 1, TimeUnit.MINUTES, unloggedBatchWarning,
                             keySet.size(), keySet.size() == 1 ? "" : "s",
                             ksCfPairs.size() == 1 ? "" : "s", ksCfPairs);
        }
    }

    public ResultMessage execute(QueryState queryState, QueryOptions options) throws RequestExecutionException, RequestValidationException
    {
        return execute(queryState, BatchQueryOptions.withoutPerStatementVariables(options));
    }

    public ResultMessage execute(QueryState queryState, BatchQueryOptions options) throws RequestExecutionException, RequestValidationException
    {
        return execute(queryState, options, false, options.getTimestamp(queryState));
    }

    private ResultMessage execute(QueryState queryState, BatchQueryOptions options, boolean local, long now)
    throws RequestExecutionException, RequestValidationException
    {
        if (options.getConsistency() == null)
            throw new InvalidRequestException("Invalid empty consistency level");
        if (options.getSerialConsistency() == null)
            throw new InvalidRequestException("Invalid empty serial consistency level");

        if (hasConditions)
            return executeWithConditions(options, queryState);

        executeWithoutConditions(getMutations(options, local, now), options.getConsistency());
        return new ResultMessage.Void();
    }

    private void executeWithoutConditions(Collection<? extends IMutation> mutations, ConsistencyLevel cl) throws RequestExecutionException, RequestValidationException
    {
        // Extract each collection of cfs from it's IMutation and then lazily concatenate all of them into a single Iterable.
        Iterable<ColumnFamily> cfs = Iterables.concat(Iterables.transform(mutations, new Function<IMutation, Collection<ColumnFamily>>()
        {
            public Collection<ColumnFamily> apply(IMutation im)
            {
                return im.getColumnFamilies();
            }
        }));

        verifyBatchSize(cfs);
        verifyBatchType(mutations);

        boolean mutateAtomic = (type == Type.LOGGED && mutations.size() > 1);
        StorageProxy.mutateWithTriggers(mutations, cl, mutateAtomic);
    }

    private ResultMessage executeWithConditions(BatchQueryOptions options, QueryState state)
    throws RequestExecutionException, RequestValidationException
    {
        long now = state.getTimestamp();
        ByteBuffer key = null;
        String ksName = null;
        String cfName = null;
        CQL3CasRequest casRequest = null;
        Set<ColumnDefinition> columnsWithConditions = new LinkedHashSet<>();

        for (int i = 0; i < statements.size(); i++)
        {
            ModificationStatement statement = statements.get(i);
            QueryOptions statementOptions = options.forStatement(i);
            long timestamp = attrs.getTimestamp(now, statementOptions);
            List<ByteBuffer> pks = statement.buildPartitionKeyNames(statementOptions);
            if (pks.size() > 1)
                throw new IllegalArgumentException("Batch with conditions cannot span multiple partitions (you cannot use IN on the partition key)");
            if (key == null)
            {
                key = pks.get(0);
                ksName = statement.cfm.ksName;
                cfName = statement.cfm.cfName;
                casRequest = new CQL3CasRequest(statement.cfm, key, true);
            }
            else if (!key.equals(pks.get(0)))
            {
                throw new InvalidRequestException("Batch with conditions cannot span multiple partitions");
            }

            Composite clusteringPrefix = statement.createClusteringPrefix(statementOptions);
            if (statement.hasConditions())
            {
                statement.addConditions(clusteringPrefix, casRequest, statementOptions);
                // As soon as we have a ifNotExists, we set columnsWithConditions to null so that everything is in the resultSet
                if (statement.hasIfNotExistCondition() || statement.hasIfExistCondition())
                    columnsWithConditions = null;
                else if (columnsWithConditions != null)
                    Iterables.addAll(columnsWithConditions, statement.getColumnsWithConditions());
            }
            casRequest.addRowUpdate(clusteringPrefix, statement, statementOptions, timestamp);
        }

        ColumnFamily result = StorageProxy.cas(ksName, cfName, key, casRequest, options.getSerialConsistency(), options.getConsistency(), state.getClientState());

        return new ResultMessage.Rows(ModificationStatement.buildCasResultSet(ksName, key, cfName, result, columnsWithConditions, true, options.forStatement(0)));
    }

    public ResultMessage executeInternal(QueryState queryState, QueryOptions options) throws RequestValidationException, RequestExecutionException
    {
        assert !hasConditions;
        for (IMutation mutation : getMutations(BatchQueryOptions.withoutPerStatementVariables(options), true, queryState.getTimestamp()))
        {
            // We don't use counters internally.
            assert mutation instanceof Mutation;
            ((Mutation) mutation).apply();
        }
        return null;
    }

    public interface BatchVariables
    {
        public List<ByteBuffer> getVariablesForStatement(int statementInBatch);
    }

    public String toString()
    {
        return String.format("BatchStatement(type=%s, statements=%s)", type, statements);
    }

    public static class Parsed extends CFStatement
    {
        private final Type type;
        private final Attributes.Raw attrs;
        private final List<ModificationStatement.Parsed> parsedStatements;

        public Parsed(Type type, Attributes.Raw attrs, List<ModificationStatement.Parsed> parsedStatements)
        {
            super(null);
            this.type = type;
            this.attrs = attrs;
            this.parsedStatements = parsedStatements;
        }

        @Override
        public void prepareKeyspace(ClientState state) throws InvalidRequestException
        {
            for (ModificationStatement.Parsed statement : parsedStatements)
                statement.prepareKeyspace(state);
        }

        public ParsedStatement.Prepared prepare() throws InvalidRequestException
        {
            VariableSpecifications boundNames = getBoundVariables();

            String firstKS = null;
            String firstCF = null;
            boolean haveMultipleCFs = false;

            List<ModificationStatement> statements = new ArrayList<>(parsedStatements.size());
            for (ModificationStatement.Parsed parsed : parsedStatements)
            {
                if (firstKS == null)
                {
                    firstKS = parsed.keyspace();
                    firstCF = parsed.columnFamily();
                }
                else if (!haveMultipleCFs)
                {
                    haveMultipleCFs = !firstKS.equals(parsed.keyspace()) || !firstCF.equals(parsed.columnFamily());
                }

                statements.add(parsed.prepare(boundNames));
            }

            Attributes prepAttrs = attrs.prepare("[batch]", "[batch]");
            prepAttrs.collectMarkerSpecification(boundNames);

            BatchStatement batchStatement = new BatchStatement(boundNames.size(), type, statements, prepAttrs);
            batchStatement.validate();

            // Use the CFMetadata of the first statement for partition key bind indexes.  If the statements affect
            // multiple tables, we won't send partition key bind indexes.
            Short[] partitionKeyBindIndexes = haveMultipleCFs ? null
                                                              : boundNames.getPartitionKeyBindIndexes(batchStatement.statements.get(0).cfm);

            return new ParsedStatement.Prepared(batchStatement, boundNames, partitionKeyBindIndexes);
        }
    }
}<|MERGE_RESOLUTION|>--- conflicted
+++ resolved
@@ -22,17 +22,12 @@
 import java.util.concurrent.TimeUnit;
 
 import com.google.common.base.Function;
-<<<<<<< HEAD
 import com.google.common.collect.Iterables;
-=======
-import com.google.common.collect.*;
-
-import org.apache.cassandra.config.DatabaseDescriptor;
->>>>>>> 6544fb7a
 
 import org.slf4j.Logger;
 import org.slf4j.LoggerFactory;
 import org.slf4j.helpers.MessageFormatter;
+
 import org.apache.cassandra.config.ColumnDefinition;
 import org.apache.cassandra.config.DatabaseDescriptor;
 import org.apache.cassandra.cql3.*;
@@ -295,6 +290,10 @@
             NoSpamLogger.log(logger, NoSpamLogger.Level.WARN, 1, TimeUnit.MINUTES, unloggedBatchWarning,
                              keySet.size(), keySet.size() == 1 ? "" : "s",
                              ksCfPairs.size() == 1 ? "" : "s", ksCfPairs);
+
+            ClientWarn.warn(MessageFormatter.arrayFormat(unloggedBatchWarning, new Object[]{keySet.size(), keySet.size() == 1 ? "" : "s",
+                                                    ksCfPairs.size() == 1 ? "" : "s", ksCfPairs}).getMessage());
+
         }
     }
 
