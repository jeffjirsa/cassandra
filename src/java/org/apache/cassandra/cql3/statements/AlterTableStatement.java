/*
 * Licensed to the Apache Software Foundation (ASF) under one
 * or more contributor license agreements.  See the NOTICE file
 * distributed with this work for additional information
 * regarding copyright ownership.  The ASF licenses this file
 * to you under the Apache License, Version 2.0 (the
 * "License"); you may not use this file except in compliance
 * with the License.  You may obtain a copy of the License at
 *
 *     http://www.apache.org/licenses/LICENSE-2.0
 *
 * Unless required by applicable law or agreed to in writing, software
 * distributed under the License is distributed on an "AS IS" BASIS,
 * WITHOUT WARRANTIES OR CONDITIONS OF ANY KIND, either express or implied.
 * See the License for the specific language governing permissions and
 * limitations under the License.
 */
package org.apache.cassandra.cql3.statements;

import java.util.*;
import java.util.stream.Collectors;

import com.google.common.collect.Iterables;

import org.apache.cassandra.auth.Permission;
import org.apache.cassandra.cql3.*;
import org.apache.cassandra.db.ColumnFamilyStore;
import org.apache.cassandra.db.Keyspace;
import org.apache.cassandra.db.marshal.AbstractType;
import org.apache.cassandra.db.marshal.CollectionType;
import org.apache.cassandra.db.view.View;
import org.apache.cassandra.exceptions.*;
import org.apache.cassandra.schema.ColumnMetadata;
import org.apache.cassandra.schema.DroppedColumn;
import org.apache.cassandra.schema.IndexMetadata;
import org.apache.cassandra.schema.Indexes;
import org.apache.cassandra.schema.MigrationManager;
import org.apache.cassandra.schema.Schema;
import org.apache.cassandra.schema.TableMetadata;
import org.apache.cassandra.schema.TableParams;
import org.apache.cassandra.schema.ViewMetadata;
import org.apache.cassandra.service.ClientState;
import org.apache.cassandra.service.QueryState;
import org.apache.cassandra.transport.Event;

public class AlterTableStatement extends SchemaAlteringStatement
{
    public enum Type
    {
        ADD, ALTER, DROP, OPTS, RENAME
    }

    public final Type oType;
    private final TableAttributes attrs;
    private final Map<ColumnMetadata.Raw, ColumnMetadata.Raw> renames;
    private final List<AlterTableStatementColumn> colNameList;
    private final Long deleteTimestamp;

    public AlterTableStatement(CFName name,
                               Type type,
                               List<AlterTableStatementColumn> colDataList,
                               TableAttributes attrs,
                               Map<ColumnMetadata.Raw, ColumnMetadata.Raw> renames,
                               Long deleteTimestamp)
    {
        super(name);
        this.oType = type;
        this.colNameList = colDataList;
        this.attrs = attrs;
        this.renames = renames;
        this.deleteTimestamp = deleteTimestamp;
    }

    public void checkAccess(ClientState state) throws UnauthorizedException, InvalidRequestException
    {
        state.hasColumnFamilyAccess(keyspace(), columnFamily(), Permission.ALTER);
    }

    public void validate(ClientState state)
    {
        // validated in announceMigration()
    }

    public Event.SchemaChange announceMigration(QueryState queryState, boolean isLocalOnly) throws RequestValidationException
    {
        TableMetadata current = Schema.instance.validateTable(keyspace(), columnFamily());
        if (current.isView())
            throw new InvalidRequestException("Cannot use ALTER TABLE on Materialized View");

        TableMetadata.Builder builder = current.unbuild();

        ColumnIdentifier columnName = null;
        ColumnMetadata def = null;
        CQL3Type.Raw dataType = null;
        boolean isStatic = false;
        CQL3Type validator = null;

        List<ViewMetadata> viewUpdates = new ArrayList<>();
        Iterable<ViewMetadata> views = View.findAll(keyspace(), columnFamily());

        switch (oType)
        {
            case ALTER:
                throw new InvalidRequestException("Altering of types is not allowed");
            case ADD:
                if (current.isDense())
                    throw new InvalidRequestException("Cannot add new column to a COMPACT STORAGE table");

                for (AlterTableStatementColumn colData : colNameList)
                {
                    columnName = colData.getColumnName().getIdentifier(current);
                    def = builder.getColumn(columnName);
                    dataType = colData.getColumnType();
                    assert dataType != null;
                    isStatic = colData.getStaticType();
                    validator = dataType.prepare(keyspace());


                    if (isStatic)
                    {
                        if (!current.isCompound())
                            throw new InvalidRequestException("Static columns are not allowed in COMPACT STORAGE tables");
                        if (current.clusteringColumns().isEmpty())
                            throw new InvalidRequestException("Static columns are only useful (and thus allowed) if the table has at least one clustering column");
                    }

                    if (def != null)
                    {
                        switch (def.kind)
                        {
                            case PARTITION_KEY:
                            case CLUSTERING:
                                throw new InvalidRequestException(String.format("Invalid column name %s because it conflicts with a PRIMARY KEY part", columnName));
                            default:
                                throw new InvalidRequestException(String.format("Invalid column name %s because it conflicts with an existing column", columnName));
                        }
                    }

                    // Cannot re-add a dropped counter column. See #7831.
                    if (current.isCounter() && current.getDroppedColumn(columnName.bytes) != null)
                        throw new InvalidRequestException(String.format("Cannot re-add previously dropped counter column %s", columnName));

                    AbstractType<?> type = validator.getType();
                    if (type.isCollection() && type.isMultiCell())
                    {
                        if (!current.isCompound())
                            throw new InvalidRequestException("Cannot use non-frozen collections in COMPACT STORAGE tables");
                        if (current.isSuper())
                            throw new InvalidRequestException("Cannot use non-frozen collections with super column families");

                        // If there used to be a non-frozen collection column with the same name (that has been dropped),
                        // we could still have some data using the old type, and so we can't allow adding a collection
                        // with the same name unless the types are compatible (see #6276).
                        DroppedColumn dropped = current.droppedColumns.get(columnName.bytes);
                        if (dropped != null && dropped.column.type instanceof CollectionType
                            && dropped.column.type.isMultiCell() && !type.isCompatibleWith(dropped.column.type))
                        {
                            String message =
                                String.format("Cannot add a collection with the name %s because a collection with the same name"
                                              + " and a different type (%s) has already been used in the past",
                                              columnName,
                                              dropped.column.type.asCQL3Type());
                            throw new InvalidRequestException(message);
                        }
                    }

                    builder.addColumn(isStatic
                                    ? ColumnMetadata.staticColumn(current, columnName.bytes, type)
                                    : ColumnMetadata.regularColumn(current, columnName.bytes, type));

                    // Adding a column to a table which has an include all view requires the column to be added to the view
                    // as well
                    if (!isStatic)
                        for (ViewMetadata view : views)
                            if (view.includeAllColumns)
                                viewUpdates.add(view.withAddedRegularColumn(ColumnMetadata.regularColumn(view.metadata, columnName.bytes, type)));

                }
                break;
            case DROP:
                if (!current.isCQLTable())
                    throw new InvalidRequestException("Cannot drop columns from a non-CQL3 table");

                for (AlterTableStatementColumn colData : colNameList)
                {
                    columnName = colData.getColumnName().getIdentifier(current);
                    def = builder.getColumn(columnName);

                    if (def == null)
                        throw new InvalidRequestException(String.format("Column %s was not found in table %s", columnName, columnFamily()));

                    switch (def.kind)
                    {
                         case PARTITION_KEY:
                         case CLUSTERING:
                              throw new InvalidRequestException(String.format("Cannot drop PRIMARY KEY part %s", columnName));
                         case REGULAR:
                         case STATIC:
                             builder.removeRegularOrStaticColumn(def.name);
                             builder.recordColumnDrop(def, deleteTimestamp  == null ? queryState.getTimestamp() : deleteTimestamp);
                             break;
                    }

                    // If the dropped column is required by any secondary indexes
                    // we reject the operation, as the indexes must be dropped first
                    Indexes allIndexes = current.indexes;
                    if (!allIndexes.isEmpty())
                    {
                        ColumnFamilyStore store = Keyspace.openAndGetStore(current);
                        Set<IndexMetadata> dependentIndexes = store.indexManager.getDependentIndexes(def);
                        if (!dependentIndexes.isEmpty())
                        {
                            throw new InvalidRequestException(String.format("Cannot drop column %s because it has " +
                                                                            "dependent secondary indexes (%s)",
                                                                            def,
                                                                            dependentIndexes.stream()
                                                                                            .map(i -> i.name)
                                                                                            .collect(Collectors.joining(","))));
                        }
                    }

<<<<<<< HEAD
                    // If a column is dropped which is included in a view, we don't allow the drop to take place.
                    boolean rejectAlter = false;
                    StringBuilder viewNames = new StringBuilder();
                    for (ViewMetadata view : views)
                    {
                        if (!view.includes(columnName)) continue;
                        if (rejectAlter)
                            viewNames.append(',');
                        rejectAlter = true;
                        viewNames.append(view.name);
                    }
                    if (rejectAlter)
                        throw new InvalidRequestException(String.format("Cannot drop column %s, depended on by materialized views (%s.{%s})",
                                                                        columnName.toString(),
                                                                        keyspace(),
                                                                        viewNames.toString()));
=======
                    if (!Iterables.isEmpty(views))
                        throw new InvalidRequestException(String.format("Cannot drop column %s on base table with materialized views.",
                                                                        columnName.toString(),
                                                                        keyspace()));
>>>>>>> e624c663
                }
                break;
            case OPTS:
                if (attrs == null)
                    throw new InvalidRequestException("ALTER TABLE WITH invoked, but no parameters found");
                attrs.validate();

                TableParams params = attrs.asAlteredTableParams(current.params);

                if (!Iterables.isEmpty(views) && params.gcGraceSeconds == 0)
                {
                    throw new InvalidRequestException("Cannot alter gc_grace_seconds of the base table of a " +
                                                      "materialized view to 0, since this value is used to TTL " +
                                                      "undelivered updates. Setting gc_grace_seconds too low might " +
                                                      "cause undelivered updates to expire " +
                                                      "before being replayed.");
                }

                if (current.isCounter() && params.defaultTimeToLive > 0)
                    throw new InvalidRequestException("Cannot set default_time_to_live on a table with counters");

                builder.params(params);

                break;
            case RENAME:
                for (Map.Entry<ColumnMetadata.Raw, ColumnMetadata.Raw> entry : renames.entrySet())
                {
                    ColumnIdentifier from = entry.getKey().getIdentifier(current);
                    ColumnIdentifier to = entry.getValue().getIdentifier(current);

                    def = current.getColumn(from);
                    if (def == null)
                        throw new InvalidRequestException(String.format("Cannot rename unknown column %s in table %s", from, current.name));

                    if (current.getColumn(to) != null)
                        throw new InvalidRequestException(String.format("Cannot rename column %s to %s in table %s; another column of that name already exist", from, to, current.name));

                    if (!def.isPrimaryKeyColumn())
                        throw new InvalidRequestException(String.format("Cannot rename non PRIMARY KEY part %s", from));

                    if (!current.indexes.isEmpty())
                    {
                        ColumnFamilyStore store = Keyspace.openAndGetStore(current);
                        Set<IndexMetadata> dependentIndexes = store.indexManager.getDependentIndexes(def);
                        if (!dependentIndexes.isEmpty())
                            throw new InvalidRequestException(String.format("Cannot rename column %s because it has " +
                                                                            "dependent secondary indexes (%s)",
                                                                            from,
                                                                            dependentIndexes.stream()
                                                                                            .map(i -> i.name)
                                                                                            .collect(Collectors.joining(","))));
                    }

                    builder.renamePrimaryKeyColumn(from, to);

                    // If the view includes a renamed column, it must be renamed in the view table and the definition.
                    for (ViewMetadata view : views)
                    {
                        if (!view.includes(from))
                            continue;

                        ColumnIdentifier viewFrom = entry.getKey().getIdentifier(view.metadata);
                        ColumnIdentifier viewTo = entry.getValue().getIdentifier(view.metadata);
                        viewUpdates.add(view.renamePrimaryKeyColumn(viewFrom, viewTo));
                    }
                }
                break;
        }

        MigrationManager.announceTableUpdate(builder.build(), viewUpdates, isLocalOnly);
        return new Event.SchemaChange(Event.SchemaChange.Change.UPDATED, Event.SchemaChange.Target.TABLE, keyspace(), columnFamily());
    }

    @Override
    public String toString()
    {
        return String.format("AlterTableStatement(name=%s, type=%s)",
                             cfName,
                             oType);
    }
}<|MERGE_RESOLUTION|>--- conflicted
+++ resolved
@@ -219,29 +219,11 @@
                         }
                     }
 
-<<<<<<< HEAD
-                    // If a column is dropped which is included in a view, we don't allow the drop to take place.
-                    boolean rejectAlter = false;
-                    StringBuilder viewNames = new StringBuilder();
-                    for (ViewMetadata view : views)
-                    {
-                        if (!view.includes(columnName)) continue;
-                        if (rejectAlter)
-                            viewNames.append(',');
-                        rejectAlter = true;
-                        viewNames.append(view.name);
-                    }
-                    if (rejectAlter)
-                        throw new InvalidRequestException(String.format("Cannot drop column %s, depended on by materialized views (%s.{%s})",
-                                                                        columnName.toString(),
-                                                                        keyspace(),
-                                                                        viewNames.toString()));
-=======
+
                     if (!Iterables.isEmpty(views))
                         throw new InvalidRequestException(String.format("Cannot drop column %s on base table with materialized views.",
                                                                         columnName.toString(),
                                                                         keyspace()));
->>>>>>> e624c663
                 }
                 break;
             case OPTS:
