/*
 * Licensed to the Apache Software Foundation (ASF) under one
 * or more contributor license agreements.  See the NOTICE file
 * distributed with this work for additional information
 * regarding copyright ownership.  The ASF licenses this file
 * to you under the Apache License, Version 2.0 (the
 * "License"); you may not use this file except in compliance
 * with the License.  You may obtain a copy of the License at
 *
 *     http://www.apache.org/licenses/LICENSE-2.0
 *
 * Unless required by applicable law or agreed to in writing, software
 * distributed under the License is distributed on an "AS IS" BASIS,
 * WITHOUT WARRANTIES OR CONDITIONS OF ANY KIND, either express or implied.
 * See the License for the specific language governing permissions and
 * limitations under the License.
 */
package org.apache.cassandra.cql3.selection;

import java.nio.ByteBuffer;
import java.util.*;

import com.google.common.base.MoreObjects;
import com.google.common.base.Predicate;
import com.google.common.collect.Iterables;
import com.google.common.collect.Iterators;

import org.apache.cassandra.cql3.*;
import org.apache.cassandra.cql3.functions.Function;
import org.apache.cassandra.db.filter.ColumnFilter;
import org.apache.cassandra.db.marshal.UTF8Type;
import org.apache.cassandra.exceptions.InvalidRequestException;
import org.apache.cassandra.schema.ColumnMetadata;
import org.apache.cassandra.schema.TableMetadata;
import org.apache.cassandra.transport.ProtocolVersion;

public abstract class Selection
{
    /**
     * A predicate that returns <code>true</code> for static columns.
     */
    private static final Predicate<ColumnMetadata> STATIC_COLUMN_FILTER = (column) -> column.isStatic();

    private final TableMetadata table;
    private final List<ColumnMetadata> columns;
    private final SelectionColumnMapping columnMapping;
    protected final ResultSet.ResultMetadata metadata;
    protected final ColumnFilterFactory columnFilterFactory;
    protected final boolean isJson;

    protected Selection(TableMetadata table,
                        List<ColumnMetadata> selectedColumns,
                        Set<ColumnMetadata> orderingColumns,
                        SelectionColumnMapping columnMapping,
                        ColumnFilterFactory columnFilterFactory,
                        boolean isJson)
    {
        this.table = table;
        this.columns = selectedColumns;
        this.columnMapping = columnMapping;
        this.metadata = new ResultSet.ResultMetadata(columnMapping.getColumnSpecifications());
        this.columnFilterFactory = columnFilterFactory;
        this.isJson = isJson;

        // If we order post-query, the sorted column needs to be in the ResultSet for sorting,
        // even if we don't ultimately ship them to the client (CASSANDRA-4911).
        this.columns.addAll(orderingColumns);
        this.metadata.addNonSerializedColumns(orderingColumns);
    }

    // Overriden by SimpleSelection when appropriate.
    public boolean isWildcard()
    {
        return false;
    }

    /**
     * Checks if this selection contains static columns.
     * @return <code>true</code> if this selection contains static columns, <code>false</code> otherwise;
     */
    public boolean containsStaticColumns()
    {
<<<<<<< HEAD
        if (!table.hasStaticColumns())
=======
        if (cfm.isStaticCompactTable() || !cfm.hasStaticColumns())
>>>>>>> eaa3da1d
            return false;

        if (isWildcard())
            return true;

        return !Iterables.isEmpty(Iterables.filter(columns, STATIC_COLUMN_FILTER));
    }

    public ResultSet.ResultMetadata getResultMetadata()
    {
        if (!isJson)
            return metadata;

        ColumnSpecification firstColumn = metadata.names.get(0);
        ColumnSpecification jsonSpec = new ColumnSpecification(firstColumn.ksName, firstColumn.cfName, Json.JSON_COLUMN_ID, UTF8Type.instance);
        return new ResultSet.ResultMetadata(Arrays.asList(jsonSpec));
    }

    public static Selection wildcard(TableMetadata table, boolean isJson)
    {
        List<ColumnMetadata> all = new ArrayList<>(table.columns().size());
        Iterators.addAll(all, table.allColumnsInSelectOrder());
        return new SimpleSelection(table, all, Collections.emptySet(), true, isJson);
    }

    public static Selection forColumns(TableMetadata table, List<ColumnMetadata> columns)
    {
        return new SimpleSelection(table, columns, Collections.emptySet(), false, false);
    }

    public void addFunctionsTo(List<Function> functions)
    {
    }

    private static boolean processesSelection(List<Selectable> selectables)
    {
        for (Selectable selectable : selectables)
        {
            if (selectable.processesSelection())
                return true;
        }
        return false;
    }

    public static Selection fromSelectors(TableMetadata table,
                                          List<Selectable> selectables,
                                          VariableSpecifications boundNames,
                                          Set<ColumnMetadata> orderingColumns,
                                          Set<ColumnMetadata> nonPKRestrictedColumns,
                                          boolean hasGroupBy,
                                          boolean isJson)
    {
        List<ColumnMetadata> selectedColumns = new ArrayList<>();

        SelectorFactories factories =
                SelectorFactories.createFactoriesAndCollectColumnDefinitions(selectables, null, table, selectedColumns, boundNames);
        SelectionColumnMapping mapping = collectColumnMappings(table, factories);

        Set<ColumnMetadata> filteredOrderingColumns = filterOrderingColumns(orderingColumns,
                                                                            selectedColumns,
                                                                            factories);

        return (processesSelection(selectables) || selectables.size() != selectedColumns.size() || hasGroupBy)
            ? new SelectionWithProcessing(table,
                                          selectedColumns,
                                          filteredOrderingColumns,
                                          nonPKRestrictedColumns,
                                          mapping,
                                          factories,
                                          isJson)
            : new SimpleSelection(table,
                                  selectedColumns,
                                  filteredOrderingColumns,
                                  nonPKRestrictedColumns,
                                  mapping,
                                  isJson);
    }

    /**
     * Removes the ordering columns that are already selected.
     *
     * @param orderingColumns the columns used to order the results
     * @param selectedColumns the selected columns
     * @param factories the factory used to create the selectors
     * @return the ordering columns that are not part of the selection
     */
    private static Set<ColumnMetadata> filterOrderingColumns(Set<ColumnMetadata> orderingColumns,
                                                             List<ColumnMetadata> selectedColumns,
                                                             SelectorFactories factories)
    {
        Set<ColumnMetadata> filteredOrderingColumns = new LinkedHashSet<>(orderingColumns.size());
        for (ColumnMetadata orderingColumn : orderingColumns)
        {
            int index = selectedColumns.indexOf(orderingColumn);
            if (index >= 0 && factories.indexOfSimpleSelectorFactory(index) >= 0)
                continue;

            filteredOrderingColumns.add(orderingColumn);
        }
        return filteredOrderingColumns;
    }

    /**
     * Returns the index of the specified column within the resultset
     * @param c the column
     * @return the index of the specified column within the resultset or -1
     */
    public int getResultSetIndex(ColumnMetadata c)
    {
        return getColumnIndex(c);
    }

    /**
     * Returns the index of the specified column
     * @param c the column
     * @return the index of the specified column or -1
     */
    protected final int getColumnIndex(ColumnMetadata c)
    {
        return columns.indexOf(c);
    }

    private static SelectionColumnMapping collectColumnMappings(TableMetadata table,
                                                                SelectorFactories factories)
    {
        SelectionColumnMapping selectionColumns = SelectionColumnMapping.newMapping();
        for (Selector.Factory factory : factories)
        {
            ColumnSpecification colSpec = factory.getColumnSpecification(table);
            factory.addColumnMapping(selectionColumns, colSpec);
        }
        return selectionColumns;
    }

    public abstract Selectors newSelectors(QueryOptions options);

    /**
     * @return the list of CQL3 columns value this SelectionClause needs.
     */
    public List<ColumnMetadata> getColumns()
    {
        return columns;
    }

    /**
     * @return the mappings between resultset columns and the underlying columns
     */
    public SelectionColumns getColumnMapping()
    {
        return columnMapping;
    }

    public abstract boolean isAggregate();

    @Override
    public String toString()
    {
        return MoreObjects.toStringHelper(this)
                          .add("columns", columns)
                          .add("columnMapping", columnMapping)
                          .add("metadata", metadata)
                          .toString();
    }

    private static List<ByteBuffer> rowToJson(List<ByteBuffer> row, ProtocolVersion protocolVersion, ResultSet.ResultMetadata metadata)
    {
        StringBuilder sb = new StringBuilder("{");
        for (int i = 0; i < metadata.names.size(); i++)
        {
            if (i > 0)
                sb.append(", ");

            ColumnSpecification spec = metadata.names.get(i);
            String columnName = spec.name.toString();
            if (!columnName.equals(columnName.toLowerCase(Locale.US)))
                columnName = "\"" + columnName + "\"";

            ByteBuffer buffer = row.get(i);
            sb.append('"');
            sb.append(Json.quoteAsJsonString(columnName));
            sb.append("\": ");
            if (buffer == null)
                sb.append("null");
            else
                sb.append(spec.type.toJSONString(buffer, protocolVersion));
        }
        sb.append("}");
        return Collections.singletonList(UTF8Type.instance.getSerializer().serialize(sb.toString()));
    }

    public static interface Selectors
    {
        /**
         * Returns the {@code ColumnFilter} corresponding to those selectors
         * @return the {@code ColumnFilter} corresponding to those selectors
         */
        public ColumnFilter getColumnFilter();

        /**
         * Checks if one of the selectors perform some aggregations.
         * @return {@code true} if one of the selectors perform some aggregations, {@code false} otherwise.
         */
        public boolean isAggregate();

        /**
         * Returns the number of fetched columns
         * @return the number of fetched columns
         */
        public int numberOfFetchedColumns();

        /**
         * Checks if one of the selectors collect TTLs.
         * @return {@code true} if one of the selectors collect TTLs, {@code false} otherwise.
         */
        public boolean collectTTLs();

        /**
         * Checks if one of the selectors collect timestamps.
         * @return {@code true} if one of the selectors collect timestamps, {@code false} otherwise.
         */
        public boolean collectTimestamps();

        /**
         * Adds the current row of the specified <code>ResultSetBuilder</code>.
         *
         * @param rs the <code>ResultSetBuilder</code>
         * @throws InvalidRequestException
         */
        public void addInputRow(ResultSetBuilder rs);

        public List<ByteBuffer> getOutputRow();

        public void reset();
    }

    // Special cased selection for when only columns are selected.
    private static class SimpleSelection extends Selection
    {
        private final boolean isWildcard;

        public SimpleSelection(TableMetadata table,
                               List<ColumnMetadata> selectedColumns,
                               Set<ColumnMetadata> orderingColumns,
                               boolean isWildcard,
                               boolean isJson)
        {
            this(table,
                 selectedColumns,
                 orderingColumns,
                 SelectionColumnMapping.simpleMapping(selectedColumns),
                 isWildcard ? ColumnFilterFactory.wildcard(table)
                            : ColumnFilterFactory.fromColumns(table, selectedColumns, orderingColumns, Collections.emptySet()),
                 isWildcard,
                 isJson);
        }

        public SimpleSelection(TableMetadata table,
                               List<ColumnMetadata> selectedColumns,
                               Set<ColumnMetadata> orderingColumns,
                               Set<ColumnMetadata> nonPKRestrictedColumns,
                               SelectionColumnMapping mapping,
                               boolean isJson)
        {
            this(table,
                 selectedColumns,
                 orderingColumns,
                 mapping,
                 ColumnFilterFactory.fromColumns(table, selectedColumns, orderingColumns, nonPKRestrictedColumns),
                 false,
                 isJson);
        }

        private SimpleSelection(TableMetadata table,
                                List<ColumnMetadata> selectedColumns,
                                Set<ColumnMetadata> orderingColumns,
                                SelectionColumnMapping mapping,
                                ColumnFilterFactory columnFilterFactory,
                                boolean isWildcard,
                                boolean isJson)
        {
            /*
             * In theory, even a simple selection could have multiple time the same column, so we
             * could filter those duplicate out of columns. But since we're very unlikely to
             * get much duplicate in practice, it's more efficient not to bother.
             */
            super(table, selectedColumns, orderingColumns, mapping, columnFilterFactory, isJson);
            this.isWildcard = isWildcard;
        }

        @Override
        public boolean isWildcard()
        {
            return isWildcard;
        }

        public boolean isAggregate()
        {
            return false;
        }

        public Selectors newSelectors(QueryOptions options)
        {
            return new Selectors()
            {
                private List<ByteBuffer> current;

                public void reset()
                {
                    current = null;
                }

                public List<ByteBuffer> getOutputRow()
                {
                    return isJson ? rowToJson(current, options.getProtocolVersion(), metadata) : current;
                }

                public void addInputRow(ResultSetBuilder rs) throws InvalidRequestException
                {
                    current = rs.current;
                }

                public boolean isAggregate()
                {
                    return false;
                }

                @Override
                public int numberOfFetchedColumns()
                {
                    return getColumns().size();
                }

                @Override
                public boolean collectTTLs()
                {
                    return false;
                }

                @Override
                public boolean collectTimestamps()
                {
                    return false;
                }

                @Override
                public ColumnFilter getColumnFilter()
                {
                    // In the case of simple selection we know that the ColumnFilter has already been computed and
                    // that by consequence the selectors argument has not impact on the output.
                    return columnFilterFactory.newInstance(null);
                }
            };
        }
    }

    private static class SelectionWithProcessing extends Selection
    {
        private final SelectorFactories factories;
        private final boolean collectTimestamps;
        private final boolean collectTTLs;

        public SelectionWithProcessing(TableMetadata table,
                                       List<ColumnMetadata> columns,
                                       Set<ColumnMetadata> orderingColumns,
                                       Set<ColumnMetadata> nonPKRestrictedColumns,
                                       SelectionColumnMapping metadata,
                                       SelectorFactories factories,
                                       boolean isJson)
        {
            super(table,
                  columns,
                  orderingColumns,
                  metadata,
                  ColumnFilterFactory.fromSelectorFactories(table, factories, orderingColumns, nonPKRestrictedColumns),
                  isJson);

            this.factories = factories;
            this.collectTimestamps = factories.containsWritetimeSelectorFactory();
            this.collectTTLs = factories.containsTTLSelectorFactory();;

            for (ColumnMetadata orderingColumn : orderingColumns)
            {
                factories.addSelectorForOrdering(orderingColumn, getColumnIndex(orderingColumn));
            }
        }

        @Override
        public void addFunctionsTo(List<Function> functions)
        {
            factories.addFunctionsTo(functions);
        }

        @Override
        public int getResultSetIndex(ColumnMetadata c)
        {
            return factories.indexOfSimpleSelectorFactory(super.getResultSetIndex(c));
        }

        public boolean isAggregate()
        {
            return factories.doesAggregation();
        }

        public Selectors newSelectors(final QueryOptions options) throws InvalidRequestException
        {
            return new Selectors()
            {
                private final List<Selector> selectors = factories.newInstances(options);

                public void reset()
                {
                    for (Selector selector : selectors)
                        selector.reset();
                }

                public boolean isAggregate()
                {
                    return factories.doesAggregation();
                }

                public List<ByteBuffer> getOutputRow()
                {
                    List<ByteBuffer> outputRow = new ArrayList<>(selectors.size());

                    for (Selector selector: selectors)
                        outputRow.add(selector.getOutput(options.getProtocolVersion()));

                    return isJson ? rowToJson(outputRow, options.getProtocolVersion(), metadata) : outputRow;
                }

                public void addInputRow(ResultSetBuilder rs) throws InvalidRequestException
                {
                    for (Selector selector : selectors)
                        selector.addInput(options.getProtocolVersion(), rs);
                }

                @Override
                public int numberOfFetchedColumns()
                {
                    return getColumns().size();
                }

                @Override
                public boolean collectTTLs()
                {
                    return collectTTLs;
                }

                @Override
                public boolean collectTimestamps()
                {
                    return collectTimestamps;
                }

                @Override
                public ColumnFilter getColumnFilter()
                {
                    return columnFilterFactory.newInstance(selectors);
                }
            };
        }

    }
}<|MERGE_RESOLUTION|>--- conflicted
+++ resolved
@@ -80,11 +80,7 @@
      */
     public boolean containsStaticColumns()
     {
-<<<<<<< HEAD
-        if (!table.hasStaticColumns())
-=======
-        if (cfm.isStaticCompactTable() || !cfm.hasStaticColumns())
->>>>>>> eaa3da1d
+        if (table.isStaticCompactTable() || !table.hasStaticColumns())
             return false;
 
         if (isWildcard())
