/*
 * Licensed to the Apache Software Foundation (ASF) under one
 * or more contributor license agreements.  See the NOTICE file
 * distributed with this work for additional information
 * regarding copyright ownership.  The ASF licenses this file
 * to you under the Apache License, Version 2.0 (the
 * "License"); you may not use this file except in compliance
 * with the License.  You may obtain a copy of the License at
 *
 *     http://www.apache.org/licenses/LICENSE-2.0
 *
 * Unless required by applicable law or agreed to in writing, software
 * distributed under the License is distributed on an "AS IS" BASIS,
 * WITHOUT WARRANTIES OR CONDITIONS OF ANY KIND, either express or implied.
 * See the License for the specific language governing permissions and
 * limitations under the License.
 */
package org.apache.cassandra.cql3;

import java.nio.ByteBuffer;
import java.util.*;

import com.google.common.collect.ImmutableList;

import io.netty.buffer.ByteBuf;

import org.apache.cassandra.config.ColumnDefinition;
import org.apache.cassandra.db.ConsistencyLevel;
import org.apache.cassandra.db.marshal.UTF8Type;
import org.apache.cassandra.exceptions.InvalidRequestException;
import org.apache.cassandra.service.QueryState;
import org.apache.cassandra.service.pager.PagingState;
import org.apache.cassandra.transport.CBCodec;
import org.apache.cassandra.transport.CBUtil;
import org.apache.cassandra.transport.ProtocolException;
import org.apache.cassandra.transport.ProtocolVersion;
import org.apache.cassandra.utils.Pair;

/**
 * Options for a query.
 */
public abstract class QueryOptions
{
    public static final QueryOptions DEFAULT = new DefaultQueryOptions(ConsistencyLevel.ONE,
                                                                       Collections.<ByteBuffer>emptyList(),
                                                                       false,
                                                                       SpecificOptions.DEFAULT,
                                                                       ProtocolVersion.CURRENT);

    public static final CBCodec<QueryOptions> codec = new Codec();

    // A cache of bind values parsed as JSON, see getJsonColumnValue for details.
    private List<Map<ColumnIdentifier, Term>> jsonValuesCache;

    public static QueryOptions fromThrift(ConsistencyLevel consistency, List<ByteBuffer> values)
    {
        return new DefaultQueryOptions(consistency, values, false, SpecificOptions.DEFAULT, ProtocolVersion.V3);
    }

    public static QueryOptions forInternalCalls(ConsistencyLevel consistency, List<ByteBuffer> values)
    {
        return new DefaultQueryOptions(consistency, values, false, SpecificOptions.DEFAULT, ProtocolVersion.V3);
    }

    public static QueryOptions forInternalCalls(List<ByteBuffer> values)
    {
        return new DefaultQueryOptions(ConsistencyLevel.ONE, values, false, SpecificOptions.DEFAULT, ProtocolVersion.V3);
    }

    public static QueryOptions forProtocolVersion(ProtocolVersion protocolVersion)
    {
        return new DefaultQueryOptions(null, null, true, null, protocolVersion);
    }

    public static QueryOptions create(ConsistencyLevel consistency, List<ByteBuffer> values, boolean skipMetadata, int pageSize, PagingState pagingState, ConsistencyLevel serialConsistency, ProtocolVersion version)
    {
<<<<<<< HEAD
        return new DefaultQueryOptions(consistency, values, skipMetadata, new SpecificOptions(pageSize, pagingState, serialConsistency, -1L), version);
=======
        return new DefaultQueryOptions(consistency, values, skipMetadata, new SpecificOptions(pageSize, pagingState, serialConsistency, Long.MIN_VALUE), protocolVersion);
>>>>>>> 73a65d6a
    }

    public static QueryOptions addColumnSpecifications(QueryOptions options, List<ColumnSpecification> columnSpecs)
    {
        return new OptionsWithColumnSpecifications(options, columnSpecs);
    }

    public abstract ConsistencyLevel getConsistency();
    public abstract List<ByteBuffer> getValues();
    public abstract boolean skipMetadata();

    /**
     * Returns the term corresponding to column {@code columnName} in the JSON value of bind index {@code bindIndex}.
     *
     * This is functionally equivalent to:
     *   {@code Json.parseJson(UTF8Type.instance.getSerializer().deserialize(getValues().get(bindIndex)), expectedReceivers).get(columnName)}
     * but this cache the result of parsing the JSON so that while this might be called for multiple columns on the same {@code bindIndex}
     * value, the underlying JSON value is only parsed/processed once.
     *
     * Note: this is a bit more involved in CQL specifics than this class generally is but we as we need to cache this per-query and in an object
     * that is available when we bind values, this is the easier place to have this.
     *
     * @param bindIndex the index of the bind value that should be interpreted as a JSON value.
     * @param columnName the name of the column we want the value of.
     * @param expectedReceivers the columns expected in the JSON value at index {@code bindIndex}. This is only used when parsing the
     * json initially and no check is done afterwards. So in practice, any call of this method on the same QueryOptions object and with the same
     * {@code bindIndx} values should use the same value for this parameter, but this isn't validated in any way.
     *
     * @return the value correspong to column {@code columnName} in the (JSON) bind value at index {@code bindIndex}. This may return null if the
     * JSON value has no value for this column.
     */
    public Term getJsonColumnValue(int bindIndex, ColumnIdentifier columnName, Collection<ColumnDefinition> expectedReceivers) throws InvalidRequestException
    {
        if (jsonValuesCache == null)
            jsonValuesCache = new ArrayList<>(Collections.<Map<ColumnIdentifier, Term>>nCopies(getValues().size(), null));

        Map<ColumnIdentifier, Term> jsonValue = jsonValuesCache.get(bindIndex);
        if (jsonValue == null)
        {
            ByteBuffer value = getValues().get(bindIndex);
            if (value == null)
                throw new InvalidRequestException("Got null for INSERT JSON values");

            jsonValue = Json.parseJson(UTF8Type.instance.getSerializer().deserialize(value), expectedReceivers);
            jsonValuesCache.set(bindIndex, jsonValue);
        }

        return jsonValue.get(columnName);
    }

    /**
     * Tells whether or not this <code>QueryOptions</code> contains the column specifications for the bound variables.
     * <p>The column specifications will be present only for prepared statements.</p>
     * @return <code>true</code> this <code>QueryOptions</code> contains the column specifications for the bound
     * variables, <code>false</code> otherwise.
     */
    public boolean hasColumnSpecifications()
    {
        return false;
    }

    /**
     * Returns the column specifications for the bound variables (<i>optional operation</i>).
     *
     * <p>The column specifications will be present only for prepared statements.</p>
     *
     * <p>Invoke the {@link hasColumnSpecifications} method before invoking this method in order to ensure that this
     * <code>QueryOptions</code> contains the column specifications.</p>
     *
     * @return the option names
     * @throws UnsupportedOperationException If this <code>QueryOptions</code> does not contains the column
     * specifications.
     */
    public ImmutableList<ColumnSpecification> getColumnSpecifications()
    {
        throw new UnsupportedOperationException();
    }

    /**  The pageSize for this query. Will be {@code <= 0} if not relevant for the query.  */
    public int getPageSize()
    {
        return getSpecificOptions().pageSize;
    }

    /** The paging state for this query, or null if not relevant. */
    public PagingState getPagingState()
    {
        return getSpecificOptions().state;
    }

    /**  Serial consistency for conditional updates. */
    public ConsistencyLevel getSerialConsistency()
    {
        return getSpecificOptions().serialConsistency;
    }

    public long getTimestamp(QueryState state)
    {
        long tstamp = getSpecificOptions().timestamp;
        return tstamp != Long.MIN_VALUE ? tstamp : state.getTimestamp();
    }

    /**
     * The protocol version for the query. Will be 3 if the object don't come from
     * a native protocol request (i.e. it's been allocated locally or by CQL-over-thrift).
     */
    public abstract ProtocolVersion getProtocolVersion();

    // Mainly for the sake of BatchQueryOptions
    abstract SpecificOptions getSpecificOptions();

    public QueryOptions prepare(List<ColumnSpecification> specs)
    {
        return this;
    }

    static class DefaultQueryOptions extends QueryOptions
    {
        private final ConsistencyLevel consistency;
        private final List<ByteBuffer> values;
        private final boolean skipMetadata;

        private final SpecificOptions options;

        private final transient ProtocolVersion protocolVersion;

        DefaultQueryOptions(ConsistencyLevel consistency, List<ByteBuffer> values, boolean skipMetadata, SpecificOptions options, ProtocolVersion protocolVersion)
        {
            this.consistency = consistency;
            this.values = values;
            this.skipMetadata = skipMetadata;
            this.options = options;
            this.protocolVersion = protocolVersion;
        }

        public ConsistencyLevel getConsistency()
        {
            return consistency;
        }

        public List<ByteBuffer> getValues()
        {
            return values;
        }

        public boolean skipMetadata()
        {
            return skipMetadata;
        }

        public ProtocolVersion getProtocolVersion()
        {
            return protocolVersion;
        }

        SpecificOptions getSpecificOptions()
        {
            return options;
        }
    }

    static class QueryOptionsWrapper extends QueryOptions
    {
        protected final QueryOptions wrapped;

        QueryOptionsWrapper(QueryOptions wrapped)
        {
            this.wrapped = wrapped;
        }

        public List<ByteBuffer> getValues()
        {
            return this.wrapped.getValues();
        }

        public ConsistencyLevel getConsistency()
        {
            return wrapped.getConsistency();
        }

        public boolean skipMetadata()
        {
            return wrapped.skipMetadata();
        }

        public ProtocolVersion getProtocolVersion()
        {
            return wrapped.getProtocolVersion();
        }

        SpecificOptions getSpecificOptions()
        {
            return wrapped.getSpecificOptions();
        }

        @Override
        public QueryOptions prepare(List<ColumnSpecification> specs)
        {
            wrapped.prepare(specs);
            return this;
        }
    }

    /**
     * <code>QueryOptions</code> decorator that provides access to the column specifications.
     */
    static class OptionsWithColumnSpecifications extends QueryOptionsWrapper
    {
        private final ImmutableList<ColumnSpecification> columnSpecs;

        OptionsWithColumnSpecifications(QueryOptions wrapped, List<ColumnSpecification> columnSpecs)
        {
            super(wrapped);
            this.columnSpecs = ImmutableList.copyOf(columnSpecs);
        }

        @Override
        public boolean hasColumnSpecifications()
        {
            return true;
        }

        @Override
        public ImmutableList<ColumnSpecification> getColumnSpecifications()
        {
            return columnSpecs;
        }
    }

    static class OptionsWithNames extends QueryOptionsWrapper
    {
        private final List<String> names;
        private List<ByteBuffer> orderedValues;

        OptionsWithNames(DefaultQueryOptions wrapped, List<String> names)
        {
            super(wrapped);
            this.names = names;
        }

        @Override
        public QueryOptions prepare(List<ColumnSpecification> specs)
        {
            super.prepare(specs);

            orderedValues = new ArrayList<ByteBuffer>(specs.size());
            for (int i = 0; i < specs.size(); i++)
            {
                String name = specs.get(i).name.toString();
                for (int j = 0; j < names.size(); j++)
                {
                    if (name.equals(names.get(j)))
                    {
                        orderedValues.add(wrapped.getValues().get(j));
                        break;
                    }
                }
            }
            return this;
        }

        @Override
        public List<ByteBuffer> getValues()
        {
            assert orderedValues != null; // We should have called prepare first!
            return orderedValues;
        }
    }

    // Options that are likely to not be present in most queries
    static class SpecificOptions
    {
        private static final SpecificOptions DEFAULT = new SpecificOptions(-1, null, null, Long.MIN_VALUE);

        private final int pageSize;
        private final PagingState state;
        private final ConsistencyLevel serialConsistency;
        private final long timestamp;

        private SpecificOptions(int pageSize, PagingState state, ConsistencyLevel serialConsistency, long timestamp)
        {
            this.pageSize = pageSize;
            this.state = state;
            this.serialConsistency = serialConsistency == null ? ConsistencyLevel.SERIAL : serialConsistency;
            this.timestamp = timestamp;
        }
    }

    private static class Codec implements CBCodec<QueryOptions>
    {
        private enum Flag
        {
            // The order of that enum matters!!
            VALUES,
            SKIP_METADATA,
            PAGE_SIZE,
            PAGING_STATE,
            SERIAL_CONSISTENCY,
            TIMESTAMP,
            NAMES_FOR_VALUES;

            private static final Flag[] ALL_VALUES = values();

            public static EnumSet<Flag> deserialize(int flags)
            {
                EnumSet<Flag> set = EnumSet.noneOf(Flag.class);
                for (int n = 0; n < ALL_VALUES.length; n++)
                {
                    if ((flags & (1 << n)) != 0)
                        set.add(ALL_VALUES[n]);
                }
                return set;
            }

            public static int serialize(EnumSet<Flag> flags)
            {
                int i = 0;
                for (Flag flag : flags)
                    i |= 1 << flag.ordinal();
                return i;
            }
        }

        public QueryOptions decode(ByteBuf body, ProtocolVersion version)
        {
            ConsistencyLevel consistency = CBUtil.readConsistencyLevel(body);
            EnumSet<Flag> flags = Flag.deserialize(version.isGreaterOrEqualTo(ProtocolVersion.V5)
                                                   ? (int)body.readUnsignedInt()
                                                   : (int)body.readUnsignedByte());

            List<ByteBuffer> values = Collections.<ByteBuffer>emptyList();
            List<String> names = null;
            if (flags.contains(Flag.VALUES))
            {
                if (flags.contains(Flag.NAMES_FOR_VALUES))
                {
                    Pair<List<String>, List<ByteBuffer>> namesAndValues = CBUtil.readNameAndValueList(body, version);
                    names = namesAndValues.left;
                    values = namesAndValues.right;
                }
                else
                {
                    values = CBUtil.readValueList(body, version);
                }
            }

            boolean skipMetadata = flags.contains(Flag.SKIP_METADATA);
            flags.remove(Flag.VALUES);
            flags.remove(Flag.SKIP_METADATA);

            SpecificOptions options = SpecificOptions.DEFAULT;
            if (!flags.isEmpty())
            {
                int pageSize = flags.contains(Flag.PAGE_SIZE) ? body.readInt() : -1;
                PagingState pagingState = flags.contains(Flag.PAGING_STATE) ? PagingState.deserialize(CBUtil.readValue(body), version) : null;
                ConsistencyLevel serialConsistency = flags.contains(Flag.SERIAL_CONSISTENCY) ? CBUtil.readConsistencyLevel(body) : ConsistencyLevel.SERIAL;
                long timestamp = Long.MIN_VALUE;
                if (flags.contains(Flag.TIMESTAMP))
                {
                    long ts = body.readLong();
                    if (ts == Long.MIN_VALUE)
                        throw new ProtocolException(String.format("Out of bound timestamp, must be in [%d, %d] (got %d)", Long.MIN_VALUE + 1, Long.MAX_VALUE, ts));
                    timestamp = ts;
                }

                options = new SpecificOptions(pageSize, pagingState, serialConsistency, timestamp);
            }
            DefaultQueryOptions opts = new DefaultQueryOptions(consistency, values, skipMetadata, options, version);
            return names == null ? opts : new OptionsWithNames(opts, names);
        }

        public void encode(QueryOptions options, ByteBuf dest, ProtocolVersion version)
        {
            CBUtil.writeConsistencyLevel(options.getConsistency(), dest);

            EnumSet<Flag> flags = gatherFlags(options);
            if (version.isGreaterOrEqualTo(ProtocolVersion.V5))
                dest.writeInt(Flag.serialize(flags));
            else
                dest.writeByte((byte)Flag.serialize(flags));

            if (flags.contains(Flag.VALUES))
                CBUtil.writeValueList(options.getValues(), dest);
            if (flags.contains(Flag.PAGE_SIZE))
                dest.writeInt(options.getPageSize());
            if (flags.contains(Flag.PAGING_STATE))
                CBUtil.writeValue(options.getPagingState().serialize(version), dest);
            if (flags.contains(Flag.SERIAL_CONSISTENCY))
                CBUtil.writeConsistencyLevel(options.getSerialConsistency(), dest);
            if (flags.contains(Flag.TIMESTAMP))
                dest.writeLong(options.getSpecificOptions().timestamp);

            // Note that we don't really have to bother with NAMES_FOR_VALUES server side,
            // and in fact we never really encode QueryOptions, only decode them, so we
            // don't bother.
        }

        public int encodedSize(QueryOptions options, ProtocolVersion version)
        {
            int size = 0;

            size += CBUtil.sizeOfConsistencyLevel(options.getConsistency());

            EnumSet<Flag> flags = gatherFlags(options);
            size += (version.isGreaterOrEqualTo(ProtocolVersion.V5) ? 4 : 1);

            if (flags.contains(Flag.VALUES))
                size += CBUtil.sizeOfValueList(options.getValues());
            if (flags.contains(Flag.PAGE_SIZE))
                size += 4;
            if (flags.contains(Flag.PAGING_STATE))
                size += CBUtil.sizeOfValue(options.getPagingState().serializedSize(version));
            if (flags.contains(Flag.SERIAL_CONSISTENCY))
                size += CBUtil.sizeOfConsistencyLevel(options.getSerialConsistency());
            if (flags.contains(Flag.TIMESTAMP))
                size += 8;

            return size;
        }

        private EnumSet<Flag> gatherFlags(QueryOptions options)
        {
            EnumSet<Flag> flags = EnumSet.noneOf(Flag.class);
            if (options.getValues().size() > 0)
                flags.add(Flag.VALUES);
            if (options.skipMetadata())
                flags.add(Flag.SKIP_METADATA);
            if (options.getPageSize() >= 0)
                flags.add(Flag.PAGE_SIZE);
            if (options.getPagingState() != null)
                flags.add(Flag.PAGING_STATE);
            if (options.getSerialConsistency() != ConsistencyLevel.SERIAL)
                flags.add(Flag.SERIAL_CONSISTENCY);
            if (options.getSpecificOptions().timestamp != Long.MIN_VALUE)
                flags.add(Flag.TIMESTAMP);
            return flags;
        }
    }
}<|MERGE_RESOLUTION|>--- conflicted
+++ resolved
@@ -74,11 +74,7 @@
 
     public static QueryOptions create(ConsistencyLevel consistency, List<ByteBuffer> values, boolean skipMetadata, int pageSize, PagingState pagingState, ConsistencyLevel serialConsistency, ProtocolVersion version)
     {
-<<<<<<< HEAD
-        return new DefaultQueryOptions(consistency, values, skipMetadata, new SpecificOptions(pageSize, pagingState, serialConsistency, -1L), version);
-=======
-        return new DefaultQueryOptions(consistency, values, skipMetadata, new SpecificOptions(pageSize, pagingState, serialConsistency, Long.MIN_VALUE), protocolVersion);
->>>>>>> 73a65d6a
+        return new DefaultQueryOptions(consistency, values, skipMetadata, new SpecificOptions(pageSize, pagingState, serialConsistency, Long.MIN_VALUE), version);
     }
 
     public static QueryOptions addColumnSpecifications(QueryOptions options, List<ColumnSpecification> columnSpecs)
