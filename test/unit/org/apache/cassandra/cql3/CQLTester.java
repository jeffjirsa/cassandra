--- conflicted
+++ resolved
@@ -47,17 +47,13 @@
 
 import org.apache.cassandra.SchemaLoader;
 import org.apache.cassandra.concurrent.ScheduledExecutors;
-<<<<<<< HEAD
 import org.apache.cassandra.index.SecondaryIndexManager;
 import org.apache.cassandra.config.EncryptionOptions;
 import org.apache.cassandra.locator.InetAddressAndPort;
 import org.apache.cassandra.locator.Replica;
 import org.apache.cassandra.locator.TokenMetadata;
+import org.apache.cassandra.metrics.ClientMetrics;
 import org.apache.cassandra.schema.*;
-=======
-import org.apache.cassandra.config.CFMetaData;
-import org.apache.cassandra.metrics.ClientMetrics;
->>>>>>> f5fe483d
 import org.apache.cassandra.config.DatabaseDescriptor;
 import org.apache.cassandra.cql3.functions.FunctionName;
 import org.apache.cassandra.db.*;
@@ -897,9 +893,14 @@
         return sessions.get(protocolVersion);
     }
 
+    protected SimpleClient newSimpleClient(ProtocolVersion version, boolean compression, boolean checksums, boolean isOverloadedException) throws IOException
+    {
+        return new SimpleClient(nativeAddr.getHostAddress(), nativePort, version, version.isBeta(), new EncryptionOptions()).connect(compression, checksums, isOverloadedException);
+    }
+
     protected SimpleClient newSimpleClient(ProtocolVersion version, boolean compression, boolean checksums) throws IOException
     {
-        return new SimpleClient(nativeAddr.getHostAddress(), nativePort, version, version.isBeta(), new EncryptionOptions()).connect(compression, checksums);
+        return newSimpleClient(version, compression, checksums, false);
     }
 
     protected String formatQuery(String query)
