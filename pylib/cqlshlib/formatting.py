--- conflicted
+++ resolved
@@ -110,11 +110,7 @@
 class DateTimeFormat:
 
     def __init__(self, timestamp_format=DEFAULT_TIMESTAMP_FORMAT, date_format=DEFAULT_DATE_FORMAT,
-<<<<<<< HEAD
-                 nanotime_format=DEFAULT_NANOTIME_FORMAT):
-=======
                  nanotime_format=DEFAULT_NANOTIME_FORMAT, timezone=None):
->>>>>>> 5dbab320
         self.timestamp_format = timestamp_format
         self.date_format = date_format
         self.nanotime_format = nanotime_format
@@ -242,20 +238,12 @@
 
 @formatter_for('datetime')
 def format_value_timestamp(val, colormap, date_time_format, quote=False, **_):
-<<<<<<< HEAD
-    tzless_dt = datetime_from_timestamp(calendar.timegm(val.utctimetuple())) \
-        + datetime.timedelta(microseconds=val.microsecond)
-    bval = tzless_dt.replace(tzinfo=UTC()).strftime(date_time_format.timestamp_format)
-=======
     bval = strftime(date_time_format.timestamp_format, calendar.timegm(val.utctimetuple()), timezone=date_time_format.timezone)
->>>>>>> 5dbab320
     if quote:
         bval = "'%s'" % bval
     return colorme(bval, colormap, 'timestamp')
 
 
-<<<<<<< HEAD
-=======
 def strftime(time_format, seconds, timezone=None):
     ret_dt = datetime_from_timestamp(seconds).replace(tzinfo=UTC())
     if timezone:
@@ -263,7 +251,6 @@
     return ret_dt.strftime(time_format)
 
 
->>>>>>> 5dbab320
 @formatter_for('Date')
 def format_value_date(val, colormap, **_):
     return format_python_formatted_type(val, colormap, 'date')
